// Licensed to the .NET Foundation under one or more agreements.
// The .NET Foundation licenses this file to you under the MIT license.
// See the LICENSE file in the project root for more information.

using System;
using Internal.TypeSystem;
using Internal.TypeSystem.Interop;
using Debug = System.Diagnostics.Debug;
using Internal.TypeSystem.Ecma;

namespace Internal.IL.Stubs
{
    /// <summary>
    /// Thunk to marshal delegate parameters and invoke the appropriate delegate function pointer
    /// </summary>
    public class DelegateMarshallingMethodThunk : ILStubMethod
    {
        private readonly TypeDesc _owningType;
        private readonly MetadataType _delegateType;
        private readonly InteropStateManager _interopStateManager;
        private readonly MethodDesc _invokeMethod;
        private MethodSignature _signature;         // signature of the native callable marshalling stub

        public bool IsOpenStaticDelegate
        {
            get;
        }

        public DelegateMarshallingMethodThunk(MetadataType delegateType, TypeDesc owningType,
                InteropStateManager interopStateManager, bool isOpenStaticDelegate)
        {
            _owningType = owningType;
            _delegateType = delegateType;
            _invokeMethod = delegateType.GetMethod("Invoke", null);
            _interopStateManager = interopStateManager;
            IsOpenStaticDelegate = isOpenStaticDelegate;
        }

        public override TypeSystemContext Context
        {
            get
            {
                return _owningType.Context;
            }
        }

        public override bool IsNativeCallable
        {
            get
            {
                return true;
            }
        }

        public override TypeDesc OwningType
        {
            get
            {
                return _owningType;
            }
        }

        public MetadataType DelegateType
        {
            get
            {
                return _delegateType;
            }
        }

        public override MethodSignature Signature
        {
            get
            {
                if (_signature == null)
                {
                    bool isAnsi = true;
                    var ecmaType = _delegateType as EcmaType;
                    if (ecmaType != null)
                    {
                        isAnsi = ecmaType.GetDelegatePInvokeFlags().CharSet == System.Runtime.InteropServices.CharSet.Ansi;
                    }

                    MethodSignature delegateSignature = _invokeMethod.Signature;
                    TypeDesc[] nativeParameterTypes = new TypeDesc[delegateSignature.Length];
                    ParameterMetadata[] parameterMetadataArray = _invokeMethod.GetParameterMetadata();
                    int parameterIndex = 0;

                    MarshalAsDescriptor marshalAs = null;
                    if (parameterMetadataArray != null && parameterMetadataArray.Length > 0 && parameterMetadataArray[0].Index == 0)
                    {
                        marshalAs = parameterMetadataArray[parameterIndex++].MarshalAsDescriptor;
                    }

                    TypeDesc nativeReturnType = MarshalHelpers.GetNativeMethodParameterType(delegateSignature.ReturnType, null, _interopStateManager, true, isAnsi);
                    for (int i = 0; i < delegateSignature.Length; i++)
                    {
                        int sequence = i + 1;
                        Debug.Assert(parameterIndex == parameterMetadataArray.Length || sequence <= parameterMetadataArray[parameterIndex].Index);
                        if (parameterIndex == parameterMetadataArray.Length || sequence < parameterMetadataArray[parameterIndex].Index)
                        {
                            // if we don't have metadata for the parameter, marshalAs is null
                            marshalAs = null;
                        }
                        else
                        {
                            Debug.Assert(sequence == parameterMetadataArray[parameterIndex].Index);
                            marshalAs = parameterMetadataArray[parameterIndex++].MarshalAsDescriptor;
                        }

                        nativeParameterTypes[i] = MarshalHelpers.GetNativeMethodParameterType(delegateSignature[i], marshalAs, _interopStateManager, false, isAnsi);
                     }
                    _signature = new MethodSignature(MethodSignatureFlags.Static, 0, nativeReturnType, nativeParameterTypes);
                }
                return _signature;
            }
        }

        public override ParameterMetadata[] GetParameterMetadata()
        {
            return _invokeMethod.GetParameterMetadata();
        }

        public override PInvokeMetadata GetPInvokeMethodMetadata()
        {
            return _invokeMethod.GetPInvokeMethodMetadata();
        }

        public MethodSignature DelegateSignature
        {
            get
            {
                return _invokeMethod.Signature;
            }
        }


        public override string Name
        {
            get
            {
                if (IsOpenStaticDelegate)
                {
                    return "ReverseOpenStaticDelegateStub__" + DelegateType.Name;
                }
                else
                {
                    return "ReverseDelegateStub__" + DelegateType.Name;
                }
            }
        }

        public override MethodIL EmitIL()
        {
            return PInvokeILEmitter.EmitIL(this, default(PInvokeILEmitterConfiguration), _interopStateManager);
        }
    }
<<<<<<< HEAD
=======

    
    public struct DelegateInvokeMethodSignature : IEquatable<DelegateInvokeMethodSignature>
    {
        public  readonly MethodSignature Signature;

        public DelegateInvokeMethodSignature(TypeDesc delegateType)
        {
            MethodDesc invokeMethod = delegateType.GetMethod("Invoke", null);
            Signature = invokeMethod.Signature;
        }

        public override int GetHashCode()
        {
            return Signature.GetHashCode();
        }

        // TODO: Use the MarshallerKind for each parameter to compare whether two signatures are similar(ie. whether two delegates can share marshalling stubs)
        public bool Equals(DelegateInvokeMethodSignature other)
        {
            if (Signature.ReturnType != other.Signature.ReturnType)
                return false;

            if (Signature.Length != other.Signature.Length)
                return false;

            for (int i = 0; i < Signature.Length; i++)
            {
                if (Signature[i] != other.Signature[i])
                    return false;
            }

            return true;
        }
    }

>>>>>>> 33a14ca8
}<|MERGE_RESOLUTION|>--- conflicted
+++ resolved
@@ -155,43 +155,4 @@
             return PInvokeILEmitter.EmitIL(this, default(PInvokeILEmitterConfiguration), _interopStateManager);
         }
     }
-<<<<<<< HEAD
-=======
-
-    
-    public struct DelegateInvokeMethodSignature : IEquatable<DelegateInvokeMethodSignature>
-    {
-        public  readonly MethodSignature Signature;
-
-        public DelegateInvokeMethodSignature(TypeDesc delegateType)
-        {
-            MethodDesc invokeMethod = delegateType.GetMethod("Invoke", null);
-            Signature = invokeMethod.Signature;
-        }
-
-        public override int GetHashCode()
-        {
-            return Signature.GetHashCode();
-        }
-
-        // TODO: Use the MarshallerKind for each parameter to compare whether two signatures are similar(ie. whether two delegates can share marshalling stubs)
-        public bool Equals(DelegateInvokeMethodSignature other)
-        {
-            if (Signature.ReturnType != other.Signature.ReturnType)
-                return false;
-
-            if (Signature.Length != other.Signature.Length)
-                return false;
-
-            for (int i = 0; i < Signature.Length; i++)
-            {
-                if (Signature[i] != other.Signature[i])
-                    return false;
-            }
-
-            return true;
-        }
-    }
-
->>>>>>> 33a14ca8
 }