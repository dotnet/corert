--- conflicted
+++ resolved
@@ -4,23 +4,6 @@
 
 namespace Internal.Runtime
 {
-<<<<<<< HEAD
-    internal static class FatFunctionPointerConstants
-    {
-        /// <summary>
-        /// Offset by which fat function pointers are shifted to distinguish them
-        /// from real function pointers.
-        /// </summary>
-#if WASM
-        // WebAssembly uses index tables, not addresses for function pointers.  This is going to be contentious it is baked into Ilc and hence an Ilc for x64 will not be able to compile Wasm and vice versa.  Alternative ways round this?.
-        public const int Offset = 1 << 31;
-#else
-        public const int Offset = 2;
-#endif
-    }
-
-=======
->>>>>>> 643ecda0
     internal static class IndirectionConstants
     {
         /// <summary>
