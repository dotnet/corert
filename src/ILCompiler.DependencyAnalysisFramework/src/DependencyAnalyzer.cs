--- conflicted
+++ resolved
@@ -69,15 +69,12 @@
         {
             _dependencyContext = dependencyContext;
             _resultSorter = resultSorter;
-<<<<<<< HEAD
+            _marker.AttachContext(dependencyContext);
 
             if (int.TryParse(Environment.GetEnvironmentVariable("CoreRT_DeterminismSeed"), out int seed))
             {
                 _stackPopRandomizer = new Random(seed);
             }
-=======
-            _marker.AttachContext(dependencyContext);
->>>>>>> 4c524bdd
         }
 
         /// <summary>
