<!--
***********************************************************************************************
Microsoft.NETCore.Native.targets

WARNING:  DO NOT MODIFY this file unless you are knowledgeable about MSBuild and have
          created a backup copy.  Incorrect changes to this file will make it
          impossible to load or build your projects from the command-line or the IDE.

This file defines the steps in the build process for native AOT compilation.

Licensed to the .NET Foundation under one or more agreements.
The .NET Foundation licenses this file to you under the MIT license.
See the LICENSE file in the project root for more information.
***********************************************************************************************
-->
<Project xmlns="http://schemas.microsoft.com/developer/msbuild/2003">

  <!-- Set defaults for unspecified properties -->
  <PropertyGroup>
    <NativeIntermediateOutputPath Condition="'$(NativeIntermediateOutputPath)' == ''">$(IntermediateOutputPath)native\</NativeIntermediateOutputPath>
    <NativeOutputPath Condition="'$(NativeOutputPath)' == ''">$(OutputPath)native\</NativeOutputPath>
    <NativeCompilationDuringPublish Condition="'$(NativeCompilationDuringPublish)' == ''">true</NativeCompilationDuringPublish>
    <TargetOS Condition="'$([MSBuild]::IsOSPlatform(OSX))' == 'true'">OSX</TargetOS>
    <TargetOS Condition="'$(TargetOS)' == ''">$(OS)</TargetOS>
  </PropertyGroup>

  <!-- Set up the defaults for the compatibility mode -->
  <PropertyGroup Condition="'$(NativeCodeGen)' != 'readytorun'">
    <_BuildingInCompatibleMode Condition="$(RootAllApplicationAssemblies) == '' and $(IlcGenerateCompleteTypeMetadata) == '' and $(IlcGenerateStackTraceData) == ''">true</_BuildingInCompatibleMode>

    <RootAllApplicationAssemblies Condition="$(RootAllApplicationAssemblies) == ''">true</RootAllApplicationAssemblies>
    <IlcGenerateCompleteTypeMetadata Condition="$(IlcGenerateCompleteTypeMetadata) == ''">true</IlcGenerateCompleteTypeMetadata>
    <IlcGenerateStackTraceData Condition="$(IlcGenerateStackTraceData) == ''">true</IlcGenerateStackTraceData>
    <IlcScanReflection Condition="$(IlcScanReflection) == ''">true</IlcScanReflection>
  </PropertyGroup>

  <PropertyGroup>
    <NativeObjectExt Condition="'$(TargetOS)' == 'Windows_NT'">.obj</NativeObjectExt>
    <NativeObjectExt Condition="'$(TargetOS)' != 'Windows_NT'">.o</NativeObjectExt>
    <NativeObjectExt Condition="'$(NativeCodeGen)' == 'wasm'">.bc</NativeObjectExt>
    <NativeObjectExt Condition="'$(NativeCodeGen)' == 'readytorun' and '$(OutputType)' == 'Exe'">.exe</NativeObjectExt>
    <NativeObjectExt Condition="'$(NativeCodeGen)' == 'readytorun' and '$(OutputType)' != 'Exe'">.dll</NativeObjectExt>

    <LibFileExt Condition="'$(TargetOS)' == 'Windows_NT'">.lib</LibFileExt>
    <LibFileExt Condition="'$(TargetOS)' != 'Windows_NT'">.a</LibFileExt>

    <IlcOutputFileExt Condition="$(IlcOutputFileExt) == ''">$(NativeObjectExt)</IlcOutputFileExt>
    <IlcOutputFileExt Condition="$(NativeCodeGen) == 'cpp'">.cpp</IlcOutputFileExt>
    <IlcOutputFileExt Condition="'$(NativeCodeGen)' == 'wasm'">.bc</IlcOutputFileExt>

    <IsNativeExecutable Condition="'$(OutputType)' == 'Exe' or '$(OutputType)' == 'WinExe'">true</IsNativeExecutable>

    <NativeBinaryExt Condition="'$(IsNativeExecutable)' == 'true' and '$(TargetOS)' == 'Windows_NT'">.exe</NativeBinaryExt>
    <NativeBinaryExt Condition="'$(IsNativeExecutable)' == 'true' and '$(TargetOS)' != 'Windows_NT'"></NativeBinaryExt>
    <NativeBinaryExt Condition="'$(IsNativeExecutable)' != 'true' and '$(TargetOS)' == 'Windows_NT' and $(NativeLib) == 'Shared'">.dll</NativeBinaryExt>
    <NativeBinaryExt Condition="'$(IsNativeExecutable)' != 'true' and '$(TargetOS)' == 'OSX' and $(NativeLib) == 'Shared'">.dylib</NativeBinaryExt>
    <NativeBinaryExt Condition="'$(IsNativeExecutable)' != 'true' and '$(TargetOS)' != 'Windows_NT' and '$(TargetOS)' != 'OSX' and $(NativeLib) == 'Shared'">.so</NativeBinaryExt>
    <NativeBinaryExt Condition="'$(IsNativeExecutable)' != 'true' and '$(TargetOS)' == 'Windows_NT' and $(NativeLib) == 'Static'">.lib</NativeBinaryExt>
    <NativeBinaryExt Condition="'$(IsNativeExecutable)' != 'true' and '$(TargetOS)' != 'Windows_NT' and $(NativeLib) == 'Static'">.a</NativeBinaryExt>
    <NativeBinaryExt Condition="'$(NativeCodeGen)' == 'wasm'">.html</NativeBinaryExt>
    <NativeBinaryExt Condition="'$(NativeCodeGen)' == 'readytorun' and '$(OutputType)' == 'Exe'">.exe</NativeBinaryExt>
    <NativeBinaryExt Condition="'$(NativeCodeGen)' == 'readytorun' and '$(OutputType)' != 'Exe'">.dll</NativeBinaryExt>

    <ExportsFileExt Condition="'$(OutputType)' !=  'Exe' and '$(TargetOS)' == 'Windows_NT' and '$(NativeLib)' == 'Shared'">.def</ExportsFileExt>
    <ExportsFileExt Condition="'$(OutputType)' !=  'Exe' and '$(TargetOS)' != 'Windows_NT' and '$(NativeLib)' == 'Shared'">.exports</ExportsFileExt>

    <NativeObject>$(NativeIntermediateOutputPath)$(TargetName)$(NativeObjectExt)</NativeObject>
    <NativeBinary>$(NativeOutputPath)$(TargetName)$(NativeBinaryExt)</NativeBinary>
    <ExportsFile Condition="$(NativeLib) == 'Shared' and $(ExportsFile) == ''">$(NativeIntermediateOutputPath)$(TargetName)$(ExportsFileExt)</ExportsFile>

    <IlcCompileOutput Condition="$(NativeCodeGen) == ''">$(NativeObject)</IlcCompileOutput>
    <IlcCompileOutput Condition="$(NativeCodeGen) == 'cpp'">$(NativeIntermediateOutputPath)$(TargetName).cpp</IlcCompileOutput>

    <LinkNativeDependsOn Condition="$(NativeCodeGen) == ''">IlcCompile</LinkNativeDependsOn>
    <LinkNativeDependsOn Condition="$(NativeCodeGen) == 'cpp'">CppCompile</LinkNativeDependsOn>
    <LinkNativeDependsOn Condition="$(NativeCodeGen) == 'wasm'">IlcCompile</LinkNativeDependsOn>

    <FrameworkLibPath Condition="'$(FrameworkLibPath)' == ''">$(NativeOutputPath)</FrameworkLibPath>
    <FrameworkObjPath Condition="'$(FrameworkObjPath)' == ''">$(NativeIntermediateOutputPath)</FrameworkObjPath>

    <ExperimentalDynamicCodeSupport Condition="'$(ExperimentalInterpreterSupport)' == 'true' or '$(ExperimentalJitSupport)' == 'true'">true</ExperimentalDynamicCodeSupport>

    <SharedLibrary Condition="'$(OS)' == 'Windows_NT'">$(FrameworkLibPath)\Framework$(LibFileExt)</SharedLibrary>
    <SharedLibrary Condition="'$(OS)' != 'Windows_NT'">$(FrameworkLibPath)\libframework$(LibFileExt)</SharedLibrary>
    <IlcDynamicBuildPropertyDependencies Condition="'$(IlcCalledViaPackage)' == 'true'">SetupProperties</IlcDynamicBuildPropertyDependencies>
  </PropertyGroup>

  <PropertyGroup Condition="'$(IlcCompileDependsOn)'=='' and '$(NativeCompilationDuringPublish)' != 'false'">
    <IlcCompileDependsOn Condition="'$(BuildingFrameworkLibrary)' != 'true'">Compile;ComputeIlcCompileInputs</IlcCompileDependsOn>
    <IlcCompileDependsOn Condition="'$(IlcMultiModule)' == 'true' and '$(BuildingFrameworkLibrary)' != 'true'">$(IlcCompileDependsOn);BuildFrameworkLib</IlcCompileDependsOn>
    <IlcCompileDependsOn>$(IlcCompileDependsOn);SetupOSSpecificProps</IlcCompileDependsOn>
  </PropertyGroup>

  <ItemGroup>
    <AutoInitializedAssemblies Include="System.Private.CoreLib" />
    <AutoInitializedAssemblies Include="System.Private.DeveloperExperience.Console" />
    <AutoInitializedAssemblies Condition="'$(ExperimentalInterpreterSupport)' == 'true'" Include="System.Private.Interpreter" />
    <AutoInitializedAssemblies Condition="'$(ExperimentalJitSupport)' == 'true'" Include="System.Private.Jit" />
  </ItemGroup>

  <ItemGroup Condition="'$(ExperimentalDynamicCodeSupport)' != 'true'">
    <AutoInitializedAssemblies Include="System.Private.StackTraceMetadata" />
    <AutoInitializedAssemblies Include="System.Private.TypeLoader" />
    <AutoInitializedAssemblies Include="System.Private.Reflection.Execution" Condition="$(IlcDisableReflection) != 'true'" />
    <AutoInitializedAssemblies Include="System.Private.DisabledReflection" Condition="$(IlcDisableReflection) == 'true'" />
    <AutoInitializedAssemblies Include="System.Private.Interop" />
  </ItemGroup>

  <ItemGroup Condition="'$(ExperimentalDynamicCodeSupport)' == 'true'">
    <AutoInitializedAssemblies Include="System.Private.StackTraceMetadata.Experimental" />
    <AutoInitializedAssemblies Include="System.Private.TypeLoader.Experimental" />
    <AutoInitializedAssemblies Include="System.Private.Reflection.Execution.Experimental" />
    <AutoInitializedAssemblies Include="System.Private.Interop.Experimental" />
  </ItemGroup>

  <ItemGroup>
    <PrivateSdkAssemblies Include="$(IlcPath)\sdk\*.dll" />
  </ItemGroup>
  <ItemGroup>
    <!-- Exclude clrcompression.dll for now https://github.com/dotnet/corert/issues/5496 -->
    <FrameworkAssemblies Include="$(IlcPath)\framework\*.dll" Exclude="$(IlcPath)\framework\clrcompression.dll" />
  </ItemGroup>

  <ItemGroup>
    <DefaultFrameworkAssemblies Include="@(FrameworkAssemblies)" />
    <DefaultFrameworkAssemblies Include="@(PrivateSdkAssemblies)" />
  </ItemGroup>

  <!-- Part of workaround for lack of secondary build artifact import - https://github.com/Microsoft/msbuild/issues/2807 -->
  <!-- The properties below need to be defined only after we've found the correct runtime package reference -->
  <Target Name="SetupProperties" DependsOnTargets="$(IlcSetupPropertiesDependsOn)" BeforeTargets="Publish">
    <PropertyGroup>
      <!-- Define paths used in build targets to point to the runtime-specific ILCompiler implementation -->
      <IlcPath Condition="'$(IlcPath)' == ''">$(RuntimePackagePath)</IlcPath>
      <IlcBuildTasksPath>$(RuntimePackagePath)\tools\netstandard\ILCompiler.Build.Tasks.dll</IlcBuildTasksPath>
      <!-- Set defaults for unspecified properties -->
    </PropertyGroup>
    
    <!-- If running from a package these values need to be set again with the resolved IlcPath -->
    <ItemGroup>
      <PrivateSdkAssemblies Include="$(IlcPath)\sdk\*.dll" />
    </ItemGroup>
    <ItemGroup>
      <FrameworkAssemblies Include="$(IlcPath)\framework\*.dll" />
    </ItemGroup>
    
    <ItemGroup>
      <DefaultFrameworkAssemblies Include="@(FrameworkAssemblies)" />
      <DefaultFrameworkAssemblies Include="@(PrivateSdkAssemblies)" />
    </ItemGroup>
  </Target>

  <Target Name="ComputeIlcCompileInputs" DependsOnTargets="$(IlcDynamicBuildPropertyDependencies)" BeforeTargets="Publish">
    <ItemGroup>
      <ManagedBinary Condition="$(BuildingFrameworkLibrary) != 'true' and '$(PublishingReadyToRunImage)' != 'true'" Include="$(IntermediateOutputPath)$(TargetName)$(TargetExt)" />
      <IlcCompileInput Include="@(ManagedBinary)" />
      <!-- Skip setting framework defaults for ready-to-run since it uses standard .NETCoreApp framework assemblies -->
      <IlcReference Include="@(DefaultFrameworkAssemblies)" Condition="'$(NativeCodeGen)' != 'readytorun'" />
    </ItemGroup>
  </Target>

  <!--
    BuildFrameworkLib is invoked before IlcCompile in multi-module builds to 
    produce the shared framework library on demand
  -->
  <Target Name="BuildFrameworkLib" Condition="'$(DisableFrameworkLibGeneration)' != 'true'" DependsOnTargets="$(IlcDynamicBuildPropertyDependencies)">
    <ItemGroup>
     <!-- This builds the project with the ILC implementation in the identified runtime package to avoid resolving it again  -->
      <ProjectToBuild Include="$(MSBuildThisFileDirectory)BuildFrameworkNativeObjects.proj">
          <AdditionalProperties>
          IntermediateOutputPath=$(IntermediateOutputPath);
          FrameworkLibPath=$(FrameworkLibPath);
          FrameworkObjPath=$(FrameworkObjPath);
          RuntimePackagePath=$(RuntimePackagePath)
        </AdditionalProperties>
      </ProjectToBuild>
    </ItemGroup>
    <MSBuild Projects="@(ProjectToBuild)" BuildInParallel="true" />
  </Target>

  <Target Name="IlcCompile" 
      Inputs="@(IlcCompileInput);@(RdXmlFile)"
      Outputs="$(NativeIntermediateOutputPath)%(ManagedBinary.Filename)$(IlcOutputFileExt)"
      DependsOnTargets="$(IlcCompileDependsOn)">

    <PropertyGroup>
      <ManagedBinaryFilename>%(ManagedBinary.Filename)</ManagedBinaryFilename>
    </PropertyGroup>

    <ItemGroup>
      <IlcArg Include="@(IlcReference->'-r:%(Identity)')" />
      <IlcArg Condition="$(IlcGenerateMetadataLog) == 'true'" Include="--metadatalog:$(NativeIntermediateOutputPath)$(ManagedBinaryFilename).metadata.csv" />
      <IlcArg Condition="$(NativeCodeGen) != ''" Include="--$(NativeCodeGen)" />
      <IlcArg Condition="$(IlcMultiModule) == 'true'" Include="--multifile" />
      <IlcArg Condition="$(Optimize) == 'true'" Include="-O" />
      <IlcArg Condition="$(DebugSymbols) == 'true'" Include="-g" />
      <IlcArg Condition="$(IlcGenerateMapFile) == 'true'" Include="--map:$(NativeIntermediateOutputPath)$(ManagedBinaryFilename).map.xml" />
      <IlcArg Include="@(RdXmlFile->'--rdxml:%(Identity)')" />
      <IlcArg Condition="$(OutputType) == 'Library' and $(NativeLib) != ''" Include="--nativelib" />
      <IlcArg Condition="$(ExportsFile) != ''" Include="--exportsfile:$(ExportsFile)" />
      <ILcArg Condition="'$(Platform)' == 'wasm'" Include="--wasm" />
      <ILcArg Condition="'$(ExperimentalDynamicCodeSupport)' == 'true'" Include="--nometadatablocking" />
      <IlcArg Include="@(AutoInitializedAssemblies->'--initassembly:%(Identity)')" />
      <IlcArg Include="@(AppContextSwitchOverrides->'--appcontextswitch:%(Identity)')" />
      <IlcArg Condition="$(ServerGarbageCollection) != ''" Include="--runtimeopt:RH_UseServerGC=1" />
      <IlcArg Condition="$(IlcGenerateCompleteTypeMetadata) == 'true' and $(IlcDisableReflection) != 'true'" Include="--completetypemetadata" />
      <IlcArg Condition="$(IlcGenerateStackTraceData) == 'true'" Include="--stacktracedata" />
<<<<<<< HEAD
      <IlcArg Condition="$(RootAllApplicationAssemblies) == 'true' and $(IlcDisableReflection) != 'true'" Include="--rootallapplicationassemblies" />
      <IlcArg Condition="$(IlcScanReflection) == 'true' and $(IlcDisableReflection) != 'true'" Include="--scanreflection" />
=======
      <IlcArg Condition="$(RootAllApplicationAssemblies) == 'true'" Include="--rootallapplicationassemblies" />
      <IlcArg Condition="$(IlcScanReflection) == 'true'" Include="--scanreflection" />
      <IlcArg Condition="$(IlcFoldIdenticalMethodBodies) == 'true'" Include="--methodbodyfolding" />
>>>>>>> 1a4eed7b
      <IlcArg Condition="$(Optimize) == 'true' and $(IlcOptimizationPreference) == 'Size'" Include="--Os" />
      <IlcArg Condition="$(Optimize) == 'true' and $(IlcOptimizationPreference) == 'Speed'" Include="--Ot" />
      <IlcArg Condition="$(IlcDisableReflection) == 'true'" Include="--disablereflection" />
      <IlcArg Condition="$(IlcDisableReflection) == 'true'" Include="--removefeature:EventSource" />
      <IlcArg Condition="$(IlcDisableReflection) == 'true'" Include="--removefeature:FrameworkStrings" />
    </ItemGroup>

    <MakeDir Directories="$(NativeIntermediateOutputPath)" />

    <ItemGroup Condition="'$(NativeCodeGen)' != 'readytorun'">
      <IlcCmd Include="$(ManagedBinaryFilename)">
        <ResponseFileName>$(ManagedBinaryFilename).ilc.rsp</ResponseFileName>
        <CommandLine>@(IlcCompileInput);-o:$(NativeIntermediateOutputPath)$(ManagedBinaryFilename)$(IlcOutputFileExt);@(IlcArg)</CommandLine>
      </IlcCmd>
    </ItemGroup>

    <ItemGroup Condition="'$(NativeCodeGen)' == 'readytorun'">
      <!-- We need to copy the item group under a different name so that we can -->
      <!-- expand it within each iteration of the top loop over @(IlcCompileInput) -->
      <IlcCompileInput2 Include="@(IlcCompileInput)" />
      <IlcCmd Include="@(IlcCompileInput)">
        <ResponseFileName>%(IlcCompileInput.FileName).ilc.rsp</ResponseFileName>
        <CommandLine>%(IlcCompileInput.Identity);@(IlcCompileInput2 -> '-r:%(Identity);');-o:$(NativeIntermediateOutputPath)%(IlcCompileInput.Filename)$(IlcOutputFileExt);@(IlcArg)</CommandLine>
      </IlcCmd>
    </ItemGroup>

    <WriteLinesToFile File="$(NativeIntermediateOutputPath)%(IlcCmd.ResponseFileName)" Lines="%(IlcCmd.CommandLine)" Overwrite="true" />

    <MakeDir Directories="$([System.IO.Path]::GetDirectoryName($(NativeObject)))" />

    <Message Text="Generating native code" Condition="$(_BuildingInCompatibleMode) != 'true'" Importance="high" />
    <Message Text="Generating compatible native code. To optimize for size or speed, visit https://aka.ms/OptimizeCoreRT" Condition="$(_BuildingInCompatibleMode) == 'true'" Importance="high" />

    <Exec Command="&quot;$(IlcPath)\tools\ilc&quot; @&quot;$(NativeIntermediateOutputPath)%(IlcCmd.ResponseFileName)&quot;" />
  </Target>

  <Import Project="$(MSBuildThisFileDirectory)Microsoft.NETCore.Native.Windows.props" Condition="'$(TargetOS)' == 'Windows_NT'" />
  <Import Project="$(MSBuildThisFileDirectory)Microsoft.NETCore.Native.Unix.props" Condition="'$(TargetOS)' != 'Windows_NT'" />
  
  <Target Name="CppCompile"
      Inputs="$(IlcCompileOutput)"
      Outputs="$(NativeObject)"
      DependsOnTargets="IlcCompile">

    <ItemGroup>
      <CompilerArg Include="&quot;$(IlcCompileOutput)&quot;" />
      <CompilerArg Include="/Fo&quot;$(NativeObject)&quot;" Condition="'$(OS)' == 'Windows_NT'" />
      <CompilerArg Include="-o &quot;$(NativeObject)&quot;" Condition="'$(OS)' != 'Windows_NT'" />
      <CompilerArg Include="@(CppCompilerAndLinkerArg)" />
    </ItemGroup>

    <MakeDir Directories="$(NativeIntermediateOutputPath)" />
    <Exec Command="$(CppCompiler) @(CompilerArg, ' ')" Condition="'$(OS)' != 'Windows_NT'" />
    <WriteLinesToFile File="$(NativeIntermediateOutputPath)cl.rsp" Lines="@(CompilerArg)" Overwrite="true"  Condition="'$(OS)' == 'Windows_NT'"/>
    <Exec Command="$(CppCompiler) @&quot;$(NativeIntermediateOutputPath)cl.rsp&quot;" Condition="'$(OS)' == 'Windows_NT'" />
  </Target>
  
  <!--
      For code generators that emit native binaries directly from ILCompiler. Ie, ReadyToRun code generation
      directly writes the final PE file 
  -->
  <Target Name="CopyNative"
      Inputs="$(NativeObject)"
      Outputs="$(NativeBinary)"
      DependsOnTargets="IlcCompile">

      <Copy SourceFiles="$(NativeObject)" DestinationFiles="$(NativeBinary)" />
  </Target>

  <Target Name="GetNativeObjects">
    <ItemGroup>
      <NativeObjects Include="$(NativeIntermediateOutputPath)*.ni.exe;$(NativeIntermediateOutputPath)*.ni.dll" />
    </ItemGroup>
  </Target>

  <Target Name="MultiFileCopyNative"
      Inputs="@(NativeObjects)"
      Outputs="$(NativeOutputPath)"
      DependsOnTargets="GetNativeObjects">

      <Copy SourceFiles="@(NativeObjects)" DestinationFolder="$(NativeOutputPath)" />
  </Target>

  <PropertyGroup>
    <_Win32ResFile>$(NativeIntermediateOutputPath)$(TargetName).res</_Win32ResFile>
  </PropertyGroup>

  <UsingTask TaskName="DumpNativeResources" AssemblyFile="$(IlcBuildTasksPath)" />
  <Target Name="GenerateResFile"
      Inputs="$(IntermediateOutputPath)$(TargetName)$(TargetExt)"
      Outputs="$(_Win32ResFile)"
      Condition="'$(OS)' == 'Windows_NT'">

    <DumpNativeResources
        MainAssembly="$(IntermediateOutputPath)$(TargetName)$(TargetExt)"
        ResourceFile="$(_Win32ResFile)" />

  </Target>

  <Target Name="LinkNative"
      Inputs="$(NativeObject);@(NativeLibrary)"
      Outputs="$(NativeBinary)"
      DependsOnTargets="$(LinkNativeDependsOn);GenerateResFile">

    <ItemGroup>
      <CustomLinkerArg Include="&quot;$(NativeObject)&quot;" />
      <CustomLinkerArg Include="-o &quot;$(NativeBinary)&quot;" Condition="'$(OS)' != 'Windows_NT'" />
      <CustomLinkerArg Include="/OUT:&quot;$(NativeBinary)&quot;" Condition="'$(OS)' == 'Windows_NT'" />
      <CustomLinkerArg Include="/DEF:&quot;$(ExportsFile)&quot;" Condition="'$(OS)' == 'Windows_NT' and $(ExportsFile) != ''" />
      <CustomLinkerArg Include="/LIBPATH:&quot;%(AdditionalNativeLibraryDirectories.Identity)&quot;" Condition="'$(OS)' == 'Windows_NT' and '@(AdditionalNativeLibraryDirectories->Count())' &gt; 0" />
      <CustomLinkerArg Include="-exported_symbols_list &quot;$(ExportsFile)&quot;" Condition="'$(OS)' != 'Windows_NT' and $(ExportsFile) != ''" />
      <CustomLinkerArg Condition="Exists('$(_Win32ResFile)')" Include="&quot;$(_Win32ResFile)&quot;" />
      <CustomLinkerArg Include="@(LinkerArg)" />
    </ItemGroup>

    <ItemGroup>
      <CustomLibArg Include="-crs &quot;$(NativeBinary)&quot;" Condition="'$(OS)' != 'Windows_NT'" />
      <CustomLibArg Include="/OUT:&quot;$(NativeBinary)&quot;" Condition="'$(OS)' == 'Windows_NT'" />
      <CustomLibArg Include="&quot;$(NativeObject)&quot;" />
    </ItemGroup>

    <MakeDir Directories="$([System.IO.Path]::GetDirectoryName($(NativeBinary)))" />

    <Exec Command="$(CppLinker) @(CustomLinkerArg, ' ')" Condition="'$(OS)' != 'Windows_NT' and '$(NativeLib)' != 'Static' and '$(NativeCodeGen)' != 'wasm'" />
    <Exec Command="$(CppLibCreator) @(CustomLibArg, ' ')" Condition="'$(OS)' != 'Windows_NT' and '$(NativeLib)' == 'Static' and '$(NativeCodeGen)' != 'wasm'" />

    <WriteLinesToFile File="$(NativeIntermediateOutputPath)link.rsp" Lines="@(CustomLinkerArg)" Overwrite="true" Condition="'$(OS)' == 'Windows_NT' and '$(NativeLib)' != 'Static'" />
    <Exec Command="$(CppLinker)  @&quot;$(NativeIntermediateOutputPath)link.rsp&quot;" Condition="'$(OS)' == 'Windows_NT' and '$(NativeLib)' != 'Static' and '$(NativeCodeGen)' != 'wasm'" />
    <WriteLinesToFile File="$(NativeIntermediateOutputPath)lib.rsp" Lines="@(CustomLibArg)" Overwrite="true" Condition="'$(OS)' == 'Windows_NT' and '$(NativeLib)' == 'Static'" />
    <Exec Command="$(CppLibCreator)  @&quot;$(NativeIntermediateOutputPath)lib.rsp&quot;" Condition="'$(OS)' == 'Windows_NT' and '$(NativeLib)' == 'Static' and '$(NativeCodeGen)' != 'wasm'" />
    
    <PropertyGroup>
      <EmccArgs>&quot;$(NativeObject)&quot; -o &quot;$(NativeBinary)&quot; -s WASM=1 -s ALLOW_MEMORY_GROWTH=1 -s ERROR_ON_UNDEFINED_SYMBOLS=0 --emrun </EmccArgs>
      <EmccArgs Condition="'$(Platform)'=='wasm'">$(EmccArgs) &quot;$(IlcPath)/sdk/libPortableRuntime.bc&quot; &quot;$(IlcPath)/sdk/libbootstrappercpp.bc&quot; &quot;$(IlcPath)/sdk/libSystem.Private.CoreLib.Native.bc&quot; </EmccArgs>
      <EmccArgs Condition="'$(Configuration)'=='Release'">$(EmccArgs) -O2 --llvm-lto 2</EmccArgs>
      <EmccArgs Condition="'$(Configuration)'=='Debug'">$(EmccArgs) -g3</EmccArgs>
    </PropertyGroup>
    
    <Exec Command="&quot;$(EMSCRIPTEN)\emcc.bat&quot; $(EmccArgs)" Condition="'$(NativeCodeGen)' == 'wasm' and '$(EMSCRIPTEN)' != '' and '$(OS)' == 'Windows_NT'" />
    <Exec Command="&quot;$(EMSCRIPTEN)/emcc&quot; $(EmccArgs)" Condition="'$(NativeCodeGen)' == 'wasm' and '$(EMSCRIPTEN)' != '' and '$(OS)' != 'Windows_NT'" />
    <Message Text="Emscripten not found, not linking WebAssembly. To enable WebAssembly linking, install Emscripten and ensure the EMSCRIPTEN environment variable points to the directory containing emcc.bat"
             Condition="'$(NativeCodeGen)' == 'wasm' and '$(EMSCRIPTEN)' == ''" />
  </Target>

  <Target Name="CreateLib"
    Inputs="@(LibInputs)"
    Outputs="$(SharedLibrary)"
    DependsOnTargets="$(CreateLibDependsOn);$(IlcDynamicBuildPropertyDependencies)"
    >

    <ItemGroup>
      <CustomLibArg Include="/out:$(SharedLibrary)" Condition="'$(OS)' == 'Windows_NT'" />
      <CustomLibArg Include="-crs $(SharedLibrary)" Condition="'$(OS)' != 'Windows_NT'" />
      <CustomLibArg Include="@(LibInputs->'%(Identity)')" />
    </ItemGroup>
    <MakeDir Directories="$(NativeIntermediateOutputPath)" />
    <WriteLinesToFile File="$(NativeIntermediateOutputPath)lib.rsp" Lines="@(CustomLibArg)" Overwrite="true" Condition="'$(OS)' == 'Windows_NT'" />
    <MakeDir Directories="$([System.IO.Path]::GetDirectoryName($(SharedLibrary)))" />
    <Exec Command="$(CppLibCreator) @&quot;$(NativeIntermediateOutputPath)lib.rsp&quot;" Condition="'$(OS)' == 'Windows_NT'" />
    <Exec Command="$(CppLibCreator) @(CustomLibArg, ' ')" Condition="'$(OS)' != 'Windows_NT'" />
  </Target>

  <Import Project="$(MSBuildThisFileDirectory)Microsoft.NETCore.Native.Publish.targets" Condition="'$(NativeCompilationDuringPublish)' != 'false'" />

</Project><|MERGE_RESOLUTION|>--- conflicted
+++ resolved
@@ -205,14 +205,9 @@
       <IlcArg Condition="$(ServerGarbageCollection) != ''" Include="--runtimeopt:RH_UseServerGC=1" />
       <IlcArg Condition="$(IlcGenerateCompleteTypeMetadata) == 'true' and $(IlcDisableReflection) != 'true'" Include="--completetypemetadata" />
       <IlcArg Condition="$(IlcGenerateStackTraceData) == 'true'" Include="--stacktracedata" />
-<<<<<<< HEAD
       <IlcArg Condition="$(RootAllApplicationAssemblies) == 'true' and $(IlcDisableReflection) != 'true'" Include="--rootallapplicationassemblies" />
       <IlcArg Condition="$(IlcScanReflection) == 'true' and $(IlcDisableReflection) != 'true'" Include="--scanreflection" />
-=======
-      <IlcArg Condition="$(RootAllApplicationAssemblies) == 'true'" Include="--rootallapplicationassemblies" />
-      <IlcArg Condition="$(IlcScanReflection) == 'true'" Include="--scanreflection" />
       <IlcArg Condition="$(IlcFoldIdenticalMethodBodies) == 'true'" Include="--methodbodyfolding" />
->>>>>>> 1a4eed7b
       <IlcArg Condition="$(Optimize) == 'true' and $(IlcOptimizationPreference) == 'Size'" Include="--Os" />
       <IlcArg Condition="$(Optimize) == 'true' and $(IlcOptimizationPreference) == 'Speed'" Include="--Ot" />
       <IlcArg Condition="$(IlcDisableReflection) == 'true'" Include="--disablereflection" />
