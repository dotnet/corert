--- conflicted
+++ resolved
@@ -325,350 +325,6 @@
             return result;
         }
 
-<<<<<<< HEAD
-=======
-        private readonly Dictionary<ILCompiler.ReadyToRunHelper, ISymbolNode> _helperCache = new Dictionary<ILCompiler.ReadyToRunHelper, ISymbolNode>();
-
-        public ISymbolNode ExternSymbol(ILCompiler.ReadyToRunHelper helper)
-        {
-            if (_helperCache.TryGetValue(helper, out ISymbolNode result))
-            {
-                return result;
-            }
-
-            ILCompiler.DependencyAnalysis.ReadyToRun.ReadyToRunHelper r2rHelper;
-            switch (helper)
-            {
-                // Exception handling helpers
-                case ILCompiler.ReadyToRunHelper.Throw:
-                    r2rHelper = ILCompiler.DependencyAnalysis.ReadyToRun.ReadyToRunHelper.READYTORUN_HELPER_Throw;
-                    break;
-
-                case ILCompiler.ReadyToRunHelper.Rethrow:
-                    r2rHelper = ILCompiler.DependencyAnalysis.ReadyToRun.ReadyToRunHelper.READYTORUN_HELPER_Rethrow;
-                    break;
-
-                case ILCompiler.ReadyToRunHelper.Overflow:
-                    r2rHelper = ILCompiler.DependencyAnalysis.ReadyToRun.ReadyToRunHelper.READYTORUN_HELPER_Overflow;
-                    break;
-
-                case ILCompiler.ReadyToRunHelper.RngChkFail:
-                    r2rHelper = ILCompiler.DependencyAnalysis.ReadyToRun.ReadyToRunHelper.READYTORUN_HELPER_RngChkFail;
-                    break;
-
-                case ILCompiler.ReadyToRunHelper.FailFast:
-                    r2rHelper = ILCompiler.DependencyAnalysis.ReadyToRun.ReadyToRunHelper.READYTORUN_HELPER_FailFast;
-                    break;
-
-                case ILCompiler.ReadyToRunHelper.ThrowNullRef:
-                    r2rHelper = ILCompiler.DependencyAnalysis.ReadyToRun.ReadyToRunHelper.READYTORUN_HELPER_ThrowNullRef;
-                    break;
-
-                case ILCompiler.ReadyToRunHelper.ThrowDivZero:
-                    r2rHelper = ILCompiler.DependencyAnalysis.ReadyToRun.ReadyToRunHelper.READYTORUN_HELPER_ThrowDivZero;
-                    break;
-
-                case ILCompiler.ReadyToRunHelper.ThrowArgumentOutOfRange:
-                case ILCompiler.ReadyToRunHelper.ThrowArgument:
-                case ILCompiler.ReadyToRunHelper.ThrowPlatformNotSupported:
-                case ILCompiler.ReadyToRunHelper.ThrowNotImplemented:
-                    // TODO: what is the right thing to do here? Locating the exception objects in CoreLib would require emitting typerefs.
-                    r2rHelper = ILCompiler.DependencyAnalysis.ReadyToRun.ReadyToRunHelper.READYTORUN_HELPER_FailFast;
-                    break;
-
-                // Write barriers
-                case ILCompiler.ReadyToRunHelper.WriteBarrier:
-                    r2rHelper = ILCompiler.DependencyAnalysis.ReadyToRun.ReadyToRunHelper.READYTORUN_HELPER_WriteBarrier;
-                    break;
-
-                case ILCompiler.ReadyToRunHelper.CheckedWriteBarrier:
-                    r2rHelper = ILCompiler.DependencyAnalysis.ReadyToRun.ReadyToRunHelper.READYTORUN_HELPER_CheckedWriteBarrier;
-                    break;
-
-                case ILCompiler.ReadyToRunHelper.ByRefWriteBarrier:
-                    r2rHelper = ILCompiler.DependencyAnalysis.ReadyToRun.ReadyToRunHelper.READYTORUN_HELPER_ByRefWriteBarrier;
-                    break;
-
-                // Array helpers
-                case ILCompiler.ReadyToRunHelper.Stelem_Ref:
-                    r2rHelper = ILCompiler.DependencyAnalysis.ReadyToRun.ReadyToRunHelper.READYTORUN_HELPER_Stelem_Ref;
-                    break;
-
-                case ILCompiler.ReadyToRunHelper.Ldelema_Ref:
-                    r2rHelper = ILCompiler.DependencyAnalysis.ReadyToRun.ReadyToRunHelper.READYTORUN_HELPER_Ldelema_Ref;
-                    break;
-
-                case ILCompiler.ReadyToRunHelper.MemSet:
-                    r2rHelper = ILCompiler.DependencyAnalysis.ReadyToRun.ReadyToRunHelper.READYTORUN_HELPER_MemSet;
-                    break;
-
-                case ILCompiler.ReadyToRunHelper.MemCpy:
-                    r2rHelper = ILCompiler.DependencyAnalysis.ReadyToRun.ReadyToRunHelper.READYTORUN_HELPER_MemCpy;
-                    break;
-
-                // Get string handle lazily
-                case ILCompiler.ReadyToRunHelper.GetString:
-                    r2rHelper = ILCompiler.DependencyAnalysis.ReadyToRun.ReadyToRunHelper.READYTORUN_HELPER_GetString;
-                    break;
-
-                // Reflection helpers
-                case ILCompiler.ReadyToRunHelper.GetRuntimeTypeHandle:
-                    r2rHelper = ILCompiler.DependencyAnalysis.ReadyToRun.ReadyToRunHelper.READYTORUN_HELPER_GetRuntimeTypeHandle;
-                    break;
-
-                case ILCompiler.ReadyToRunHelper.GetRuntimeMethodHandle:
-                    r2rHelper = ILCompiler.DependencyAnalysis.ReadyToRun.ReadyToRunHelper.READYTORUN_HELPER_GetRuntimeMethodHandle;
-                    break;
-
-                case ILCompiler.ReadyToRunHelper.GetRuntimeFieldHandle:
-                    r2rHelper = ILCompiler.DependencyAnalysis.ReadyToRun.ReadyToRunHelper.READYTORUN_HELPER_GetRuntimeFieldHandle;
-                    break;
-
-                case ILCompiler.ReadyToRunHelper.Box:
-                    r2rHelper = ILCompiler.DependencyAnalysis.ReadyToRun.ReadyToRunHelper.READYTORUN_HELPER_Box;
-                    break;
-
-                case ILCompiler.ReadyToRunHelper.Box_Nullable:
-                    r2rHelper = ILCompiler.DependencyAnalysis.ReadyToRun.ReadyToRunHelper.READYTORUN_HELPER_Box_Nullable;
-                    break;
-
-                case ILCompiler.ReadyToRunHelper.Unbox:
-                    r2rHelper = ILCompiler.DependencyAnalysis.ReadyToRun.ReadyToRunHelper.READYTORUN_HELPER_Unbox;
-                    break;
-
-                case ILCompiler.ReadyToRunHelper.Unbox_Nullable:
-                    r2rHelper = ILCompiler.DependencyAnalysis.ReadyToRun.ReadyToRunHelper.READYTORUN_HELPER_Unbox_Nullable;
-                    break;
-
-                case ILCompiler.ReadyToRunHelper.NewMultiDimArr:
-                    r2rHelper = ILCompiler.DependencyAnalysis.ReadyToRun.ReadyToRunHelper.READYTORUN_HELPER_NewMultiDimArr;
-                    break;
-
-                case ILCompiler.ReadyToRunHelper.NewMultiDimArr_NonVarArg:
-                    r2rHelper = ILCompiler.DependencyAnalysis.ReadyToRun.ReadyToRunHelper.READYTORUN_HELPER_NewMultiDimArr_NonVarArg;
-                    break;
-
-                // Helpers used with generic handle lookup cases
-                case ILCompiler.ReadyToRunHelper.NewObject:
-                    r2rHelper = ILCompiler.DependencyAnalysis.ReadyToRun.ReadyToRunHelper.READYTORUN_HELPER_NewObject;
-                    break;
-
-                case ILCompiler.ReadyToRunHelper.NewArray:
-                    r2rHelper = ILCompiler.DependencyAnalysis.ReadyToRun.ReadyToRunHelper.READYTORUN_HELPER_NewArray;
-                    break;
-
-                case ILCompiler.ReadyToRunHelper.CheckCastAny:
-                    r2rHelper = ILCompiler.DependencyAnalysis.ReadyToRun.ReadyToRunHelper.READYTORUN_HELPER_CheckCastAny;
-                    break;
-
-                case ILCompiler.ReadyToRunHelper.CheckInstanceAny:
-                    r2rHelper = ILCompiler.DependencyAnalysis.ReadyToRun.ReadyToRunHelper.READYTORUN_HELPER_CheckInstanceAny;
-                    break;
-
-                case ILCompiler.ReadyToRunHelper.GenericGcStaticBase:
-                    r2rHelper = ILCompiler.DependencyAnalysis.ReadyToRun.ReadyToRunHelper.READYTORUN_HELPER_GenericGcStaticBase;
-                    break;
-
-                case ILCompiler.ReadyToRunHelper.GenericNonGcStaticBase:
-                    r2rHelper = ILCompiler.DependencyAnalysis.ReadyToRun.ReadyToRunHelper.READYTORUN_HELPER_GenericNonGcStaticBase;
-                    break;
-
-                case ILCompiler.ReadyToRunHelper.GenericGcTlsBase:
-                    r2rHelper = ILCompiler.DependencyAnalysis.ReadyToRun.ReadyToRunHelper.READYTORUN_HELPER_GenericGcTlsBase;
-                    break;
-
-                case ILCompiler.ReadyToRunHelper.GenericNonGcTlsBase:
-                    r2rHelper = ILCompiler.DependencyAnalysis.ReadyToRun.ReadyToRunHelper.READYTORUN_HELPER_GenericNonGcTlsBase;
-                    break;
-
-                case ILCompiler.ReadyToRunHelper.VirtualFuncPtr:
-                    r2rHelper = ILCompiler.DependencyAnalysis.ReadyToRun.ReadyToRunHelper.READYTORUN_HELPER_VirtualFuncPtr;
-                    break;
-
-                // Long mul/div/shift ops
-                case ILCompiler.ReadyToRunHelper.LMul:
-                    r2rHelper = ILCompiler.DependencyAnalysis.ReadyToRun.ReadyToRunHelper.READYTORUN_HELPER_LMul;
-                    break;
-
-                case ILCompiler.ReadyToRunHelper.LMulOfv:
-                    r2rHelper = ILCompiler.DependencyAnalysis.ReadyToRun.ReadyToRunHelper.READYTORUN_HELPER_LMulOfv;
-                    break;
-
-                case ILCompiler.ReadyToRunHelper.ULMulOvf:
-                    r2rHelper = ILCompiler.DependencyAnalysis.ReadyToRun.ReadyToRunHelper.READYTORUN_HELPER_ULMulOvf;
-                    break;
-
-                case ILCompiler.ReadyToRunHelper.LDiv:
-                    r2rHelper = ILCompiler.DependencyAnalysis.ReadyToRun.ReadyToRunHelper.READYTORUN_HELPER_LDiv;
-                    break;
-
-                case ILCompiler.ReadyToRunHelper.LMod:
-                    r2rHelper = ILCompiler.DependencyAnalysis.ReadyToRun.ReadyToRunHelper.READYTORUN_HELPER_LMod;
-                    break;
-
-                case ILCompiler.ReadyToRunHelper.ULDiv:
-                    r2rHelper = ILCompiler.DependencyAnalysis.ReadyToRun.ReadyToRunHelper.READYTORUN_HELPER_ULDiv;
-                    break;
-
-                case ILCompiler.ReadyToRunHelper.ULMod:
-                    r2rHelper = ILCompiler.DependencyAnalysis.ReadyToRun.ReadyToRunHelper.READYTORUN_HELPER_ULMod;
-                    break;
-
-                case ILCompiler.ReadyToRunHelper.LLsh:
-                    r2rHelper = ILCompiler.DependencyAnalysis.ReadyToRun.ReadyToRunHelper.READYTORUN_HELPER_LLsh;
-                    break;
-
-                case ILCompiler.ReadyToRunHelper.LRsh:
-                    r2rHelper = ILCompiler.DependencyAnalysis.ReadyToRun.ReadyToRunHelper.READYTORUN_HELPER_LRsh;
-                    break;
-
-                case ILCompiler.ReadyToRunHelper.LRsz:
-                    r2rHelper = ILCompiler.DependencyAnalysis.ReadyToRun.ReadyToRunHelper.READYTORUN_HELPER_LRsz;
-                    break;
-
-                case ILCompiler.ReadyToRunHelper.Lng2Dbl:
-                    r2rHelper = ILCompiler.DependencyAnalysis.ReadyToRun.ReadyToRunHelper.READYTORUN_HELPER_Lng2Dbl;
-                    break;
-
-                case ILCompiler.ReadyToRunHelper.ULng2Dbl:
-                    r2rHelper = ILCompiler.DependencyAnalysis.ReadyToRun.ReadyToRunHelper.READYTORUN_HELPER_ULng2Dbl;
-                    break;
-
-                // 32-bit division helpers
-                case ILCompiler.ReadyToRunHelper.Div:
-                    r2rHelper = ILCompiler.DependencyAnalysis.ReadyToRun.ReadyToRunHelper.READYTORUN_HELPER_Div;
-                    break;
-
-                case ILCompiler.ReadyToRunHelper.Mod:
-                    r2rHelper = ILCompiler.DependencyAnalysis.ReadyToRun.ReadyToRunHelper.READYTORUN_HELPER_Mod;
-                    break;
-
-                case ILCompiler.ReadyToRunHelper.UDiv:
-                    r2rHelper = ILCompiler.DependencyAnalysis.ReadyToRun.ReadyToRunHelper.READYTORUN_HELPER_UDiv;
-                    break;
-
-                case ILCompiler.ReadyToRunHelper.UMod:
-                    r2rHelper = ILCompiler.DependencyAnalysis.ReadyToRun.ReadyToRunHelper.READYTORUN_HELPER_UMod;
-                    break;
-
-                // Floating point conversions
-                case ILCompiler.ReadyToRunHelper.Dbl2Int:
-                    r2rHelper = ILCompiler.DependencyAnalysis.ReadyToRun.ReadyToRunHelper.READYTORUN_HELPER_Dbl2Int;
-                    break;
-
-                case ILCompiler.ReadyToRunHelper.Dbl2IntOvf:
-                    r2rHelper = ILCompiler.DependencyAnalysis.ReadyToRun.ReadyToRunHelper.READYTORUN_HELPER_Dbl2IntOvf;
-                    break;
-
-                case ILCompiler.ReadyToRunHelper.Dbl2Lng:
-                    r2rHelper = ILCompiler.DependencyAnalysis.ReadyToRun.ReadyToRunHelper.READYTORUN_HELPER_Dbl2Lng;
-                    break;
-
-                case ILCompiler.ReadyToRunHelper.Dbl2LngOvf:
-                    r2rHelper = ILCompiler.DependencyAnalysis.ReadyToRun.ReadyToRunHelper.READYTORUN_HELPER_Dbl2LngOvf;
-                    break;
-
-                case ILCompiler.ReadyToRunHelper.Dbl2UInt:
-                    r2rHelper = ILCompiler.DependencyAnalysis.ReadyToRun.ReadyToRunHelper.READYTORUN_HELPER_Dbl2UInt;
-                    break;
-
-                case ILCompiler.ReadyToRunHelper.Dbl2UIntOvf:
-                    r2rHelper = ILCompiler.DependencyAnalysis.ReadyToRun.ReadyToRunHelper.READYTORUN_HELPER_Dbl2UIntOvf;
-                    break;
-
-                case ILCompiler.ReadyToRunHelper.Dbl2ULng:
-                    r2rHelper = ILCompiler.DependencyAnalysis.ReadyToRun.ReadyToRunHelper.READYTORUN_HELPER_Dbl2ULng;
-                    break;
-
-                case ILCompiler.ReadyToRunHelper.Dbl2ULngOvf:
-                    r2rHelper = ILCompiler.DependencyAnalysis.ReadyToRun.ReadyToRunHelper.READYTORUN_HELPER_Dbl2ULngOvf;
-                    break;
-
-                // Floating point ops
-                case ILCompiler.ReadyToRunHelper.DblRem:
-                    r2rHelper = ILCompiler.DependencyAnalysis.ReadyToRun.ReadyToRunHelper.READYTORUN_HELPER_DblRem;
-                    break;
-
-                case ILCompiler.ReadyToRunHelper.FltRem:
-                    r2rHelper = ILCompiler.DependencyAnalysis.ReadyToRun.ReadyToRunHelper.READYTORUN_HELPER_FltRem;
-                    break;
-
-                case ILCompiler.ReadyToRunHelper.DblRound:
-                    r2rHelper = ILCompiler.DependencyAnalysis.ReadyToRun.ReadyToRunHelper.READYTORUN_HELPER_DblRound;
-                    break;
-
-                case ILCompiler.ReadyToRunHelper.FltRound:
-                    r2rHelper = ILCompiler.DependencyAnalysis.ReadyToRun.ReadyToRunHelper.READYTORUN_HELPER_FltRound;
-                    break;
-
-                case ILCompiler.ReadyToRunHelper.MonitorEnter:
-                case ILCompiler.ReadyToRunHelper.MonitorExit:
-                case ILCompiler.ReadyToRunHelper.MonitorEnterStatic:
-                case ILCompiler.ReadyToRunHelper.MonitorExitStatic:
-                case ILCompiler.ReadyToRunHelper.GetRefAny: // TODO-PERF: currently not implemented in Crossgen
-                    throw new RequiresRuntimeJitException(helper.ToString());
-
-                case ILCompiler.ReadyToRunHelper.TypeHandleToRuntimeTypeHandle:
-                    r2rHelper = ILCompiler.DependencyAnalysis.ReadyToRun.ReadyToRunHelper.READYTORUN_HELPER_GetRuntimeTypeHandle;
-                    break;
-
-                // JIT32 x86-specific write barriers
-                case ILCompiler.ReadyToRunHelper.WriteBarrier_EAX:
-                    r2rHelper = ILCompiler.DependencyAnalysis.ReadyToRun.ReadyToRunHelper.READYTORUN_HELPER_WriteBarrier_EAX;
-                    break;
-                case ILCompiler.ReadyToRunHelper.WriteBarrier_EBX:
-                    r2rHelper = ILCompiler.DependencyAnalysis.ReadyToRun.ReadyToRunHelper.READYTORUN_HELPER_WriteBarrier_EBX;
-                    break;
-                case ILCompiler.ReadyToRunHelper.WriteBarrier_ECX:
-                    r2rHelper = ILCompiler.DependencyAnalysis.ReadyToRun.ReadyToRunHelper.READYTORUN_HELPER_WriteBarrier_ECX;
-                    break;
-                case ILCompiler.ReadyToRunHelper.WriteBarrier_ESI:
-                    r2rHelper = ILCompiler.DependencyAnalysis.ReadyToRun.ReadyToRunHelper.READYTORUN_HELPER_WriteBarrier_ESI;
-                    break;
-                case ILCompiler.ReadyToRunHelper.WriteBarrier_EDI:
-                    r2rHelper = ILCompiler.DependencyAnalysis.ReadyToRun.ReadyToRunHelper.READYTORUN_HELPER_WriteBarrier_EDI;
-                    break;
-                case ILCompiler.ReadyToRunHelper.WriteBarrier_EBP:
-                    r2rHelper = ILCompiler.DependencyAnalysis.ReadyToRun.ReadyToRunHelper.READYTORUN_HELPER_WriteBarrier_EBP;
-                    break;
-                case ILCompiler.ReadyToRunHelper.CheckedWriteBarrier_EAX:
-                    r2rHelper = ILCompiler.DependencyAnalysis.ReadyToRun.ReadyToRunHelper.READYTORUN_HELPER_CheckedWriteBarrier_EAX;
-                    break;
-                case ILCompiler.ReadyToRunHelper.CheckedWriteBarrier_EBX:
-                    r2rHelper = ILCompiler.DependencyAnalysis.ReadyToRun.ReadyToRunHelper.READYTORUN_HELPER_CheckedWriteBarrier_EBX;
-                    break;
-                case ILCompiler.ReadyToRunHelper.CheckedWriteBarrier_ECX:
-                    r2rHelper = ILCompiler.DependencyAnalysis.ReadyToRun.ReadyToRunHelper.READYTORUN_HELPER_CheckedWriteBarrier_ECX;
-                    break;
-                case ILCompiler.ReadyToRunHelper.CheckedWriteBarrier_ESI:
-                    r2rHelper = ILCompiler.DependencyAnalysis.ReadyToRun.ReadyToRunHelper.READYTORUN_HELPER_CheckedWriteBarrier_ESI;
-                    break;
-                case ILCompiler.ReadyToRunHelper.CheckedWriteBarrier_EDI:
-                    r2rHelper = ILCompiler.DependencyAnalysis.ReadyToRun.ReadyToRunHelper.READYTORUN_HELPER_CheckedWriteBarrier_EDI;
-                    break;
-                case ILCompiler.ReadyToRunHelper.CheckedWriteBarrier_EBP:
-                    r2rHelper = ILCompiler.DependencyAnalysis.ReadyToRun.ReadyToRunHelper.READYTORUN_HELPER_CheckedWriteBarrier_EBP;
-                    break;
-                case ILCompiler.ReadyToRunHelper.EndCatch:
-                    r2rHelper = ILCompiler.DependencyAnalysis.ReadyToRun.ReadyToRunHelper.READYTORUN_HELPER_EndCatch;
-                    break;
-
-                case ILCompiler.ReadyToRunHelper.PInvokeBegin:
-                case ILCompiler.ReadyToRunHelper.PInvokeEnd:
-                case ILCompiler.ReadyToRunHelper.ReversePInvokeEnter:
-                case ILCompiler.ReadyToRunHelper.ReversePInvokeExit:
-                    throw new RequiresRuntimeJitException(helper.ToString());
-
-                default:
-                    throw new NotImplementedException(helper.ToString());
-            }
-
-            result = _codegenNodeFactory.GetReadyToRunHelperCell(r2rHelper);
-            _helperCache.Add(helper, result);
-            return result;
-        }
-
->>>>>>> f6f83608
         private readonly Dictionary<MethodAndCallSite, ISymbolNode> _interfaceDispatchCells = new Dictionary<MethodAndCallSite, ISymbolNode>();
 
         public ISymbolNode InterfaceDispatchCell(MethodWithToken method, SignatureContext signatureContext, bool isUnboxingStub, string callSite)
