--- conflicted
+++ resolved
@@ -72,15 +72,4 @@
 
         public override int ClassCode => 433266948;
     }
-<<<<<<< HEAD
-
-    public class DelayLoadHelperThunk_Obj : ImportThunk
-    {
-        public DelayLoadHelperThunk_Obj(ReadyToRunCodegenNodeFactory nodeFactory, Import instanceCell)
-            : base(ReadyToRunHelper.DelayLoad_Helper_Obj, nodeFactory, instanceCell, useVirtualCall: false)
-        {
-        }
-    }
-=======
->>>>>>> f6f83608
 }