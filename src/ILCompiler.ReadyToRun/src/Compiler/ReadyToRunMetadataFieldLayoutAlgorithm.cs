--- conflicted
+++ resolved
@@ -746,7 +746,6 @@
 
             MetadataType metadataType = (MetadataType)type;
             if (metadataType.IsExplicitLayout || !metadataType.IsSequentialLayout)
-<<<<<<< HEAD
             {
                 return false;
             }
@@ -913,26 +912,6 @@
                 sb.Append('+');
                 sb.Append(nestedType.Name);
             }
-=======
-            {
-                return false;
-            }
-
-            if (type.IsPrimitive)
-            {
-                return true;
-            }
-
-            foreach (FieldDesc field in type.GetFields())
-            {
-                if (!field.IsStatic && !IsManagedSequentialType(field.FieldType.UnderlyingType))
-                {
-                    return false;
-                }
-            }
-
-            return true;
->>>>>>> 1fcd6f1b
         }
     }
 }