--- conflicted
+++ resolved
@@ -130,17 +130,10 @@
         //E_ARRAY_FIELD                 "Array field access is denied."
         //E_ARGLIST                     "Allowed only in vararg methods."
         ValueTypeExpected,              // Value type expected.
-<<<<<<< HEAD
-        //E_OPEN_DLGT_PROT_ACC "Protected method access through an open instance delegate is not verifiable."
+        //E_OPEN_DLGT_PROT_ACC          "Protected method access through an open instance delegate is not verifiable."
         MethodAccess,                   // Method is not visible.
         FieldAccess,                    // Field is not visible.
-        //E_DEAD               "Item is unusable at this point."
-=======
-        //E_OPEN_DLGT_PROT_ACC          "Protected method access through an open instance delegate is not verifiable."
-        //E_METHOD_ACCESS               "Method is not visible."
-        //E_FIELD_ACCESS                "Field is not visible."
         //E_DEAD                        "Item is unusable at this point."
->>>>>>> 77022feb
         ExpectedStaticField,            // Expected static field.
         //E_FIELD_NO_STATIC             "Expected non-static field."
         //E_ADDR                        "Address of not allowed for this item."
