--- conflicted
+++ resolved
@@ -251,24 +251,12 @@
                     _module = moduleInfo
                 };
 
-//                    X2.PrintLine("hashCode");
-//                    X2.PrintUint((int)hashCode);
                 var enumerator = genericMethodTemplatesHashtable.Lookup(hashCode);
 
                 NativeParser entryParser;
                 while (!(entryParser = enumerator.GetNext()).IsNull)
                 {
-<<<<<<< HEAD
-                    var offset = entryParser.GetUnsigned();
-//                    X2.PrintLine("calling with GetExternalNativeLayoutOffset");
-//                    X2.PrintUint((int)offset);
-                    var o2 = externalFixupsTable.GetExternalNativeLayoutOffset(offset);
-//                    X2.PrintLine("externalFixupsTable.GetExternalNativeLayoutOffset");
-//                    X2.PrintUint((int)o2);
-                    var methodSignatureParser = new NativeParser(nativeLayoutReader, o2);
-=======
                     var methodSignatureParser = new NativeParser(nativeLayoutReader, entryParser.GetUnsigned());
->>>>>>> 958e141d
 
                     // Get the unified generic method holder and convert it to its canonical form
                     var candidateTemplate = (InstantiatedMethod)context.GetMethod(ref methodSignatureParser);
