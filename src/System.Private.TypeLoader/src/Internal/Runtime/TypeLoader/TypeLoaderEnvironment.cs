// Licensed to the .NET Foundation under one or more agreements.
// The .NET Foundation licenses this file to you under the MIT license.
// See the LICENSE file in the project root for more information.


using System;
using System.Threading;
using System.Collections.Generic;
using System.Runtime;
using System.Runtime.CompilerServices;
using System.Runtime.InteropServices;
using System.Reflection.Runtime.General;

using Internal.Runtime;
using Internal.Runtime.Augments;
using Internal.Runtime.CompilerServices;

using Internal.Metadata.NativeFormat;
using Internal.NativeFormat;
using Internal.Reflection.Execution;
using Internal.TypeSystem;
using Internal.TypeSystem.NativeFormat;

using Debug = System.Diagnostics.Debug;

namespace Internal.Runtime.TypeLoader
{
    internal class Callbacks : TypeLoaderCallbacks
    {
        public override bool TryGetConstructedGenericTypeForComponents(RuntimeTypeHandle genericTypeDefinitionHandle, RuntimeTypeHandle[] genericTypeArgumentHandles, out RuntimeTypeHandle runtimeTypeHandle)
        {
            return TypeLoaderEnvironment.Instance.TryGetConstructedGenericTypeForComponents(genericTypeDefinitionHandle, genericTypeArgumentHandles, out runtimeTypeHandle);
        }

        public override int GetThreadStaticsSizeForDynamicType(int index, out int numTlsCells)
        {
            return TypeLoaderEnvironment.Instance.TryGetThreadStaticsSizeForDynamicType(index, out numTlsCells);
        }

        public override IntPtr GenericLookupFromContextAndSignature(IntPtr context, IntPtr signature, out IntPtr auxResult)
        {
            return TypeLoaderEnvironment.Instance.GenericLookupFromContextAndSignature(context, signature, out auxResult);
        }

        public override bool GetRuntimeMethodHandleComponents(RuntimeMethodHandle runtimeMethodHandle, out RuntimeTypeHandle declaringTypeHandle, out MethodNameAndSignature nameAndSignature, out RuntimeTypeHandle[] genericMethodArgs)
        {
            return TypeLoaderEnvironment.Instance.TryGetRuntimeMethodHandleComponents(runtimeMethodHandle, out declaringTypeHandle, out nameAndSignature, out genericMethodArgs);
        }

        public override bool CompareMethodSignatures(RuntimeSignature signature1, RuntimeSignature signature2)
        {
            X2.PrintLine("Callbacks");
            X2.PrintUint((int)signature1.NativeLayoutOffset);
            return TypeLoaderEnvironment.Instance.CompareMethodSignatures(signature1, signature2);
        }

        public override IntPtr TryGetDefaultConstructorForType(RuntimeTypeHandle runtimeTypeHandle)
        {
            return TypeLoaderEnvironment.Instance.TryGetDefaultConstructorForType(runtimeTypeHandle);
        }

        public override IntPtr GetDelegateThunk(Delegate delegateObject, int thunkKind)
        {
            return CallConverterThunk.GetDelegateThunk(delegateObject, thunkKind);
        }

        public override bool TryGetGenericVirtualTargetForTypeAndSlot(RuntimeTypeHandle targetHandle, ref RuntimeTypeHandle declaringType, RuntimeTypeHandle[] genericArguments, ref string methodName, ref RuntimeSignature methodSignature, out IntPtr methodPointer, out IntPtr dictionaryPointer, out bool slotUpdated)
        {
            return TypeLoaderEnvironment.Instance.TryGetGenericVirtualTargetForTypeAndSlot(targetHandle, ref declaringType, genericArguments, ref methodName, ref methodSignature, out methodPointer, out dictionaryPointer, out slotUpdated);
        }

        public override bool GetRuntimeFieldHandleComponents(RuntimeFieldHandle runtimeFieldHandle, out RuntimeTypeHandle declaringTypeHandle, out string fieldName)
        {
            return TypeLoaderEnvironment.Instance.TryGetRuntimeFieldHandleComponents(runtimeFieldHandle, out declaringTypeHandle, out fieldName);
        }

        public override IntPtr ConvertUnboxingFunctionPointerToUnderlyingNonUnboxingPointer(IntPtr unboxingFunctionPointer, RuntimeTypeHandle declaringType)
        {
            return TypeLoaderEnvironment.ConvertUnboxingFunctionPointerToUnderlyingNonUnboxingPointer(unboxingFunctionPointer, declaringType);
        }

        public override bool TryGetPointerTypeForTargetType(RuntimeTypeHandle pointeeTypeHandle, out RuntimeTypeHandle pointerTypeHandle)
        {
            return TypeLoaderEnvironment.Instance.TryGetPointerTypeForTargetType(pointeeTypeHandle, out pointerTypeHandle);
        }

        public override bool TryGetArrayTypeForElementType(RuntimeTypeHandle elementTypeHandle, bool isMdArray, int rank, out RuntimeTypeHandle arrayTypeHandle)
        {
            return TypeLoaderEnvironment.Instance.TryGetArrayTypeForElementType(elementTypeHandle, isMdArray, rank, out arrayTypeHandle);
        }

        public override IntPtr UpdateFloatingDictionary(IntPtr context, IntPtr dictionaryPtr)
        {
            return TypeLoaderEnvironment.Instance.UpdateFloatingDictionary(context, dictionaryPtr);
        }

        /// <summary>
        /// Register a new runtime-allocated code thunk in the diagnostic stream.
        /// </summary>
        /// <param name="thunkAddress">Address of thunk to register</param>
        public override void RegisterThunk(IntPtr thunkAddress)
        {
            SerializedDebugData.RegisterTailCallThunk(thunkAddress);
        }
    }

    public static class RuntimeSignatureExtensions
    {
        public static IntPtr NativeLayoutSignature(this RuntimeSignature signature)
        {
            if (!signature.IsNativeLayoutSignature)
                Environment.FailFast("Not a valid native layout signature");

            NativeReader reader = TypeLoaderEnvironment.Instance.GetNativeLayoutInfoReader(signature);
            return reader.OffsetToAddress(signature.NativeLayoutOffset);
        }
    }

    public sealed partial class TypeLoaderEnvironment
    {
        [ThreadStatic]
        private static bool t_isReentrant;

        public static TypeLoaderEnvironment Instance { get; } = new TypeLoaderEnvironment();

        /// <summary>
        /// List of loaded binary modules is typically used to locate / process various metadata blobs
        /// and other per-module information.
        /// </summary>
        public readonly ModuleList ModuleList;

        // Cache the NativeReader in each module to avoid looking up the NativeLayoutInfo blob each
        // time we call GetNativeLayoutInfoReader(). The dictionary is a thread static variable to ensure
        // thread safety. Using ThreadStatic instead of a lock is ok as long as the NativeReader class is 
        // small enough in size (which is the case today).
        [ThreadStatic]
        private static LowLevelDictionary<TypeManagerHandle, NativeReader> t_moduleNativeReaders;

        // Eager initialization called from LibraryInitializer for the assembly.
        internal static void Initialize()
        {
            RuntimeAugments.InitializeLookups(new Callbacks());
<<<<<<< HEAD
            NoStaticsData = (IntPtr)1;
            AssemblyBinderImplementation.PrintLine("TL Init End");
=======
>>>>>>> 958e141d
        }

        public TypeLoaderEnvironment()
        {
            ModuleList = new ModuleList();
        }

        // To keep the synchronization simple, we execute all type loading under a global lock
        private Lock _typeLoaderLock = new Lock();

        public void VerifyTypeLoaderLockHeld()
        {
            if (!_typeLoaderLock.IsAcquired)
                Environment.FailFast("TypeLoaderLock not held");
        }

        public void RunUnderTypeLoaderLock(Action action)
        {
            using (LockHolder.Hold(_typeLoaderLock))
            {
                action();
            }
        }

        public IntPtr GenericLookupFromContextAndSignature(IntPtr context, IntPtr signature, out IntPtr auxResult)
        {
            IntPtr result;

            using (LockHolder.Hold(_typeLoaderLock))
            {
                try
                {
                    if (t_isReentrant)
                        Environment.FailFast("Reentrant lazy generic lookup");
                    t_isReentrant = true;

                    result = TypeBuilder.BuildGenericLookupTarget(context, signature, out auxResult);

                    t_isReentrant = false;
                }
                catch
                {
                    // Catch and rethrow any exceptions instead of using finally block. Otherwise, filters that are run during 
                    // the first pass of exception unwind may hit the re-entrancy fail fast above.

                    // TODO: Convert this to filter for better diagnostics once we switch to Roslyn

                    t_isReentrant = false;
                    throw;
                }
            }

            return result;
        }

        private bool EnsureTypeHandleForType(TypeDesc type)
        {
            if (type.RuntimeTypeHandle.IsNull())
            {
                using (LockHolder.Hold(_typeLoaderLock))
                {
                    // Now that we hold the lock, we may find that existing types can now find
                    // their associated RuntimeTypeHandle. Flush the type builder states as a way
                    // to force the reresolution of RuntimeTypeHandles which couldn't be found before.
                    type.Context.FlushTypeBuilderStates();
                    try
                    {
                        new TypeBuilder().BuildType(type);
                    }
                    catch (TypeBuilder.MissingTemplateException)
                    {
                        return false;
                    }
                }
            }

            // Returned type has to have a valid type handle value
            Debug.Assert(!type.RuntimeTypeHandle.IsNull());
            return !type.RuntimeTypeHandle.IsNull();
        }

        internal TypeDesc GetConstructedTypeFromParserAndNativeLayoutContext(ref NativeParser parser, NativeLayoutInfoLoadContext nativeLayoutContext)
        {
            TypeDesc parsedType = nativeLayoutContext.GetType(ref parser);
            if (parsedType == null)
                return null;

            if (!EnsureTypeHandleForType(parsedType))
                return null;

            return parsedType;
        }

        //
        // Parse a native layout signature pointed to by "signature" in the executable image, optionally using
        // "typeArgs" and "methodArgs" for generic type parameter substitution.  The first field in "signature"
        // must be an encoded type but any data beyond that is user-defined and returned in "remainingSignature"
        //
        internal bool GetTypeFromSignatureAndContext(RuntimeSignature signature, RuntimeTypeHandle[] typeArgs, RuntimeTypeHandle[] methodArgs, out RuntimeTypeHandle createdType, out RuntimeSignature remainingSignature)
        {
            NativeReader reader = GetNativeLayoutInfoReader(signature);
            NativeParser parser = new NativeParser(reader, signature.NativeLayoutOffset);

            bool result = GetTypeFromSignatureAndContext(ref parser, new TypeManagerHandle(signature.ModuleHandle), typeArgs, methodArgs, out createdType);

            remainingSignature = RuntimeSignature.CreateFromNativeLayoutSignature(signature, parser.Offset);

            return result;
        }

        internal bool GetTypeFromSignatureAndContext(ref NativeParser parser, TypeManagerHandle moduleHandle, RuntimeTypeHandle[] typeArgs, RuntimeTypeHandle[] methodArgs, out RuntimeTypeHandle createdType)
        {
            createdType = default(RuntimeTypeHandle);
            TypeSystemContext context = TypeSystemContextFactory.Create();

            TypeDesc parsedType = TryParseNativeSignatureWorker(context, moduleHandle, ref parser, typeArgs, methodArgs, false) as TypeDesc;
            if (parsedType == null)
                return false;

            if (!EnsureTypeHandleForType(parsedType))
                return false;

            createdType = parsedType.RuntimeTypeHandle;

            TypeSystemContextFactory.Recycle(context);
            return true;
        }

        //
        // Parse a native layout signature pointed to by "signature" in the executable image, optionally using
        // "typeArgs" and "methodArgs" for generic type parameter substitution.  The first field in "signature"
        // must be an encoded method but any data beyond that is user-defined and returned in "remainingSignature"
        //
        public bool GetMethodFromSignatureAndContext(RuntimeSignature signature, RuntimeTypeHandle[] typeArgs, RuntimeTypeHandle[] methodArgs, out RuntimeTypeHandle createdType, out MethodNameAndSignature nameAndSignature, out RuntimeTypeHandle[] genericMethodTypeArgumentHandles, out RuntimeSignature remainingSignature)
        {
            NativeReader reader = GetNativeLayoutInfoReader(signature);
            NativeParser parser = new NativeParser(reader, signature.NativeLayoutOffset);

            bool result = GetMethodFromSignatureAndContext(ref parser, new TypeManagerHandle(signature.ModuleHandle), typeArgs, methodArgs, out createdType, out nameAndSignature, out genericMethodTypeArgumentHandles);

            remainingSignature = RuntimeSignature.CreateFromNativeLayoutSignature(signature, parser.Offset);

            return result;
        }

        internal bool GetMethodFromSignatureAndContext(ref NativeParser parser, TypeManagerHandle moduleHandle, RuntimeTypeHandle[] typeArgs, RuntimeTypeHandle[] methodArgs, out RuntimeTypeHandle createdType, out MethodNameAndSignature nameAndSignature, out RuntimeTypeHandle[] genericMethodTypeArgumentHandles)
        {
            createdType = default(RuntimeTypeHandle);
            nameAndSignature = null;
            genericMethodTypeArgumentHandles = null;

            TypeSystemContext context = TypeSystemContextFactory.Create();

            MethodDesc parsedMethod = TryParseNativeSignatureWorker(context, moduleHandle, ref parser, typeArgs, methodArgs, true) as MethodDesc;
            if (parsedMethod == null)
                return false;

            if (!EnsureTypeHandleForType(parsedMethod.OwningType))
                return false;

            createdType = parsedMethod.OwningType.RuntimeTypeHandle;
            nameAndSignature = parsedMethod.NameAndSignature;
            if (!parsedMethod.IsMethodDefinition && parsedMethod.Instantiation.Length > 0)
            {
                genericMethodTypeArgumentHandles = new RuntimeTypeHandle[parsedMethod.Instantiation.Length];
                for (int i = 0; i < parsedMethod.Instantiation.Length; ++i)
                {
                    if (!EnsureTypeHandleForType(parsedMethod.Instantiation[i]))
                        return false;

                    genericMethodTypeArgumentHandles[i] = parsedMethod.Instantiation[i].RuntimeTypeHandle;
                }
            }

            TypeSystemContextFactory.Recycle(context);

            return true;
        }

        //
        // Returns the native layout info reader
        //
        internal unsafe NativeReader GetNativeLayoutInfoReader(NativeFormatModuleInfo module)
        {
            return GetNativeLayoutInfoReader(module.Handle);
        }

        //
        // Returns the native layout info reader
        //
        internal unsafe NativeReader GetNativeLayoutInfoReader(RuntimeSignature signature)
        {
            Debug.Assert(signature.IsNativeLayoutSignature);
            return GetNativeLayoutInfoReader(new TypeManagerHandle(signature.ModuleHandle));
        }

        //
        // Returns the native layout info reader
        //
        internal unsafe NativeReader GetNativeLayoutInfoReader(TypeManagerHandle moduleHandle)
        {
            Debug.Assert(!moduleHandle.IsNull);

            if (t_moduleNativeReaders == null)
                t_moduleNativeReaders = new LowLevelDictionary<TypeManagerHandle, NativeReader>();

            NativeReader result = null;
            if (t_moduleNativeReaders.TryGetValue(moduleHandle, out result))
                return result;

            byte* pBlob;
            uint cbBlob;
            if (RuntimeAugments.FindBlob(moduleHandle, (int)ReflectionMapBlob.NativeLayoutInfo, new IntPtr(&pBlob), new IntPtr(&cbBlob)))
                result = new NativeReader(pBlob, cbBlob);

            t_moduleNativeReaders.Add(moduleHandle, result);
            return result;
        }

        private static RuntimeTypeHandle[] GetTypeSequence(ref ExternalReferencesTable extRefs, ref NativeParser parser)
        {
            uint count = parser.GetUnsigned();
            RuntimeTypeHandle[] result = new RuntimeTypeHandle[count];
            for (uint i = 0; i < count; i++)
                result[i] = extRefs.GetRuntimeTypeHandleFromIndex(parser.GetUnsigned());

            return result;
        }

        private static RuntimeTypeHandle[] TypeDescsToRuntimeHandles(Instantiation types)
        {
            var result = new RuntimeTypeHandle[types.Length];
            for (int i = 0; i < types.Length; i++)
                result[i] = types[i].RuntimeTypeHandle;

            return result;
        }

        public bool TryGetConstructedGenericTypeForComponents(RuntimeTypeHandle genericTypeDefinitionHandle, RuntimeTypeHandle[] genericTypeArgumentHandles, out RuntimeTypeHandle runtimeTypeHandle)
        {
            if (TryLookupConstructedGenericTypeForComponents(genericTypeDefinitionHandle, genericTypeArgumentHandles, out runtimeTypeHandle))
                return true;

            using (LockHolder.Hold(_typeLoaderLock))
            {
                return TypeBuilder.TryBuildGenericType(genericTypeDefinitionHandle, genericTypeArgumentHandles, out runtimeTypeHandle);
            }
        }

        // Get an array RuntimeTypeHandle given an element's RuntimeTypeHandle and rank. Pass false for isMdArray, and rank == -1 for SzArrays
        public bool TryGetArrayTypeForElementType(RuntimeTypeHandle elementTypeHandle, bool isMdArray, int rank, out RuntimeTypeHandle arrayTypeHandle)
        {
            if (TryGetArrayTypeForElementType_LookupOnly(elementTypeHandle, isMdArray, rank, out arrayTypeHandle))
            {
                return true;
            }

            using (LockHolder.Hold(_typeLoaderLock))
            {
                if (isMdArray && (rank < MDArray.MinRank) && (rank > MDArray.MaxRank))
                {
                    arrayTypeHandle = default(RuntimeTypeHandle);
                    return false;
                }

                if (TypeSystemContext.GetArrayTypesCache(isMdArray, rank).TryGetValue(elementTypeHandle, out arrayTypeHandle))
                    return true;

                return TypeBuilder.TryBuildArrayType(elementTypeHandle, isMdArray, rank, out arrayTypeHandle);
            }
        }

        // Looks up an array RuntimeTypeHandle given an element's RuntimeTypeHandle and rank. A rank of -1 indicates SzArray
        internal bool TryGetArrayTypeForElementType_LookupOnly(RuntimeTypeHandle elementTypeHandle, bool isMdArray, int rank, out RuntimeTypeHandle arrayTypeHandle)
        {
            if (isMdArray && (rank < MDArray.MinRank) && (rank > MDArray.MaxRank))
            {
                arrayTypeHandle = default(RuntimeTypeHandle);
                return false;
            }

            if (TypeSystemContext.GetArrayTypesCache(isMdArray, rank).TryGetValue(elementTypeHandle, out arrayTypeHandle))
                return true;

            if (!isMdArray &&
                !RuntimeAugments.IsDynamicType(elementTypeHandle) &&
                TryGetArrayTypeForNonDynamicElementType(elementTypeHandle, out arrayTypeHandle))
            {
                TypeSystemContext.GetArrayTypesCache(isMdArray, rank).AddOrGetExisting(arrayTypeHandle);
                return true;
            }

            return false;
        }

        public bool TryGetPointerTypeForTargetType(RuntimeTypeHandle pointeeTypeHandle, out RuntimeTypeHandle pointerTypeHandle)
        {
            // There are no lookups for pointers in static modules. All pointer EETypes will be created at this level.
            // It's possible to have multiple pointer EETypes representing the same pointer type with the same element type
            // The caching of pointer types is done at the reflection layer (in the RuntimeTypeUnifier) and
            // here in the TypeSystemContext layer

            if (TypeSystemContext.PointerTypesCache.TryGetValue(pointeeTypeHandle, out pointerTypeHandle))
                return true;

            using (LockHolder.Hold(_typeLoaderLock))
            {
                return TypeBuilder.TryBuildPointerType(pointeeTypeHandle, out pointerTypeHandle);
            }
        }

        public bool TryGetByRefTypeForTargetType(RuntimeTypeHandle pointeeTypeHandle, out RuntimeTypeHandle byRefTypeHandle)
        {
            // There are no lookups for ByRefs in static modules. All ByRef EETypes will be created at this level.
            // It's possible to have multiple ByRef EETypes representing the same ByRef type with the same element type
            // The caching of ByRef types is done at the reflection layer (in the RuntimeTypeUnifier) and
            // here in the TypeSystemContext layer

            if (TypeSystemContext.ByRefTypesCache.TryGetValue(pointeeTypeHandle, out byRefTypeHandle))
                return true;

            using (LockHolder.Hold(_typeLoaderLock))
            {
                return TypeBuilder.TryBuildByRefType(pointeeTypeHandle, out byRefTypeHandle);
            }
        }

        public int GetCanonicalHashCode(RuntimeTypeHandle typeHandle, CanonicalFormKind kind)
        {
            TypeSystemContext context = TypeSystemContextFactory.Create();
            TypeDesc type = context.ResolveRuntimeTypeHandle(typeHandle);
            int hashCode = type.ConvertToCanonForm(kind).GetHashCode();
            TypeSystemContextFactory.Recycle(context);

            return hashCode;
        }

        private object TryParseNativeSignatureWorker(TypeSystemContext typeSystemContext, TypeManagerHandle moduleHandle, ref NativeParser parser, RuntimeTypeHandle[] typeGenericArgumentHandles, RuntimeTypeHandle[] methodGenericArgumentHandles, bool isMethodSignature)
        {
            Instantiation typeGenericArguments = typeSystemContext.ResolveRuntimeTypeHandles(typeGenericArgumentHandles ?? Array.Empty<RuntimeTypeHandle>());
            Instantiation methodGenericArguments = typeSystemContext.ResolveRuntimeTypeHandles(methodGenericArgumentHandles ?? Array.Empty<RuntimeTypeHandle>());

            NativeLayoutInfoLoadContext nativeLayoutContext = new NativeLayoutInfoLoadContext();
            nativeLayoutContext._module = ModuleList.GetModuleInfoByHandle(moduleHandle);
            nativeLayoutContext._typeSystemContext = typeSystemContext;
            nativeLayoutContext._typeArgumentHandles = typeGenericArguments;
            nativeLayoutContext._methodArgumentHandles = methodGenericArguments;

            if (isMethodSignature)
                return nativeLayoutContext.GetMethod(ref parser);
            else
                return nativeLayoutContext.GetType(ref parser);
        }

        public bool TryGetGenericMethodDictionaryForComponents(RuntimeTypeHandle declaringTypeHandle, RuntimeTypeHandle[] genericMethodArgHandles, MethodNameAndSignature nameAndSignature, out IntPtr methodDictionary)
        {
            if (TryLookupGenericMethodDictionaryForComponents(declaringTypeHandle, nameAndSignature, genericMethodArgHandles, out methodDictionary))
                return true;

            using (LockHolder.Hold(_typeLoaderLock))
            {
                return TypeBuilder.TryBuildGenericMethod(declaringTypeHandle, genericMethodArgHandles, nameAndSignature, out methodDictionary);
            }
        }

        public bool TryGetFieldOffset(RuntimeTypeHandle declaringTypeHandle, uint fieldOrdinal, out int fieldOffset)
        {
            fieldOffset = int.MinValue;

            // No use going further for non-generic types... TypeLoader doesn't have offset answers for non-generic types!
            if (!declaringTypeHandle.IsGenericType())
                return false;

            using (LockHolder.Hold(_typeLoaderLock))
            {
                return TypeBuilder.TryGetFieldOffset(declaringTypeHandle, fieldOrdinal, out fieldOffset);
            }
        }

        public unsafe IntPtr UpdateFloatingDictionary(IntPtr context, IntPtr dictionaryPtr)
        {
            IntPtr newFloatingDictionary;
            bool isNewlyAllocatedDictionary;
            bool isTypeContext = context != dictionaryPtr;

            if (isTypeContext)
            {
                // Look for the exact base type that owns the dictionary. We may be having
                // a virtual method run on a derived type and the generic lookup are performed
                // on the base type's dictionary.
                EEType* pEEType = (EEType*)context.ToPointer();
                context = (IntPtr)EETypeCreator.GetBaseEETypeForDictionaryPtr(pEEType, dictionaryPtr);
            }

            using (LockHolder.Hold(_typeLoaderLock))
            {
                // Check if some other thread already allocated a floating dictionary and updated the fixed portion
                if(*(IntPtr*)dictionaryPtr != IntPtr.Zero)
                    return *(IntPtr*)dictionaryPtr;

                try
                {
                    if (t_isReentrant)
                        Environment.FailFast("Reentrant update to floating dictionary");
                    t_isReentrant = true;

                    newFloatingDictionary = TypeBuilder.TryBuildFloatingDictionary(context, isTypeContext, dictionaryPtr, out isNewlyAllocatedDictionary);

                    t_isReentrant = false;
                }
                catch
                {
                    // Catch and rethrow any exceptions instead of using finally block. Otherwise, filters that are run during 
                    // the first pass of exception unwind may hit the re-entrancy fail fast above.

                    // TODO: Convert this to filter for better diagnostics once we switch to Roslyn

                    t_isReentrant = false;
                    throw;
                }
            }

            if (newFloatingDictionary == IntPtr.Zero)
            {
                Environment.FailFast("Unable to update floating dictionary");
                return IntPtr.Zero;
            }

            // The pointer to the floating dictionary is the first slot of the fixed dictionary.
            if (Interlocked.CompareExchange(ref *(IntPtr*)dictionaryPtr, newFloatingDictionary, IntPtr.Zero) != IntPtr.Zero)
            {
                // Some other thread beat us and updated the pointer to the floating dictionary.
                // Free the one allocated by the current thread
                if (isNewlyAllocatedDictionary)
                    MemoryHelpers.FreeMemory(newFloatingDictionary);
            }

            return *(IntPtr*)dictionaryPtr;
        }

        public bool CanInstantiationsShareCode(RuntimeTypeHandle[] genericArgHandles1, RuntimeTypeHandle[] genericArgHandles2, CanonicalFormKind kind)
        {
            if (genericArgHandles1.Length != genericArgHandles2.Length)
                return false;

            bool match = true;

            TypeSystemContext context = TypeSystemContextFactory.Create();

            for (int i = 0; i < genericArgHandles1.Length; i++)
            {
                TypeDesc genericArg1 = context.ResolveRuntimeTypeHandle(genericArgHandles1[i]);
                TypeDesc genericArg2 = context.ResolveRuntimeTypeHandle(genericArgHandles2[i]);

                if (context.ConvertToCanon(genericArg1, kind) != context.ConvertToCanon(genericArg2, kind))
                {
                    match = false;
                    break;
                }
            }

            TypeSystemContextFactory.Recycle(context);

            return match;
        }

        public bool ConversionToCanonFormIsAChange(RuntimeTypeHandle[] genericArgHandles, CanonicalFormKind kind)
        {
            // Todo: support for universal canon type?

            TypeSystemContext context = TypeSystemContextFactory.Create();

            Instantiation genericArgs = context.ResolveRuntimeTypeHandles(genericArgHandles);
            bool result;
            context.ConvertInstantiationToCanonForm(genericArgs, kind, out result);

            TypeSystemContextFactory.Recycle(context);

            return result;
        }

        // get the generics hash table and external references table for a module
        // TODO multi-file: consider whether we want to cache this info
        private unsafe bool GetHashtableFromBlob(NativeFormatModuleInfo module, ReflectionMapBlob blobId, out NativeHashtable hashtable, out ExternalReferencesTable externalReferencesLookup)
        {
            byte* pBlob;
            uint cbBlob;

            hashtable = default(NativeHashtable);
            externalReferencesLookup = default(ExternalReferencesTable);

            if (!module.TryFindBlob(blobId, out pBlob, out cbBlob))
                return false;

            NativeReader reader = new NativeReader(pBlob, cbBlob);
            NativeParser parser = new NativeParser(reader, 0);

            hashtable = new NativeHashtable(parser);

            return externalReferencesLookup.InitializeNativeReferences(module);
        }

        public static unsafe void GetFieldAlignmentAndSize(RuntimeTypeHandle fieldType, out int alignment, out int size)
        {
            EEType* typePtr = fieldType.ToEETypePtr();
            if (typePtr->IsValueType)
            {
                size = (int)typePtr->ValueTypeSize;
            }
            else
            {
                size = IntPtr.Size;
            }

            alignment = (int)typePtr->FieldAlignmentRequirement;
        }

        [StructLayout(LayoutKind.Sequential)]
        private struct UnboxingAndInstantiatingStubMapEntry
        {
            public uint StubMethodRva;
            public uint MethodRva;
        }

        public static unsafe bool TryGetTargetOfUnboxingAndInstantiatingStub(IntPtr maybeInstantiatingAndUnboxingStub, out IntPtr targetMethod)
        {
            targetMethod = RuntimeAugments.GetTargetOfUnboxingAndInstantiatingStub(maybeInstantiatingAndUnboxingStub);
            return (targetMethod != IntPtr.Zero);
        }

        public bool TryComputeHasInstantiationDeterminedSize(RuntimeTypeHandle typeHandle, out bool hasInstantiationDeterminedSize)
        {
            TypeSystemContext context = TypeSystemContextFactory.Create();
            bool success = TryComputeHasInstantiationDeterminedSize(typeHandle, context, out hasInstantiationDeterminedSize);
            TypeSystemContextFactory.Recycle(context);

            return success;
        }

        public bool TryComputeHasInstantiationDeterminedSize(RuntimeTypeHandle typeHandle, TypeSystemContext context, out bool hasInstantiationDeterminedSize)
        {
            Debug.Assert(RuntimeAugments.IsGenericType(typeHandle) || RuntimeAugments.IsGenericTypeDefinition(typeHandle));
            DefType type = (DefType)context.ResolveRuntimeTypeHandle(typeHandle);

            return TryComputeHasInstantiationDeterminedSize(type, out hasInstantiationDeterminedSize);
        }

        internal bool TryComputeHasInstantiationDeterminedSize(DefType type, out bool hasInstantiationDeterminedSize)
        {
            Debug.Assert(type.HasInstantiation);

            NativeLayoutInfoLoadContext loadContextUniversal;
            NativeLayoutInfo universalLayoutInfo;
            NativeParser parser = type.GetOrCreateTypeBuilderState().GetParserForUniversalNativeLayoutInfo(out loadContextUniversal, out universalLayoutInfo);
            if (parser.IsNull)
            {
                hasInstantiationDeterminedSize = false;
#if SUPPORTS_NATIVE_METADATA_TYPE_LOADING
                MetadataType typeDefinition = type.GetTypeDefinition() as MetadataType;
                if (typeDefinition != null)
                {
                    TypeDesc [] universalCanonInstantiation = new TypeDesc[type.Instantiation.Length];
                    TypeSystemContext context = type.Context;
                    TypeDesc universalCanonType = context.UniversalCanonType;
                    for (int i = 0 ; i < universalCanonInstantiation.Length; i++)
                         universalCanonInstantiation[i] = universalCanonType;

                    DefType universalCanonForm = typeDefinition.MakeInstantiatedType(universalCanonInstantiation);
                    hasInstantiationDeterminedSize = universalCanonForm.InstanceFieldSize.IsIndeterminate;
                    return true;
                }
#endif
                return false;
            }

            int? flags = (int?)parser.GetUnsignedForBagElementKind(BagElementKind.TypeFlags);

            hasInstantiationDeterminedSize = flags.HasValue ?
                (((NativeFormat.TypeFlags)flags) & NativeFormat.TypeFlags.HasInstantiationDeterminedSize) != 0 :
                false;

            return true;
        }

        public bool TryResolveSingleMetadataFixup(ModuleInfo module, int metadataToken, MetadataFixupKind fixupKind, out IntPtr fixupResolution)
        {
#if SUPPORTS_NATIVE_METADATA_TYPE_LOADING
            using (LockHolder.Hold(_typeLoaderLock))
            {
                try
                {
                    return TypeBuilder.TryResolveSingleMetadataFixup((NativeFormatModuleInfo)module, metadataToken, fixupKind, out fixupResolution);
                }
                catch (Exception ex)
                {
                    Environment.FailFast("Failed to resolve metadata token " +
                        ((uint)metadataToken).LowLevelToString() + ": " + ex.Message);
#else
                    Environment.FailFast("Failed to resolve metadata token " +
                        ((uint)metadataToken).LowLevelToString());
#endif
                    fixupResolution = IntPtr.Zero;
                    return false;
#if SUPPORTS_NATIVE_METADATA_TYPE_LOADING
                }
            }
#endif
        }

        public bool TryDispatchMethodOnTarget(NativeFormatModuleInfo module, int metadataToken, RuntimeTypeHandle targetInstanceType, out IntPtr methodAddress)
        {
            using (LockHolder.Hold(_typeLoaderLock))
            {
                return TryDispatchMethodOnTarget_Inner(
                    module,
                    metadataToken,
                    targetInstanceType,
                    out methodAddress);
            }
        }

#if SUPPORTS_NATIVE_METADATA_TYPE_LOADING
        internal DispatchCellInfo ConvertDispatchCellInfo(NativeFormatModuleInfo module, DispatchCellInfo cellInfo)
        {
            using (LockHolder.Hold(_typeLoaderLock))
            {
                return ConvertDispatchCellInfo_Inner(
                    module,
                    cellInfo);
            }
        }
#endif

        internal bool TryResolveTypeSlotDispatch(IntPtr targetTypeAsIntPtr, IntPtr interfaceTypeAsIntPtr, ushort slot, out IntPtr methodAddress)
        {
            using (LockHolder.Hold(_typeLoaderLock))
            {
                return TryResolveTypeSlotDispatch_Inner(targetTypeAsIntPtr, interfaceTypeAsIntPtr, slot, out methodAddress);
            }
        }

        public unsafe bool TryGetOrCreateNamedTypeForMetadata(
            QTypeDefinition qTypeDefinition,
            out RuntimeTypeHandle runtimeTypeHandle)
        {
            if (TryGetNamedTypeForMetadata(qTypeDefinition, out runtimeTypeHandle))
            {
                return true;
            }

#if SUPPORTS_NATIVE_METADATA_TYPE_LOADING
            using (LockHolder.Hold(_typeLoaderLock))
            {
                IntPtr runtimeTypeHandleAsIntPtr;
                TypeBuilder.ResolveSingleTypeDefinition(qTypeDefinition, out runtimeTypeHandleAsIntPtr);
                runtimeTypeHandle = *(RuntimeTypeHandle*)&runtimeTypeHandleAsIntPtr;
                return true;
            }
#else
            return false;
#endif
        }

        public static IntPtr ConvertUnboxingFunctionPointerToUnderlyingNonUnboxingPointer(IntPtr unboxingFunctionPointer, RuntimeTypeHandle declaringType)
        {
            if (FunctionPointerOps.IsGenericMethodPointer(unboxingFunctionPointer))
            {
                // Handle shared generic methods
                unsafe
                {
                    GenericMethodDescriptor* functionPointerDescriptor = FunctionPointerOps.ConvertToGenericDescriptor(unboxingFunctionPointer);
                    IntPtr nonUnboxingTarget = RuntimeAugments.GetCodeTarget(functionPointerDescriptor->MethodFunctionPointer);
                    Debug.Assert(nonUnboxingTarget != functionPointerDescriptor->MethodFunctionPointer);
                    Debug.Assert(nonUnboxingTarget == RuntimeAugments.GetCodeTarget(nonUnboxingTarget));
                    return FunctionPointerOps.GetGenericMethodFunctionPointer(nonUnboxingTarget, functionPointerDescriptor->InstantiationArgument);
                }
            }

            // GetCodeTarget will look through simple unboxing stubs (ones that consist of adjusting the this pointer and then
            // jumping to the target.
            IntPtr exactTarget = RuntimeAugments.GetCodeTarget(unboxingFunctionPointer);
            if (RuntimeAugments.IsGenericType(declaringType))
            {
                IntPtr fatFunctionPointerTarget;

                // This check looks for unboxing and instantiating stubs generated via the compiler backend
                if (TypeLoaderEnvironment.TryGetTargetOfUnboxingAndInstantiatingStub(exactTarget, out fatFunctionPointerTarget))
                {
                    // If this is an unboxing and instantiating stub, use seperate table, find target, and create fat function pointer
                    exactTarget = FunctionPointerOps.GetGenericMethodFunctionPointer(fatFunctionPointerTarget,
                                                                                        declaringType.ToIntPtr());
                }
                else
                {
                    IntPtr newExactTarget;
                    // This check looks for unboxing and instantiating stubs generated dynamically as thunks in the calling convention converter
                    if (CallConverterThunk.TryGetNonUnboxingFunctionPointerFromUnboxingAndInstantiatingStub(exactTarget,
                        declaringType, out newExactTarget))
                    {
                        // CallingConventionConverter determined non-unboxing stub
                        exactTarget = newExactTarget;
                    }
                    else
                    {
                        // Target method was a method on a generic, but it wasn't a shared generic, and thus none of the above
                        // complex unboxing stub digging logic was necessary. Do nothing, and use exactTarget as discovered
                        // from GetCodeTarget
                    }
                }
            }

            return exactTarget;
        }
    }
}<|MERGE_RESOLUTION|>--- conflicted
+++ resolved
@@ -17,7 +17,6 @@
 
 using Internal.Metadata.NativeFormat;
 using Internal.NativeFormat;
-using Internal.Reflection.Execution;
 using Internal.TypeSystem;
 using Internal.TypeSystem.NativeFormat;
 
@@ -49,8 +48,6 @@
 
         public override bool CompareMethodSignatures(RuntimeSignature signature1, RuntimeSignature signature2)
         {
-            X2.PrintLine("Callbacks");
-            X2.PrintUint((int)signature1.NativeLayoutOffset);
             return TypeLoaderEnvironment.Instance.CompareMethodSignatures(signature1, signature2);
         }
 
@@ -140,11 +137,6 @@
         internal static void Initialize()
         {
             RuntimeAugments.InitializeLookups(new Callbacks());
-<<<<<<< HEAD
-            NoStaticsData = (IntPtr)1;
-            AssemblyBinderImplementation.PrintLine("TL Init End");
-=======
->>>>>>> 958e141d
         }
 
         public TypeLoaderEnvironment()
