// Licensed to the .NET Foundation under one or more agreements.
// The .NET Foundation licenses this file to you under the MIT license.
// See the LICENSE file in the project root for more information.

using System;
using System.Collections.Generic;
using System.Diagnostics;

using Internal.TypeSystem;

using ILCompiler;
using ILCompiler.Compiler.CppCodeGen;
using ILCompiler.CppCodeGen;

using ILCompiler.DependencyAnalysis;

using FatFunctionPointerConstants = Internal.Runtime.FatFunctionPointerConstants;

namespace Internal.IL
{
    internal partial class ILImporter
    {
        /// <summary>
        /// Stack of values pushed onto the IL stack: locals, arguments, values, function pointer, ...
        /// </summary>
        private EvaluationStack<StackEntry> _stack = new EvaluationStack<StackEntry>(0);

        private Compilation _compilation;
        private NodeFactory _nodeFactory;
        private CppWriter _writer;

        private TypeSystemContext _typeSystemContext;

        private MethodDesc _method;
        private MethodSignature _methodSignature;

        private TypeDesc _thisType;

        private MethodIL _methodIL;
        private MethodIL _canonMethodIL;
        private byte[] _ilBytes;
        private LocalVariableDefinition[] _locals;

        private struct SequencePoint
        {
            public string Document;
            public int LineNumber;
        }
        private SequencePoint[] _sequencePoints;
        private Dictionary<int, ILLocalVariable> _localSlotToInfoMap;
        private Dictionary<int, string> _parameterIndexToNameMap;

        private class ExceptionRegion
        {
            public ILExceptionRegion ILRegion;
            public int ReturnLabels;
        };
        private ExceptionRegion[] _exceptionRegions;

        private class SpillSlot
        {
            public StackValueKind Kind;
            public TypeDesc Type;
            public String Name;
        };
        private List<SpillSlot> _spillSlots;

        // TODO: Unify with verifier?
        [Flags]
        private enum Prefix
        {
            ReadOnly = 0x01,
            Unaligned = 0x02,
            Volatile = 0x04,
            Tail = 0x08,
            Constrained = 0x10,
            No = 0x20,
        }
        private Prefix _pendingPrefix;
        private TypeDesc _constrained;

        private CppGenerationBuffer _builder = new CppGenerationBuffer();
        private ArrayBuilder<object> _dependencies = new ArrayBuilder<object>();

        private class BasicBlock
        {
            // Common fields
            public enum ImportState : byte
            {
                Unmarked,
                IsPending
            }

            public BasicBlock Next;

            public int StartOffset;
            public ImportState State = ImportState.Unmarked;

            public EvaluationStack<StackEntry> EntryStack;

            public bool TryStart;
            public bool FilterStart;
            public bool HandlerStart;

            // Custom fields
            public string Code;
        };

        public ILImporter(Compilation compilation, CppWriter writer, MethodDesc method, MethodIL methodIL)
        {
            _compilation = compilation;
            _nodeFactory = _compilation.NodeFactory;

            _writer = writer;

            _method = method;
            _methodSignature = method.Signature;

            _typeSystemContext = method.Context;

            if (!_methodSignature.IsStatic)
                _thisType = method.OwningType;

            _canonMethodIL = methodIL;

            // Get the runtime determined method IL so that this works right in shared code
            // and tokens in shared code resolve to runtime determined types.
            MethodIL uninstantiatiedMethodIL = methodIL.GetMethodILDefinition();
            if (method.ToString().Contains("ClassConstructorRunner"))
            {

            }
            if (methodIL != uninstantiatiedMethodIL)
            {
                MethodDesc sharedMethod = method.GetSharedRuntimeFormMethodTarget();
                _methodIL = new InstantiatedMethodIL(sharedMethod, uninstantiatiedMethodIL);
            }
            else
            {
                _methodIL = methodIL;
            }

            if (_method.ToString().Contains("CheckStaticClassConstructionReturnNonGCStaticBase"))
            {

            }

            _ilBytes = methodIL.GetILBytes();
            _locals = methodIL.GetLocals();

            var ilExceptionRegions = methodIL.GetExceptionRegions();
            _exceptionRegions = new ExceptionRegion[ilExceptionRegions.Length];
            for (int i = 0; i < ilExceptionRegions.Length; i++)
            {
                _exceptionRegions[i] = new ExceptionRegion() { ILRegion = ilExceptionRegions[i] };
            }
        }

        public void SetSequencePoints(IEnumerable<ILSequencePoint> ilSequencePoints)
        {
            try
            {
                SequencePoint[] sequencePoints = new SequencePoint[_ilBytes.Length];
                foreach (var point in ilSequencePoints)
                {
                    sequencePoints[point.Offset] = new SequencePoint() { Document = point.Document, LineNumber = point.LineNumber };
                }
                _sequencePoints = sequencePoints;
            }
            catch
            {
            }
        }

        public void SetLocalVariables(IEnumerable<ILLocalVariable> localVariables)
        {
            try
            {
                HashSet<string> names = new HashSet<string>();
                var localSlotToInfoMap = new Dictionary<int, ILLocalVariable>();
                foreach (var v in localVariables)
                {
                    string sanitizedName = _writer.SanitizeCppVarName(v.Name);
                    if (!names.Add(sanitizedName))
                    {
                        sanitizedName = string.Format("{0}_local{1}", sanitizedName, v.Slot);
                        names.Add(sanitizedName);
                    }

                    localSlotToInfoMap[v.Slot] = new ILLocalVariable(v.Slot, sanitizedName, v.CompilerGenerated);
                }
                _localSlotToInfoMap = localSlotToInfoMap;
            }
            catch
            {
                // oops, couldn't get local variables
            }
        }

        public void SetParameterNames(IEnumerable<string> parameters)
        {
            var parameterIndexToNameMap = new Dictionary<int, string>();
            int index = 0;
            foreach (var p in parameters)
            {
                parameterIndexToNameMap[index] = _writer.SanitizeCppVarName(p);
                ++index;
            }

            _parameterIndexToNameMap = parameterIndexToNameMap;
        }

        private ISymbolNode GetGenericLookupHelper(ReadyToRunHelperId helperId, object helperArgument)
        {
            if (_method.RequiresInstMethodDescArg())
            {
                return _nodeFactory.ReadyToRunHelperFromDictionaryLookup(helperId, helperArgument, _method);
            }
            else
            {
                Debug.Assert(_method.RequiresInstMethodTableArg() || _method.AcquiresInstMethodTableFromThis());
                if (_method.ToString().Contains("KeyValuePair") && _method.ToString().Contains("Unbox"))
                {

                }
                return _nodeFactory.ReadyToRunHelperFromTypeLookup(helperId, helperArgument, _method.OwningType);
            }
        }

        private string GetGenericContext()
        {
            Debug.Assert(_method.IsSharedByGenericInstantiations);

            if (_method.AcquiresInstMethodTableFromThis())
            {
                return String.Concat(
                    "*(void **)",
                    GetVarName(0, true));
            }
            else
            {
                return _writer.GetCppHiddenParam();
            }
        }

        private StackValueKind GetStackValueKind(TypeDesc type)
        {
            switch (type.Category)
            {
                case TypeFlags.Boolean:
                case TypeFlags.Char:
                case TypeFlags.SByte:
                case TypeFlags.Byte:
                case TypeFlags.Int16:
                case TypeFlags.UInt16:
                case TypeFlags.Int32:
                case TypeFlags.UInt32:
                    return StackValueKind.Int32;
                case TypeFlags.Int64:
                case TypeFlags.UInt64:
                    return StackValueKind.Int64;
                case TypeFlags.Single:
                case TypeFlags.Double:
                    return StackValueKind.Float;
                case TypeFlags.IntPtr:
                case TypeFlags.UIntPtr:
                    return StackValueKind.NativeInt;
                case TypeFlags.ValueType:
                case TypeFlags.Nullable:
                    return StackValueKind.ValueType;
                case TypeFlags.Enum:
                    return GetStackValueKind(type.UnderlyingType);
                case TypeFlags.Class:
                case TypeFlags.Interface:
                case TypeFlags.Array:
                case TypeFlags.SzArray:
                    return StackValueKind.ObjRef;
                case TypeFlags.ByRef:
                    return StackValueKind.ByRef;
                case TypeFlags.Pointer:
                    return StackValueKind.NativeInt;
                default:
                    return StackValueKind.Unknown;
            }
        }

        private string GetStackValueKindCPPTypeName(StackValueKind kind, TypeDesc type = null)
        {
            switch (kind)
            {
                case StackValueKind.Int32: return "int32_t";
                case StackValueKind.Int64: return "int64_t";
                case StackValueKind.NativeInt: return "intptr_t";
                case StackValueKind.ObjRef: return "void*";
                case StackValueKind.Float: return "double";
                case StackValueKind.ByRef:
                case StackValueKind.ValueType:
                    return GetSignatureTypeNameAndAddReference(type);

                default: throw new NotSupportedException();
            }
        }

        private int _currentTemp = 1;
        private string NewTempName()
        {
            return "_" + (_currentTemp++).ToStringInvariant();
        }

        /// <summary>
        /// Push an expression named <paramref name="name"/> of kind <paramref name="kind"/>.
        /// </summary>
        /// <param name="kind">Kind of entry in stack</param>
        /// <param name="name">Variable to be pushed</param>
        /// <param name="type">Type if any of <paramref name="name"/></param>
        private void PushExpression(StackValueKind kind, string name, TypeDesc type = null)
        {
            Debug.Assert(kind != StackValueKind.Unknown, "Unknown stack kind");

            _stack.Push(new ExpressionEntry(kind, name, type));
        }

        /// <summary>
        /// Push a new temporary local of kind <paramref name="kind"/> and type <paramref name="type"/> and generate its declaration.
        /// </summary>
        /// <param name="kind">Kind of entry in stack</param>
        /// <param name="type">Type if any for new entry in stack</param>
        private void PushTemp(StackValueKind kind, TypeDesc type = null)
        {
            Debug.Assert(kind != StackValueKind.Unknown, "Unknown stack kind");

            PushTemp(new ExpressionEntry(kind, NewTempName(), type));
        }

        /// <summary>
        /// Push a new entry onto evaluation stack and declare a temporary local to hold its representation.
        /// </summary>
        /// <param name="entry">Entry to push onto evaluation stack.</param>
        private void PushTemp(StackEntry entry)
        {
            _stack.Push(entry);

            // Start declaration on a new line
            AppendLine();
            Append(GetStackValueKindCPPTypeName(entry.Kind, entry.Type));
            Append(" ");
            Append(entry);
            Append(" = ");
        }

        /// <summary>
        /// Generate a cast in case the stack type of source is not identical or compatible with destination type.
        /// </summary>
        /// <param name="destType">Type of destination</param>
        /// <param name="srcEntry">Source entry from stack</param>
        private void AppendCastIfNecessary(TypeDesc destType, StackEntry srcEntry)
        {
            ConstantEntry constant = srcEntry as ConstantEntry;
            if ((constant != null) && (constant.IsCastNecessary(destType)) || !destType.IsValueType || destType != srcEntry.Type)
            {
                if (srcEntry.Kind == StackValueKind.ValueType)
                {
                    Append("*(");
                    Append(GetSignatureTypeNameAndAddReference(destType));
                    Append("*");
                    Append(")&");
                }
                else
                {
                    Append("(");
                    Append(GetSignatureTypeNameAndAddReference(destType));
                    Append(")");
                }
            }
        }

        private void AppendCastIfNecessary(StackValueKind dstType, TypeDesc srcType)
        {
            if (dstType == StackValueKind.ByRef)
            {
                Append("(");
                Append(GetSignatureTypeNameAndAddReference(srcType));
                Append(")");
            }
            else
            if (srcType.IsPointer)
            {
                Append("(intptr_t)");
            }
        }

        private void AppendComparison(ILOpcode opcode, StackEntry op1, StackEntry op2)
        {
            // StackValueKind is carefully ordered to make this work (assuming the IL is valid)
            StackValueKind kind = (op1.Kind > op2.Kind) ? op1.Kind : op2.Kind;

            string op = null;
            bool unsigned = false;
            bool inverted = false;
            switch (opcode)
            {
                case ILOpcode.beq:
                case ILOpcode.ceq:
                    op = "==";
                    unsigned = op1.Kind == StackValueKind.ByRef ^ op2.Kind == StackValueKind.ByRef;
                    break;
                case ILOpcode.bge:
                    op = ">=";
                    break;
                case ILOpcode.bgt:
                case ILOpcode.cgt:
                    op = ">";
                    break;
                case ILOpcode.ble:
                    op = "<=";
                    break;
                case ILOpcode.blt:
                case ILOpcode.clt:
                    op = "<";
                    break;
                case ILOpcode.bne_un:
                    op = "!=";
                    unsigned = op1.Kind == StackValueKind.ByRef ^ op2.Kind == StackValueKind.ByRef;
                    break;
                case ILOpcode.bge_un:
                    if (kind == StackValueKind.Float)
                    {
                        op = "<";
                        inverted = true;
                    }
                    else
                    {
                        op = ">=";
                        unsigned = true;
                    }
                    break;
                case ILOpcode.bgt_un:
                case ILOpcode.cgt_un:
                    if (kind == StackValueKind.Float)
                    {
                        op = "<=";
                        inverted = true;
                    }
                    else
                    if (op1.Kind == StackValueKind.ObjRef && op1.Type == null)
                    {
                        // ECMA-335 III.1.5 Operand type table, P. 303:
                        // cgt.un is commonly used when comparing an ObjectRef with null (there is no "compare - not - equal" instruction)
                        // Turn into more natural compare not equal.
                        op = "!=";
                    }
                    else
                    {
                        op = ">";
                        unsigned = true;
                    }
                    break;
                case ILOpcode.ble_un:
                    if (kind == StackValueKind.Float)
                    {
                        op = ">";
                        inverted = true;
                    }
                    else
                    {
                        op = "<=";
                        unsigned = true;
                    }
                    break;
                case ILOpcode.blt_un:
                case ILOpcode.clt_un:
                    if (kind == StackValueKind.Float)
                    {
                        op = ">=";
                        inverted = true;
                    }
                    else
                    {
                        op = "<";
                        unsigned = true;
                    }
                    break;
                default:
                    Debug.Fail("Unexpected opcode");
                    break;
            }

            if (inverted)
            {
                Append("!(");
            }
            if (unsigned)
            {
                if (kind < StackValueKind.ByRef)
                {
                    Append("(u");
                    Append(GetStackValueKindCPPTypeName(kind));
                    Append(")");
                }
                else
                {
                    if (op2.Kind < StackValueKind.ByRef
                            || (op2.Kind == StackValueKind.ObjRef && op2.Type == null))
                        Append("(void*)");
                }
            }
            Append(op2);
            Append(" ");
            Append(op);
            Append(" ");
            if (unsigned)
            {
                if (kind < StackValueKind.ByRef)
                {
                    Append("(u");
                    Append(GetStackValueKindCPPTypeName(kind));
                    Append(")");
                }
                else
                {
                    if (op1.Kind < StackValueKind.ByRef
                            || (op1.Kind == StackValueKind.ObjRef && op1.Type == null))
                        Append("(void*)");
                }
            }
            Append(op1);
            if (inverted)
            {
                Append(")");
            }
        }

        private string GetSymbolNodeName(ISymbolNode node)
        {
            return node.GetMangledName(_nodeFactory.NameMangler).Replace("::", "_");
        }

        private void AppendMethodGenericDictionary(MethodDesc method)
        {
            ISymbolNode node = _nodeFactory.MethodGenericDictionary(method);
            _dependencies.Add(node);

            Append(GetSymbolNodeName(node));
        }

        private void AppendRuntimeMethodHandle(MethodDesc method)
        {
            ISymbolNode node = _nodeFactory.RuntimeMethodHandle(method);
            _dependencies.Add(node);

            Append(_writer.GetCppSymbolNodeName(_nodeFactory, node));
        }

        private void AppendFatFunctionPointer(MethodDesc method, bool isUnboxingStub = false)
        {
            ISymbolNode node = _nodeFactory.FatFunctionPointer(method, isUnboxingStub);
            _dependencies.Add(node);

            Append(_writer.GetCppSymbolNodeName(_nodeFactory, node));
        }

        private string GetGenericLookupHelperAndAddReference(ReadyToRunHelperId helperId, object helperArgument)
        {
            ISymbolNode node = GetGenericLookupHelper(helperId, helperArgument);

            _dependencies.Add(node);

            return _writer.GetCppReadyToRunGenericHelperNodeName(_nodeFactory, node as ReadyToRunGenericHelperNode);
        }

        private void AppendStaticFieldGenericLookupHelperAndAddReference(FieldDesc field)
        {
            Debug.Assert(field.IsStatic);

            ReadyToRunHelperId helperId;
            if (field.IsThreadStatic)
            {
                helperId = ReadyToRunHelperId.GetThreadStaticBase;
            }
            else if (field.HasGCStaticBase)
            {
                helperId = ReadyToRunHelperId.GetGCStaticBase;
            }
            else
            {
                helperId = ReadyToRunHelperId.GetNonGCStaticBase;
            }

            Append(GetGenericLookupHelperAndAddReference(helperId, field.OwningType));
        }

        private void AppendMethodAndAddReference(MethodDesc method, bool isUnboxingStub = false)
        {
            ISymbolNode node = _nodeFactory.MethodEntrypoint(method, isUnboxingStub);
            _dependencies.Add(node);

            Append(GetSymbolNodeName(node));
        }

        private StackEntry NewSpillSlot(StackEntry entry)
        {
            if (_spillSlots == null)
                _spillSlots = new List<SpillSlot>();

            SpillSlot spillSlot = new SpillSlot();
            spillSlot.Kind = entry.Kind;
            spillSlot.Type = entry.Type;
            spillSlot.Name = "_s" + _spillSlots.Count.ToStringInvariant();

            _spillSlots.Add(spillSlot);

            return new ExpressionEntry(entry.Kind, spillSlot.Name, entry.Type);
        }

        /// <summary>
        /// If no sequence points are available, append an empty new line into 
        /// <see cref="_builder"/> and the required number of tabs. Otherwise does nothing.
        /// </summary>
        private void AppendLine()
        {
            if (_sequencePoints != null)
                return;
            _builder.AppendLine();
        }

        /// <summary>
        /// If no sequence points are available, append an empty new line into
        /// <see cref="_builder"/> without emitting any indentation. Otherwise does nothing.
        /// Useful to just skip a line.
        /// </summary>
        private void AppendEmptyLine()
        {
            if (_sequencePoints != null)
                return;
            _builder.AppendEmptyLine();
        }

        /// <summary>
        /// Append an empty new line into <see cref="_builder"/> without emitting any indentation.
        /// Useful to just skip a line.
        /// </summary>
        private void ForceAppendEmptyLine()
        {
            _builder.AppendEmptyLine();
        }

        /// <summary>
        /// Append string <param name="s"/> to <see cref="_builder"/>.
        /// </summary>
        /// <param name="s">String value to print.</param>
        private void Append(string s)
        {
            _builder.Append(s);
        }

        /// <summary>
        /// Append string representation of <paramref name="value"/> to <see cref="_builder"/>.
        /// </summary>
        /// <param name="value">Value to print.</param>
        private void Append(StackEntry value)
        {
            value.Append(_builder);
        }

        /// <summary>
        /// Append a semicolon to <see cref="_builder"/>.
        /// </summary>
        private void AppendSemicolon()
        {
            _builder.Append(";");
        }

        /// <summary>
        /// Append the typedef of the method to assist in function pointer conversion
        /// </summary>
        /// <param name="method">Method typedef</param>
        private void AppendInterfaceCallTypeDef(MethodDesc method, string name)
        {
            _writer.AppendSignatureTypeDef(_builder, name, method.Signature, method.Signature.ReturnType);
        }

        /// <summary>
        /// Increase level of indentation by one in <see cref="_builder"/>.
        /// </summary>
        public void Indent()
        {
            _builder.Indent();
        }

        /// <summary>
        /// Decrease level of indentation by one in <see cref="_builder"/>.
        /// </summary>
        private void Exdent()
        {
            _builder.Exdent();
        }

        private string GetVarName(int index, bool argument)
        {
            if (_localSlotToInfoMap != null && !argument && _localSlotToInfoMap.ContainsKey(index) && !_localSlotToInfoMap[index].CompilerGenerated)
            {
                return _localSlotToInfoMap[index].Name;
            }

            if (_parameterIndexToNameMap != null && argument && _parameterIndexToNameMap.ContainsKey(index))
            {
                return _parameterIndexToNameMap[index];
            }

            return (argument ? "_a" : "_l") + index.ToStringInvariant();
        }

        private TypeDesc GetVarType(int index, bool argument)
        {
            TypeDesc type;

            if (argument)
            {
                if (_thisType != null)
                    index--;
                if (index == -1)
                {
                    if (_thisType.IsValueType)
                        type = _thisType.MakeByRefType();
                    else
                        type = _thisType;
                }
                else type = _methodSignature[index];
            }
            else
            {
                type = _locals[index].Type;
            }

            return _writer.ConvertToCanonFormIfNecessary(type, CanonicalFormKind.Specific);
        }

        private TypeDesc GetWellKnownType(WellKnownType wellKnownType)
        {
            return _typeSystemContext.GetWellKnownType(wellKnownType);
        }

        private TypeDesc ResolveTypeToken(int token)
        {
            return (TypeDesc)_canonMethodIL.GetObject(token);
        }

        private void MarkInstructionBoundary()
        {
        }

        private void StartImportingInstruction()
        {
            if (_sequencePoints == null)
                return;

            var sequencePoint = _sequencePoints[_currentOffset];
            if (sequencePoint.Document == null)
                return;

            ForceAppendEmptyLine();
            Append("#line ");
            Append(sequencePoint.LineNumber.ToStringInvariant());
            Append(" \"");
            Append(sequencePoint.Document.Replace("\\", "\\\\"));
            Append("\"");
            ForceAppendEmptyLine();
        }

        private void EndImportingInstruction()
        {
            // Nothing to do, formatting is properly done.
        }

        public void Compile(CppMethodCodeNode methodCodeNodeNeedingCode)
        {
            var s = _method.ToString();
            Console.WriteLine(s);
            if (s.Contains("GMethod1"))
            {

            }

            FindBasicBlocks();
            for (int i = 0; i < methodCodeNodeNeedingCode.Method.Signature.Length; i++)
            {
                var parameterType = methodCodeNodeNeedingCode.Method.Signature[i];
                AddTypeReference(_writer.ConvertToCanonFormIfNecessary(parameterType, CanonicalFormKind.Specific), false);
            }

            var returnType = methodCodeNodeNeedingCode.Method.Signature.ReturnType;
            if (!returnType.IsByRef)
            {
                AddTypeReference(_writer.ConvertToCanonFormIfNecessary(returnType, CanonicalFormKind.Specific), true);
            }
            var owningType = methodCodeNodeNeedingCode.Method.OwningType;

            AddTypeReference(owningType, true);

            ImportBasicBlocks();

            if (_sequencePoints != null && _sequencePoints[0].Document != null)
            {
                var sequencePoint = _sequencePoints[0];

                ForceAppendEmptyLine();
                Append("#line ");
                Append(sequencePoint.LineNumber.ToStringInvariant());
                Append(" \"");
                Append(sequencePoint.Document.Replace("\\", "\\\\"));
                Append("\"");
            }

            ForceAppendEmptyLine();
            _writer.AppendCppMethodDeclaration(_builder, _method, true);
            AppendLine();
            Append("{");
            Indent();


            if (_method.IsNativeCallable)
            {
                AppendLine();
                Append("ReversePInvokeFrame __frame");
                AppendSemicolon();
                AppendLine();
                Append("__reverse_pinvoke(&__frame)");
                AppendSemicolon();
            }

            bool initLocals = _methodIL.IsInitLocals;
            for (int i = 0; i < _locals.Length; i++)
            {
                TypeDesc localType = _writer.ConvertToCanonFormIfNecessary(_locals[i].Type, CanonicalFormKind.Specific);

                AppendLine();
                Append(GetSignatureTypeNameAndAddReference(localType));

                Append(" ");
                Append(GetVarName(i, false));
                if (initLocals)
                {
                    if (localType.IsValueType && !localType.IsPrimitive && !localType.IsEnum)
                    {
                        AppendSemicolon();
                        AppendLine();
                        Append("::memset(&");
                        Append(GetVarName(i, false));
                        Append(",0,sizeof(");
                        Append(_writer.GetCppSignatureTypeName(localType));
                        Append("))");
                    }
                    else
                    {
                        Append(" = 0");
                    }
                }
                AppendSemicolon();
            }

            if (_spillSlots != null)
            {
                for (int i = 0; i < _spillSlots.Count; i++)
                {
                    SpillSlot spillSlot = _spillSlots[i];
                    AppendLine();
                    Append(GetStackValueKindCPPTypeName(spillSlot.Kind, spillSlot.Type));
                    Append(" ");
                    Append(spillSlot.Name);
                    AppendSemicolon();
                }
            }

            for (int i = 0; i < _exceptionRegions.Length; i++)
            {
                var r = _exceptionRegions[i];
                if (r.ReturnLabels != 0)
                {
                    AppendLine();
                    Append("int __finallyReturn");
                    Append(i.ToStringInvariant());
                    Append(" = 0");
                    AppendSemicolon();
                }
            }

            // Temporary the indentation while printing blocks.
            // We want block to start on the first character of the line
            Exdent();
            for (int i = 0; i < _basicBlocks.Length; i++)
            {
                BasicBlock basicBlock = _basicBlocks[i];
                if (basicBlock != null)
                {
                    AppendEmptyLine();
                    AppendLine();
                    Append("_bb");
                    Append(i.ToStringInvariant());
                    Append(": {");
                    ForceAppendEmptyLine();
                    Append(basicBlock.Code);
                    AppendLine();
                    Append("}");
                }
            }

            for (int i = 0; i < _exceptionRegions.Length; i++)
            {
                var r = _exceptionRegions[i];
                if (r.ReturnLabels != 0)
                {
                    AppendEmptyLine();
                    AppendLine();
                    Append("__endFinally" + i.ToStringInvariant() + ":");
                    Indent();
                    AppendLine();
                    Append("switch(__finallyReturn" + i.ToStringInvariant() + ") {");
                    Indent();
                    for (int j = 1; j <= r.ReturnLabels; j++)
                    {
                        AppendLine();
                        Append("case " + j.ToStringInvariant() + ": goto __returnFromFinally" + i.ToStringInvariant() +
                                            "_" + j.ToStringInvariant() + ";");
                    }
                    AppendLine();
                    Append("default: CORERT_UNREACHABLE;");
                    Exdent();
                    AppendLine();
                    Append("}");
                    Exdent();
                }
            }

            AppendEmptyLine();
            Append("}");

            methodCodeNodeNeedingCode.SetCode(_builder.ToString(), _dependencies.ToArray());
        }

        private void StartImportingBasicBlock(BasicBlock basicBlock)
        {
            _stack.Clear();

            EvaluationStack<StackEntry> entryStack = basicBlock.EntryStack;
            if (entryStack != null)
            {
                int n = entryStack.Length;
                for (int i = 0; i < n; i++)
                {
                    _stack.Push(entryStack[i].Duplicate());
                }
            }

            Indent();
        }

        private void EndImportingBasicBlock(BasicBlock basicBlock)
        {
            Exdent();
            basicBlock.Code = _builder.ToString();
            _builder.Clear();
        }

        private void ImportNop()
        {
        }

        private void ImportBreak()
        {
            AppendLine();
            Append("__debug_break()");
            AppendSemicolon();
        }

        private void ImportLoadVar(int index, bool argument)
        {
            string name = GetVarName(index, argument);

            TypeDesc type = GetVarType(index, argument);
            StackValueKind kind = GetStackValueKind(type);

            PushTemp(kind, type);
            AppendCastIfNecessary(kind, type);
            Append(name);
            AppendSemicolon();
        }

        private void ImportStoreVar(int index, bool argument)
        {
            var value = _stack.Pop();

            string name = GetVarName(index, argument);

            AppendLine();
            Append(name);
            Append(" = ");
            TypeDesc type = GetVarType(index, argument);
            AppendCastIfNecessary(type, value);
            Append(value);
            AppendSemicolon();
        }

        private void ImportAddressOfVar(int index, bool argument)
        {
            string name = GetVarName(index, argument);
            string temp = NewTempName();

            TypeDesc type = GetVarType(index, argument);
            type = type.MakeByRefType();

            PushTemp(StackValueKind.ByRef, type);
            AppendCastIfNecessary(StackValueKind.ByRef, type);
            Append("&");
            Append(name);
            AppendSemicolon();
        }

        private void ImportDup()
        {
            _stack.Push(_stack.Peek().Duplicate());
        }

        private void ImportPop()
        {
            _stack.Pop();
        }

        private void ImportJmp(int token)
        {
            throw new NotImplementedException("Opcode: jmp");
        }

        private void ImportCasting(ILOpcode opcode, int token)
        {
            TypeDesc runtimeDeterminedType = (TypeDesc)_methodIL.GetObject(token);
            TypeDesc type = (TypeDesc)_canonMethodIL.GetObject(token);
            TypeDesc canonType = _writer.ConvertToCanonFormIfNecessary(type, CanonicalFormKind.Specific);

            var value = _stack.Pop();
            PushTemp(StackValueKind.ObjRef, canonType);

            AddTypeReference(canonType, false);

            Append(opcode == ILOpcode.isinst ? "__isinst" : "__castclass");
            Append("(");
<<<<<<< HEAD
            Append(value);
            Append(", ");
            if (_method.ToString() == "[S.P.CoreLib]System.Collections.Generic.Dictionary`2<string,object>..ctor(int32,IEqualityComparer`1<string>)")
            {

            }
=======
>>>>>>> 958e141d
            if (runtimeDeterminedType.IsRuntimeDeterminedSubtype)
            {
                if (_method.IsConstructor)
                {

                }
                Append("(MethodTable *)");
                Append(GetGenericLookupHelperAndAddReference(ReadyToRunHelperId.TypeHandle, runtimeDeterminedType));
                Append("(");
                Append(GetGenericContext());
                Append(")");
            }
            else
            {
                Append(_writer.GetCppTypeName(runtimeDeterminedType));
                Append("::__getMethodTable()");
            }
            Append(", ");
            Append(value);
            Append(")");
            AppendSemicolon();
        }

        private static bool IsTypeName(MethodDesc method, string typeNamespace, string typeName)
        {
            var metadataType = method.OwningType as MetadataType;
            if (metadataType == null)
                return false;
            return metadataType.Namespace == typeNamespace && metadataType.Name == typeName;
        }

        private bool ImportIntrinsicCall(MethodDesc method, MethodDesc runtimeDeterminedMethod)
        {
            Debug.Assert(method.IsIntrinsic);

            switch (method.Name)
            {
                case "InitializeArray":
                    if (IsTypeName(method, "System.Runtime.CompilerServices", "RuntimeHelpers"))
                    {
                        var fieldSlot = (LdTokenEntry<FieldDesc>)_stack.Pop();
                        var arraySlot = _stack.Pop();

                        var fieldDesc = fieldSlot.LdToken;
                        var dataBlob = ((ObjectNode)_compilation.GetFieldRvaData(fieldDesc)).GetData(_compilation.NodeFactory, false);
                        Debug.Assert(dataBlob.Relocs.Length == 0);
                        var memBlock = dataBlob.Data;

                        // TODO: Need to do more for arches with different endianness?
                        var preinitDataHolder = NewTempName();
                        AppendLine();
                        Append("static const unsigned char ");
                        Append(preinitDataHolder);
                        Append("[] = { ");

                        // Format arrays to have 16 entries per line or less.
                        if (memBlock.Length > 16)
                        {
                            Indent();
                            AppendLine();
                        }
                        for (int i = 0; i < memBlock.Length; i++)
                        {
                            if (i != 0)
                            {
                                Append(", ");
                                if ((i % 16) == 0)
                                    AppendLine();
                            }
                            Append("0x");
                            Append(memBlock[i].ToStringInvariant("x2"));
                        }
                        if (memBlock.Length > 16)
                        {
                            Exdent();
                            AppendLine();
                        }
                        Append("}");
                        AppendSemicolon();

                        AppendLine();
                        Append("memcpy((char*)");
                        Append(arraySlot);
                        Append(" + ARRAY_BASE, ");
                        Append(preinitDataHolder);
                        Append(", ");
                        Append(memBlock.Length.ToStringInvariant());
                        Append(")");

                        AppendSemicolon();
                        return true;
                    }
                    break;
                case "GetValueInternal":
                    if (IsTypeName(method, "System", "RuntimeTypeHandle"))
                    {
                        var typeHandleSlot = (LdTokenEntry<TypeDesc>)_stack.Pop();
                        TypeDesc typeOfEEType = typeHandleSlot.LdToken;

                        string expr;

                        if (typeOfEEType.IsRuntimeDeterminedSubtype)
                        {
                            expr = string.Concat(
                                "(intptr_t)",
                                GetGenericLookupHelperAndAddReference(ReadyToRunHelperId.TypeHandle, typeOfEEType),
                                "(", GetGenericContext(), ")");
                        }
                        else
                        {
                            expr = string.Concat("((intptr_t)", _writer.GetCppTypeName(typeOfEEType), "::__getMethodTable())");
                        }
                        PushExpression(StackValueKind.NativeInt, expr);
                        return true;
                    }
                    break;
                case ".ctor":
                    if (IsTypeName(method, "System", "ByReference`1"))
                    {
                        var value = _stack.Pop();
                        var byReferenceType = method.OwningType;

                        string tempName = NewTempName();

                        Append(GetStackValueKindCPPTypeName(StackValueKind.ValueType, byReferenceType));
                        Append(" ");
                        Append(tempName);
                        AppendSemicolon();

                        Append(tempName);
                        Append("._value = (intptr_t)");
                        Append(value);
                        AppendSemicolon();

                        PushExpression(StackValueKind.ValueType, tempName, byReferenceType);
                        return true;
                    }
                    break;
                case "get_Value":
                    if (IsTypeName(method, "System", "ByReference`1"))
                    {
                        var thisRef = _stack.Pop();
                        PushExpression(StackValueKind.ByRef,
                            String.Concat("(", GetSignatureTypeNameAndAddReference(method.Signature.ReturnType), ")", ((ExpressionEntry)thisRef).Name, "->_value"),
                            method.Signature.ReturnType);
                        return true;
                    }
                    break;
                case "DefaultConstructorOf":
                    if (IsTypeName(method, "System", "Activator") && method.Instantiation.Length == 1)
                    {
                        string expr;

                        if (runtimeDeterminedMethod.IsRuntimeDeterminedExactMethod)
                        {
                            expr = string.Concat(
                                "(intptr_t)",
                                GetGenericLookupHelperAndAddReference(ReadyToRunHelperId.DefaultConstructor, runtimeDeterminedMethod.Instantiation[0]),
                                "(", GetGenericContext(), ")");
                        }
                        else
                        {
                            IMethodNode methodNode = (IMethodNode)_compilation.ComputeConstantLookup(ReadyToRunHelperId.DefaultConstructor, method.Instantiation[0]);
                            _dependencies.Add(methodNode);

                            MethodDesc ctor =  methodNode.Method;

                            expr = string.Concat(
                                "(intptr_t)&",
                                _writer.GetCppTypeName(ctor.OwningType),
                                "::",
                                _writer.GetCppMethodName(ctor)
                            );
                        }

                        PushExpression(StackValueKind.NativeInt, expr);

                        return true;
                    }
                    break;
                default:
                    break;
            }
            return false;
        }

        private void ImportNewObjArray(TypeDesc owningType, MethodDesc runtimeMethod)
        {
            AppendLine();

            TypeDesc canonOwningType = _writer.ConvertToCanonFormIfNecessary(owningType, CanonicalFormKind.Specific);

            string dimensionsTemp = NewTempName();
            Append("int32_t " + dimensionsTemp + "[] = { ");
            int argumentsCount = runtimeMethod.Signature.Length;
            for (int i = 0; i < argumentsCount; i++)
            {
                Append("(int32_t)(");
                Append(_stack[_stack.Top - argumentsCount + i]);
                Append("),");
            }
            _stack.PopN(argumentsCount);

            Append("};");

            PushTemp(StackValueKind.ObjRef, canonOwningType);

            AddTypeReference(canonOwningType, true);

            MethodDesc helper = _typeSystemContext.GetHelperEntryPoint("ArrayHelpers", "NewObjArray");
            AddMethodReference(helper);

            Append(_writer.GetCppTypeName(helper.OwningType) + "::" + _writer.GetCppMethodName(helper));
            Append("((intptr_t)");

            if (!runtimeMethod.OwningType.IsRuntimeDeterminedSubtype)
            {
                Append(_writer.GetCppTypeName(runtimeMethod.OwningType));
                Append("::__getMethodTable(),");
            }
            else
            {
                Append("(MethodTable *)");
                Append(GetGenericLookupHelperAndAddReference(ReadyToRunHelperId.TypeHandle, runtimeMethod.OwningType));
                Append("(");
                Append(GetGenericContext());
                Append("),");
            }

            Append(argumentsCount.ToStringInvariant());
            Append(",");
            Append(dimensionsTemp);
            Append(")");
            AppendSemicolon();
        }

        private void ImportCall(ILOpcode opcode, int token)
        {
            bool callViaSlot = false;
            bool delegateInvoke = false;
            bool callViaInterfaceDispatch = false;
            bool callViaGVMDispatch = false;
            DelegateCreationInfo delegateInfo = null;

            var runtimeDeterminedMethod = (MethodDesc)_methodIL.GetObject(token);
            var method = (MethodDesc)_canonMethodIL.GetObject(token);



            if (method.IsIntrinsic)
            {
                if (ImportIntrinsicCall(method, runtimeDeterminedMethod))
                    return;

                method = _compilation.ExpandIntrinsicForCallsite(method, _method);
            }

            //this assumes that there will only ever be at most one RawPInvoke call in a given method
            if (method.IsRawPInvoke())
            {
                AppendLine();
                Append("PInvokeTransitionFrame __piframe");
                AppendSemicolon();
                AppendLine();
                Append("__pinvoke(&__piframe)");
                AppendSemicolon();
            }
            if (method.ToString().Contains("GenBase") && method.ToString().Contains("GMethod1"))
            {

            }
            TypeDesc constrained = null;
            bool resolvedConstraint = false;
            if (opcode != ILOpcode.newobj)
            {
                if ((_pendingPrefix & Prefix.Constrained) != 0 && opcode == ILOpcode.callvirt)
                {
                    _pendingPrefix &= ~Prefix.Constrained;
                    constrained = _constrained;
                    if (constrained.IsRuntimeDeterminedSubtype)
                        constrained = constrained.ConvertToCanonForm(CanonicalFormKind.Specific);

                    bool forceUseRuntimeLookup;
                    var constrainedType = constrained.GetClosestDefType();
                    MethodDesc directMethod = constrainedType.TryResolveConstraintMethodApprox(method.OwningType, method, out forceUseRuntimeLookup);

                    if (forceUseRuntimeLookup)
                        throw new NotImplementedException();

                    if (directMethod != null)
                    {
                        method = directMethod;
                        opcode = ILOpcode.call;
                        resolvedConstraint = true;
                    }
                    //If constrainedType is a value type and constrainedType does not implement method (directMethod == null) then ptr is
                    //dereferenced, boxed, and passed as the 'this' pointer to the callvirt  method instruction.
                    else if (constrainedType.IsValueType)
                    {
                        int thisPosition = _stack.Top - (method.Signature.Length + 1);
                        _stack[thisPosition] = BoxValue(constrainedType, DereferenceThisPtr(method, constrainedType));
                    }
                    else
                    {
                        DereferenceThisPtr(method);
                    }
                }
            }

            TypeDesc owningType = method.OwningType;

            TypeDesc retType = null;
            TypeDesc runtimeDeterminedRetType = null;

            string delegateCtorHelper = null;

            {
                if (opcode == ILOpcode.newobj)
                {
                    retType = owningType;
                    runtimeDeterminedRetType = runtimeDeterminedMethod.OwningType;

                    if (owningType.IsString)
                    {
                        // String constructors actually look like regular method calls
                        IMethodNode node = _compilation.NodeFactory.StringAllocator(method);
                        _dependencies.Add(node);
                        method = node.Method;
                        opcode = ILOpcode.call;
                    }
                    else if (owningType.IsArray)
                    {
                        ImportNewObjArray(owningType, runtimeDeterminedMethod);
                        return;
                    }
                    else if (owningType.IsDelegate)
                    {
                        TypeDesc canonDelegateType = owningType.ConvertToCanonForm(CanonicalFormKind.Specific);
                        LdFtnTokenEntry ldFtnTokenEntry = (LdFtnTokenEntry)_stack.Peek();
                        delegateInfo = _compilation.GetDelegateCtor(canonDelegateType, ldFtnTokenEntry.LdToken, followVirtualDispatch: false);
                        method = delegateInfo.Constructor.Method;
                        MethodDesc delegateTargetMethod = delegateInfo.TargetMethod;

                        if (delegateInfo.NeedsRuntimeLookup && !ldFtnTokenEntry.IsVirtual)
                        {
                            delegateCtorHelper = GetGenericLookupHelperAndAddReference(ReadyToRunHelperId.DelegateCtor, delegateInfo);
                        }
                        else if (!ldFtnTokenEntry.IsVirtual && delegateTargetMethod.OwningType.IsValueType &&
                                 !delegateTargetMethod.Signature.IsStatic)
                        {
                            var sb = new CppGenerationBuffer();

                            MethodDesc canonDelegateTargetMethod = delegateTargetMethod.GetCanonMethodTarget(CanonicalFormKind.Specific);
                            ISymbolNode targetNode = delegateInfo.GetTargetNode(_nodeFactory);
                            _dependencies.Add(targetNode);

                            sb.Append("(");

                            if (delegateTargetMethod != canonDelegateTargetMethod)
                            {
                                sb.Append("((intptr_t)");
                                sb.Append(_writer.GetCppSymbolNodeName(_nodeFactory, targetNode));
                                sb.Append("()) + ");
                                sb.Append(FatFunctionPointerConstants.Offset.ToString());
                            }
                            else
                            {
                                sb.Append("(intptr_t)&");
                                sb.Append(_writer.GetCppTypeName(canonDelegateTargetMethod.OwningType));
                                sb.Append("::");
                                sb.Append(_writer.GetCppSymbolNodeName(_nodeFactory, targetNode));
                            }

                            sb.Append(")");

                            ldFtnTokenEntry.Name = sb.ToString();
                        }
                    }
                }
                else
                if (owningType.IsDelegate)
                {
                    if (method.Name == "Invoke")
                    {
                        opcode = ILOpcode.call;
                        delegateInvoke = true;
                    }
                }
            }

            bool exactContextNeedsRuntimeLookup;
            if (method.HasInstantiation)
            {
                exactContextNeedsRuntimeLookup = method.IsSharedByGenericInstantiations;
            }
            else
            {
                exactContextNeedsRuntimeLookup = method.OwningType.IsCanonicalSubtype(CanonicalFormKind.Any);
            }

            if (opcode == ILOpcode.callvirt)
            {
                // TODO: Null checks

                if (method.IsVirtual && !method.IsFinal && !method.OwningType.IsSealed())
                {
                    // TODO: Full resolution of virtual methods
                    if (!method.IsNewSlot)
                        throw new NotImplementedException();

                    if (method.HasInstantiation)
                        callViaGVMDispatch = true;
                    else if (method.OwningType.IsInterface)
                        callViaInterfaceDispatch = true;
                    else
                        callViaSlot = true;

                    if (!callViaGVMDispatch && !_nodeFactory.VTable(method.OwningType).HasFixedSlots)
                        _dependencies.Add(_nodeFactory.VirtualMethodUse(method));
                    else if (callViaGVMDispatch)
                        _dependencies.Add(_nodeFactory.GVMDependencies(method));
                }
            }

            var canonMethod = method.GetCanonMethodTarget(CanonicalFormKind.Specific);

            if (!callViaSlot && !delegateInvoke && !callViaInterfaceDispatch && !callViaGVMDispatch)
                AddMethodReference(canonMethod);

            var canonMethodSignature = canonMethod.Signature;

            if (retType == null)
                retType = method.Signature.ReturnType;

            retType = _writer.ConvertToCanonFormIfNecessary(retType, CanonicalFormKind.Specific);

            if (opcode == ILOpcode.newobj)
                AddTypeReference(retType, true);

            string temp = null;
            StackValueKind retKind = StackValueKind.Unknown;
            var needNewLine = false;
            string gvmSlotVarName = null;

            if (callViaInterfaceDispatch)
            {
                ExpressionEntry v = (ExpressionEntry)_stack[_stack.Top - (canonMethodSignature.Length + 1)];

                string typeDefName = _writer.GetCppTypeName(canonMethod.OwningType) + "_" + _writer.GetCppMethodName(canonMethod);
                typeDefName = typeDefName.Replace("::", "_");
                _writer.AppendSignatureTypeDef(_builder, typeDefName, canonMethodSignature,
                    canonMethod.OwningType, canonMethod.RequiresInstMethodDescArg());

                string functionPtr = NewTempName();
                AppendEmptyLine();

                Append("void*");
                Append(functionPtr);
                Append(" = (void*) ");
                GetFunctionPointerForInterfaceMethod(runtimeDeterminedMethod, v, typeDefName);

                PushExpression(StackValueKind.ByRef, functionPtr);
            }
            else if (callViaGVMDispatch)
            {
                ExpressionEntry v = (ExpressionEntry)_stack[_stack.Top - (canonMethodSignature.Length + 1)];

                MethodDesc helper = _typeSystemContext.SystemModule.GetKnownType("System.Runtime", "TypeLoaderExports").GetKnownMethod("GVMLookupForSlot", null);
                AddMethodReference(helper);

                gvmSlotVarName = NewTempName();
                AppendEmptyLine();

                Append("intptr_t ");
                Append(gvmSlotVarName);
                Append(" = ");
                Append(_writer.GetCppTypeName(helper.OwningType) + "::" + _writer.GetCppMethodName(helper));
                Append("(");
                Append("(::System_Private_CoreLib::System::Object*)");
                Append(v.Name);
                Append(", ");

                if (exactContextNeedsRuntimeLookup)
                {
                    Append(GetGenericLookupHelperAndAddReference(ReadyToRunHelperId.MethodHandle, runtimeDeterminedMethod));
                    Append("(");
                    Append(GetGenericContext());
                    Append(")");
                }
                else
                {
                    AppendRuntimeMethodHandle(runtimeDeterminedMethod);
                    Append("()");
                }
                Append(");");

                string functionPtr = NewTempName();

                Append("intptr_t ");
                Append(functionPtr);
                AppendSemicolon();

                Append("if (");
                Append(gvmSlotVarName);
                Append(" & ");
                Append(FatFunctionPointerConstants.Offset.ToString());
                Append(") {");
                Append(functionPtr);
                Append(" = *(intptr_t*)(");
                Append(gvmSlotVarName);
                Append(" - ");
                Append(FatFunctionPointerConstants.Offset.ToString());
                Append(");} else {");
                Append(functionPtr);
                Append(" = ");
                Append(gvmSlotVarName);
                Append(";};");

                PushExpression(StackValueKind.ValueType, functionPtr);
            }

            string arrayAddressMethodHiddenArg = null;

            if (canonMethod.IsArrayAddressMethod())
            {
                arrayAddressMethodHiddenArg = NewTempName();

                Append("::System_Private_CoreLib::System::EETypePtr ");
                Append(arrayAddressMethodHiddenArg);
                Append(" = {(::System_Private_CoreLib::Internal::Runtime::EEType*)");

                TypeDesc type;

                if (!resolvedConstraint)
                    type = runtimeDeterminedMethod.OwningType;
                else
                    type = _constrained;

                if (exactContextNeedsRuntimeLookup)
                {
                    Append(GetGenericLookupHelperAndAddReference(ReadyToRunHelperId.TypeHandle, type));

                    Append("(");
                    Append(GetGenericContext());
                    Append(")");
                }
                else
                {
                    Append(_writer.GetCppTypeName(type));
                    Append("::__getMethodTable()");

                    AddTypeReference(type, true);
                }

                Append("};");
            }

            TypeDesc canonRetType = null;

            if (!retType.IsVoid)
            {
                if (opcode == ILOpcode.newobj)
                {
                    canonRetType = retType;
                }
                else
                {
                    canonRetType = _writer.ConvertToCanonFormIfNecessary(canonMethodSignature.ReturnType, CanonicalFormKind.Specific);
                }

                retKind = GetStackValueKind(canonRetType);
                temp = NewTempName();

                AppendLine();
                Append(GetStackValueKindCPPTypeName(retKind, canonRetType));
                Append(" ");
                Append(temp);
                if (canonRetType.IsValueType && opcode == ILOpcode.newobj || callViaGVMDispatch)
                {
                    AppendSemicolon();

                    if (!callViaGVMDispatch)
                        needNewLine = true;
                }
                else
                {
                    Append(" = ");

                    if (canonRetType.IsPointer)
                    {
                        Append("(intptr_t)");
                    }
                    else
                    {
                        AppendCastIfNecessary(retKind, canonRetType);
                    }
                }
            }
            else
            {
                needNewLine = true;
            }
            AddTypeReference(canonMethod.OwningType, true);

            if (opcode == ILOpcode.newobj)
            {
                if (!retType.IsValueType)
                {
                    // We do not reset needNewLine since we still need for the next statement.
                    if (needNewLine)
                        AppendLine();
                    Append("__allocate_object(");

                    if (runtimeDeterminedRetType.IsRuntimeDeterminedSubtype)
                    {
                        Append("(MethodTable *)");
                        Append(GetGenericLookupHelperAndAddReference(ReadyToRunHelperId.TypeHandle, runtimeDeterminedRetType));
                        Append("(");
                        Append(GetGenericContext());
                        Append("))");
                    }
                    else
                    {
                        Append(_writer.GetCppTypeName(runtimeDeterminedRetType));
                        Append("::__getMethodTable())");

                        AddTypeReference(runtimeDeterminedRetType, true);
                    }

                    AppendSemicolon();
                    needNewLine = true;

                    if (delegateInfo != null && delegateInfo.Thunk != null)
                    {
                        MethodDesc thunkMethod = delegateInfo.Thunk.Method;
                        AddMethodReference(thunkMethod);

                        var sb = new CppGenerationBuffer();
                        AppendLine();
                        sb.Append("(intptr_t)&");
                        sb.Append(_writer.GetCppTypeName(thunkMethod.OwningType));
                        sb.Append("::");
                        sb.Append(_writer.GetCppMethodName(thunkMethod));

                        PushExpression(StackValueKind.NativeInt, sb.ToString());
                    }
                }
            }

            if (needNewLine)
                AppendLine();

            if (callViaSlot || delegateInvoke)
            {
                ExpressionEntry v = (ExpressionEntry)_stack[_stack.Top - (canonMethodSignature.Length + 1)];

                Append("(*");
                Append(_writer.GetCppTypeName(canonMethod.OwningType));
                Append("::");
                Append(delegateInvoke ? "__invoke__" : "__getslot__");
                Append(_writer.GetCppMethodName(canonMethod));
                Append("(");
                Append(v);
                Append("))");

                if (delegateInvoke)
                {
                    v.Name =
                        "((" + _writer.GetCppSignatureTypeName(GetWellKnownType(WellKnownType.MulticastDelegate)) + ")" +
                            v.Name + ")->m_firstParameter";
                }
            }
            else if (callViaInterfaceDispatch)
            {
                Append("((");
                Append(_writer.GetCppTypeName(canonMethod.OwningType).Replace("::", "_"));
                Append("_");
                Append(_writer.GetCppMethodName(canonMethod));
                Append(")");
                ExpressionEntry v = (ExpressionEntry)_stack.Pop();
                Append(v);
                Append(")");
            }
            else if (delegateCtorHelper != null)
            {
                Append(delegateCtorHelper);
            }
            else if (!callViaGVMDispatch)
            {
                Append(_writer.GetCppTypeName(canonMethod.OwningType));
                Append("::");
                Append(_writer.GetCppMethodName(canonMethod));
            }

            TypeDesc thisArgument = null;
            if (opcode != ILOpcode.newobj && !canonMethodSignature.IsStatic)
            {
                thisArgument = canonMethod.OwningType;
                if (thisArgument.IsValueType)
                    thisArgument = thisArgument.MakeByRefType();
            }

            if (callViaGVMDispatch)
            {
                string typeDefName = _writer.GetCppTypeName(canonMethod.OwningType) + "_" + _writer.GetCppMethodName(canonMethod);
                typeDefName = typeDefName.Replace("::", "_");

                ExpressionEntry v = (ExpressionEntry)_stack.Pop();

                Append("if (");
                Append(gvmSlotVarName);
                Append(" & ");
                Append(FatFunctionPointerConstants.Offset.ToString());
                Append(") {");

                _writer.AppendSignatureTypeDef(_builder, typeDefName, canonMethodSignature,
                    canonMethod.OwningType, true);

                if (canonRetType != null && !canonRetType.IsValueType)
                {
                    Append(temp);
                    Append(" = ");

                    if (canonRetType.IsPointer)
                    {
                        Append("(intptr_t)");
                    }
                    else
                    {
                        AppendCastIfNecessary(GetStackValueKind(canonRetType), canonRetType);
                    }
                }

                Append("((");
                Append(_writer.GetCppTypeName(canonMethod.OwningType).Replace("::", "_"));
                Append("_");
                Append(_writer.GetCppMethodName(canonMethod));
                Append(")");
                Append(v);
                Append(")(");

                PassThisArgumentIfNeeded(canonMethodSignature, thisArgument);

                if (thisArgument != null)
                    Append(", ");

                Append("**(void***)(");
                Append(gvmSlotVarName);
                Append(" - ");
                Append(FatFunctionPointerConstants.Offset.ToString());
                Append(" + sizeof(void*))");

                if (canonMethodSignature.Length > 0)
                    Append(", ");

                PassCallArguments(canonMethodSignature, thisArgument, false);

                Append(");} else {");

                _writer.AppendSignatureTypeDef(_builder, typeDefName, canonMethodSignature,
                    canonMethod.OwningType, false);

                if (canonRetType != null && !canonRetType.IsValueType)
                {
                    Append(temp);
                    Append(" = ");

                    if (canonRetType.IsPointer)
                    {
                        Append("(intptr_t)");
                    }
                    else
                    {
                        AppendCastIfNecessary(GetStackValueKind(canonRetType), canonRetType);
                    }
                }

                Append("((");
                Append(_writer.GetCppTypeName(canonMethod.OwningType).Replace("::", "_"));
                Append("_");
                Append(_writer.GetCppMethodName(canonMethod));
                Append(")");
                Append(v);
                Append(")(");

                PassThisArgumentIfNeeded(canonMethodSignature, thisArgument);

                if (thisArgument != null && canonMethodSignature.Length > 0)
                    Append(", ");

                PassCallArguments(canonMethodSignature, thisArgument);

                Append(");};");
            }
            else
            {
                Append("(");

                if (opcode == ILOpcode.newobj)
                {
                    if (delegateCtorHelper != null)
                    {
                        Append(GetGenericContext());
                        Append(", ");
                    }

                    canonRetType = _writer.ConvertToCanonFormIfNecessary(canonMethod.OwningType, CanonicalFormKind.Specific);

                    Append("(");
                    if (canonRetType.IsValueType)
                    {
                        Append(_writer.GetCppSignatureTypeName(canonRetType.MakeByRefType()));
                        Append(")");
                        Append("&" + temp);
                    }
                    else
                    {
                        Append(_writer.GetCppSignatureTypeName(canonRetType));
                        Append(")");
                        Append(temp);
                    }
                    if (canonMethodSignature.Length > 0)
                        Append(", ");
                }

                PassThisArgumentIfNeeded(canonMethodSignature, thisArgument);

                if (thisArgument != null &&
                    (canonMethod.IsArrayAddressMethod() || canonMethod.RequiresInstArg() || canonMethodSignature.Length > 0))
                    Append(", ");

                if (canonMethod.IsArrayAddressMethod())
                {
                    Append(arrayAddressMethodHiddenArg);

                    if (canonMethodSignature.Length > 0)
                        Append(", ");
                }
                else if (canonMethod.RequiresInstArg())
                {
                    if (exactContextNeedsRuntimeLookup)
                    {
                        if (!resolvedConstraint)
                        {
                            if (canonMethod.RequiresInstMethodDescArg())
                            {
                                Append(GetGenericLookupHelperAndAddReference(ReadyToRunHelperId.MethodDictionary, runtimeDeterminedMethod));
                            }
                            else
                            {
                                Append(GetGenericLookupHelperAndAddReference(ReadyToRunHelperId.TypeHandle, runtimeDeterminedMethod.OwningType));
                            }

                            Append("(");
                            Append(GetGenericContext());
                            Append(")");
                        }
                        else
                        {
                            Debug.Assert(canonMethod.RequiresInstMethodTableArg());

                            if (canonMethod.RequiresInstMethodTableArg())
                            {
                                if (_constrained.IsRuntimeDeterminedSubtype)
                                {
                                    Append(GetGenericLookupHelperAndAddReference(ReadyToRunHelperId.TypeHandle, _constrained));

                                    Append("(");
                                    Append(GetGenericContext());
                                    Append(")");
                                }
                                else
                                {
                                    Append(_writer.GetCppTypeName(_constrained));
                                    Append("::__getMethodTable()");

                                    AddTypeReference(_constrained, true);
                                }
                            }
                        }
                    }
                    else
                    {
                        if (canonMethod.RequiresInstMethodDescArg())
                        {
                            Append("(char*)&");
                            AppendMethodGenericDictionary(method);
                            Append(" + sizeof(void*)");
                        }
                        else
                        {
                            Append(_writer.GetCppTypeName(method.OwningType));
                            Append("::__getMethodTable()");

                            AddTypeReference(method.OwningType, true);
                        }
                    }

                    if (canonMethodSignature.Length > 0)
                        Append(", ");
                }

                PassCallArguments(canonMethodSignature, thisArgument);
                Append(")");
            }

            if (temp != null)
            {
                Debug.Assert(retKind != StackValueKind.Unknown, "Valid return type");

                if (opcode != ILOpcode.newobj &&
                    retType != _writer.ConvertToCanonFormIfNecessary(canonMethodSignature.ReturnType, CanonicalFormKind.Specific))
                {
                    string retVar = temp;
                    retKind = GetStackValueKind(retType);
                    temp = NewTempName();

                    AppendSemicolon();
                    Append(GetStackValueKindCPPTypeName(retKind, retType));
                    Append(" ");
                    Append(temp);
                    Append(" = ");

                    if (retType.IsValueType && !retType.IsPrimitive)
                    {
                        Append("*(");
                        Append(_writer.GetCppSignatureTypeName(retType));
                        Append("*)&");
                    }
                    else
                    {
                        Append("(");
                        Append(_writer.GetCppSignatureTypeName(retType));
                        Append(")");
                    }
                    Append(retVar);
                }

                PushExpression(retKind, temp, retType);
            }
            AppendSemicolon();

            if (method.IsRawPInvoke())
            {
                AppendLine();
                Append("__pinvoke_return(&__piframe)");
                AppendSemicolon();
            }
        }

        private ExpressionEntry DereferenceThisPtr(MethodDesc method, TypeDesc type = null)
        {
            // Dereference "this"
            int thisPosition = _stack.Top - (method.Signature.Length + 1);
            string tempName = NewTempName();

            StackValueKind valueKind = StackValueKind.ObjRef;
            if (type != null && type.IsValueType)
                valueKind = StackValueKind.ValueType;

            Append(GetStackValueKindCPPTypeName(valueKind, type));
            Append(" ");
            Append(tempName);
            Append(" = *(");
            Append(GetStackValueKindCPPTypeName(valueKind, type));
            Append("*)");
            Append(_stack[thisPosition]);
            AppendSemicolon();
            var result = new ExpressionEntry(valueKind, tempName, type);
            _stack[thisPosition] = result;
            return result;
        }

        private void GetFunctionPointerForInterfaceMethod(MethodDesc method, ExpressionEntry v, string typeDefName)
        {
            Append("((");
            Append(typeDefName);
            // Call method to find implementation address
            Append(") System_Private_CoreLib::System::Runtime::DispatchResolve::FindInterfaceMethodImplementationTarget(");

            // Get EEType of current object (interface implementation)
            Append("::System_Private_CoreLib::System::Object::get_EEType((::System_Private_CoreLib::System::Object*)");
            Append(v.Name);
            Append(")");

            Append(", ");

            // Get EEType of interface
            Append("((::System_Private_CoreLib::Internal::Runtime::EEType *)(");

            if (method.OwningType.IsRuntimeDeterminedSubtype)
            {
                Append(GetGenericLookupHelperAndAddReference(ReadyToRunHelperId.TypeHandle, method.OwningType));
                Append("(");
                Append(GetGenericContext());
                Append(")))");
            }
            else
            {
                Append(_writer.GetCppTypeName(method.OwningType));
                Append("::__getMethodTable()))");
            }

            Append(", ");

            MethodDesc canonMethod = method.GetCanonMethodTarget(CanonicalFormKind.Specific);

            // Get slot of implementation
            Append("(uint16_t)");
            Append("(");
            Append(_writer.GetCppTypeName(canonMethod.OwningType));
            Append("::");
            Append("__getslot__");
            Append(_writer.GetCppMethodName(canonMethod));
            Append("(");
            Append(v.Name);
            Append("))");

            Append("));");
        }

        private void PassThisArgumentIfNeeded(MethodSignature methodSignature, TypeDesc thisArgument)
        {
            if (thisArgument == null)
                return;

            int signatureLength = methodSignature.Length;
            int argumentsCount = (thisArgument != null) ? (signatureLength + 1) : signatureLength;
            int thisIndex = _stack.Top - argumentsCount;

            var op = _stack[thisIndex];
            AppendCastIfNecessary(_writer.ConvertToCanonFormIfNecessary(thisArgument, CanonicalFormKind.Specific), op);
            Append(op);
        }

        private void PassCallArguments(MethodSignature methodSignature, TypeDesc thisArgument, bool clearStack = true)
        {
            int signatureLength = methodSignature.Length;
            int argumentsCount = (thisArgument != null) ? (signatureLength + 1) : signatureLength;
            int startingIndex = _stack.Top - signatureLength;

            for (int i = 0; i < signatureLength; i++)
            {
                var op = _stack[startingIndex + i];

                AppendCastIfNecessary(_writer.ConvertToCanonFormIfNecessary(methodSignature[i], CanonicalFormKind.Specific), op);
                Append(op);

                if (i != signatureLength - 1)
                    Append(", ");
            }

            if (clearStack)
                _stack.PopN(argumentsCount);
        }

        private void ImportCalli(int token)
        {
            MethodSignature methodSignature = (MethodSignature)_canonMethodIL.GetObject(token);

            TypeDesc thisArgument = null;
            if (!methodSignature.IsStatic)
            {
                thisArgument = GetWellKnownType(WellKnownType.Object);
                if (thisArgument.IsValueType)
                    thisArgument = thisArgument.MakeByRefType();
            }


            TypeDesc retType = methodSignature.ReturnType;
            StackValueKind retKind = StackValueKind.Unknown;

            string temp = null;

            if (!retType.IsVoid)
            {
                retKind = GetStackValueKind(retType);
                temp = NewTempName();

                AppendLine();
                Append(GetStackValueKindCPPTypeName(retKind, retType));
                Append(" ");
                Append(temp);
                AppendSemicolon();
            }
            else
            {
                AppendLine();
            }

            var fnPtrValue = _stack.Pop();

            string fatPtr = NewTempName();

            Append("intptr_t ");
            Append(fatPtr);
            Append(" = ");
            Append(fnPtrValue);

            AppendSemicolon();

            Append("if (");
            Append(fatPtr);
            Append(" & ");
            Append(FatFunctionPointerConstants.Offset.ToString());
            Append(") {");
            Append(fnPtrValue);
            Append(" = *(intptr_t*)(");
            Append(fatPtr);
            Append(" - ");
            Append(FatFunctionPointerConstants.Offset.ToString());
            Append(")");

            AppendSemicolon();

            string typeDefName = "__calli__" + token.ToStringInvariant("x8");
            _writer.AppendSignatureTypeDef(_builder, typeDefName, methodSignature, thisArgument, true);

            if (!retType.IsVoid)
            {
                Append(temp);
                Append(" = ");

                if (retType.IsPointer)
                {
                    Append("(intptr_t)");
                }
            }

            Append("((");
            Append(typeDefName);
            Append(")");
            Append(fnPtrValue);
            Append(")(");

            PassThisArgumentIfNeeded(methodSignature, thisArgument);

            if (thisArgument != null)
                Append(", ");

            Append("**(void***)(");
            Append(fatPtr);
            Append(" - ");
            Append(FatFunctionPointerConstants.Offset.ToString());
            Append(" + sizeof(void*))");

            if (methodSignature.Length > 0)
                Append(", ");

            PassCallArguments(methodSignature, thisArgument, false);
            Append(")");

            AppendSemicolon();

            Append("} else {");

            _writer.AppendSignatureTypeDef(_builder, typeDefName, methodSignature, thisArgument, false);

            if (!retType.IsVoid)
            {
                Append(temp);
                Append(" = ");

                if (retType.IsPointer)
                {
                    Append("(intptr_t)");
                }
            }

            Append("((");
            Append(typeDefName);
            Append(")");
            Append(fnPtrValue);
            Append(")(");
            PassThisArgumentIfNeeded(methodSignature, thisArgument);

            if (thisArgument != null && methodSignature.Length > 0)
                Append(", ");

            PassCallArguments(methodSignature, thisArgument);
            Append(")");

            AppendSemicolon();
            Append("}");

            AppendSemicolon();

            if (temp != null)
            {
                Debug.Assert(retKind != StackValueKind.Unknown, "Valid return type");
                PushExpression(retKind, temp, retType);
            }
        }

        private void ImportLdFtn(int token, ILOpcode opCode)
        {
            MethodDesc runtimeDeterminedMethod = (MethodDesc)_methodIL.GetObject(token);
            MethodDesc method = ((MethodDesc)_canonMethodIL.GetObject(token));
            MethodDesc canonMethod = method.GetCanonMethodTarget(CanonicalFormKind.Specific);

            if (method.ToString().Contains("TestGvmDelegates") && method.ToString().Contains("IFoo.Frob"))
            {

            }
            if (opCode == ILOpcode.ldvirtftn && canonMethod.IsVirtual && !canonMethod.HasInstantiation && canonMethod.OwningType.IsInterface)
            {
                AddVirtualMethodReference(canonMethod);
                var entry = new LdFtnTokenEntry(StackValueKind.NativeInt, NewTempName(), runtimeDeterminedMethod, true);
                ExpressionEntry v = (ExpressionEntry)_stack.Pop();
                string typeDefName = _writer.GetCppTypeName(canonMethod.OwningType) + "_" + _writer.GetCppMethodName(canonMethod);
                typeDefName = typeDefName.Replace("::", "_");
                _writer.AppendSignatureTypeDef(_builder, typeDefName, canonMethod.Signature, canonMethod.OwningType);

                AppendEmptyLine();

                PushTemp(entry);
                Append("(intptr_t) ");
                GetFunctionPointerForInterfaceMethod(runtimeDeterminedMethod, v, typeDefName);
            }
            else
            {
                bool isVirtual = opCode == ILOpcode.ldvirtftn && canonMethod.IsVirtual && !canonMethod.IsFinal && !canonMethod.OwningType.IsSealed();
                var entry = new LdFtnTokenEntry(StackValueKind.NativeInt, NewTempName(), runtimeDeterminedMethod, isVirtual);

                if (isVirtual)
                {
                    //ldvirtftn requires an object instance, we have to pop one off the stack
                    //then call the associated getslot method passing in the object instance to get the real function pointer
                    ExpressionEntry v = (ExpressionEntry)_stack.Pop();

                    PushTemp(entry);
                    Append("(intptr_t)");

                    if (!canonMethod.HasInstantiation)
                    {
                        Append(_writer.GetCppTypeName(canonMethod.OwningType));
                        Append("::__getslot__");
                        Append(_writer.GetCppMethodName(canonMethod));
                        Append("(");
                        Append(v.Name);
                        Append(")");
                    }
                    else
                    {
                        MethodDesc helper = _typeSystemContext.SystemModule.GetKnownType("System.Runtime", "TypeLoaderExports").GetKnownMethod("GVMLookupForSlot", null);
                        AddMethodReference(helper);

                        Append(_writer.GetCppTypeName(helper.OwningType) + "::" + _writer.GetCppMethodName(helper));
                        Append("(");
                        Append("(::System_Private_CoreLib::System::Object*)");
                        Append(v.Name);
                        Append(", ");

                        if (method.IsSharedByGenericInstantiations)
                        {
                            Append(GetGenericLookupHelperAndAddReference(ReadyToRunHelperId.MethodHandle, runtimeDeterminedMethod));
                            Append("(");
                            Append(GetGenericContext());
                            Append(")");
                        }
                        else
                        {
                            AppendRuntimeMethodHandle(runtimeDeterminedMethod);
                            Append("()");
                        }
                        Append(")");
                    }
                    AppendSemicolon();

                    if (!canonMethod.HasInstantiation && !_nodeFactory.VTable(canonMethod.OwningType).HasFixedSlots)
                        _dependencies.Add(_nodeFactory.VirtualMethodUse(canonMethod));
                    else if (canonMethod.HasInstantiation)
                        _dependencies.Add(_nodeFactory.GVMDependencies(canonMethod));
                }
                else
                {
                    // pop object reference off the stack
                    if (opCode == ILOpcode.ldvirtftn)
                        _stack.Pop();

                    bool exactContextNeedsRuntimeLookup;
                    if (method.HasInstantiation)
                    {
                        exactContextNeedsRuntimeLookup = method.IsSharedByGenericInstantiations;
                    }
                    else
                    {
                        exactContextNeedsRuntimeLookup = method.OwningType.IsCanonicalSubtype(CanonicalFormKind.Any);
                    }

                    PushTemp(entry);
                    if (canonMethod.IsSharedByGenericInstantiations && (canonMethod.HasInstantiation || canonMethod.Signature.IsStatic))
                    {
                        if (exactContextNeedsRuntimeLookup)
                        {
                            Append("((intptr_t)");
                            Append(GetGenericLookupHelperAndAddReference(ReadyToRunHelperId.MethodEntry, runtimeDeterminedMethod));
                            Append("(");
                            Append(GetGenericContext());
                            Append(")) + ");
                            Append(FatFunctionPointerConstants.Offset.ToString());
                        }
                        else
                        {
                            Append("((intptr_t)");
                            AppendFatFunctionPointer(runtimeDeterminedMethod);
                            Append("()) + ");
                            Append(FatFunctionPointerConstants.Offset.ToString());
                        }
                    }
                    else
                    {
                        Append("(intptr_t)&");
                        Append(_writer.GetCppTypeName(canonMethod.OwningType));
                        Append("::");
                        AppendMethodAndAddReference(canonMethod);
                    }

                    AppendSemicolon();
                }
            }
        }

        private void ImportLoadInt(long value, StackValueKind kind)
        {
            if (kind == StackValueKind.Int64)
            {
                _stack.Push(new Int64ConstantEntry(value));
            }
            else
            {
                Debug.Assert(value >= Int32.MinValue && value <= Int32.MaxValue, "Value too large for an Int32.");
                _stack.Push(new Int32ConstantEntry(checked((int)value)));
            }
        }

        private void ImportLoadFloat(double value)
        {
            _stack.Push(new FloatConstantEntry(value));
        }

        private void ImportLoadNull()
        {
            PushExpression(StackValueKind.ObjRef, "0");
        }

        private void ImportReturn()
        {
            if (_method.IsNativeCallable)
            {
                AppendLine();
                Append("__reverse_pinvoke_return(&__frame)");
                AppendSemicolon();
            }

            var returnType = _methodSignature.ReturnType;
            AppendLine();
            if (returnType.IsVoid)
            {
                Append("return");
            }
            else
            {
                var value = _stack.Pop();
                Append("return ");
                AppendCastIfNecessary(returnType, value);
                Append(value);
            }
            AppendSemicolon();
        }

        private void ImportFallthrough(BasicBlock next)
        {
            EvaluationStack<StackEntry> entryStack = next.EntryStack;

            if (entryStack != null)
            {
                if (entryStack.Length != _stack.Length)
                    throw new InvalidProgramException();

                for (int i = 0; i < entryStack.Length; i++)
                {
                    // TODO: Do we need to allow conversions?
                    if (entryStack[i].Kind != _stack[i].Kind)
                        throw new InvalidProgramException();

                    if (entryStack[i].Kind == StackValueKind.ValueType)
                    {
                        if (entryStack[i].Type != _stack[i].Type)
                            throw new InvalidProgramException();
                    }
                }
            }
            else
            {
                if (_stack.Length > 0)
                {
                    entryStack = new EvaluationStack<StackEntry>(_stack.Length);

                    for (int i = 0; i < _stack.Length; i++)
                    {
                        entryStack.Push(NewSpillSlot(_stack[i]));
                    }
                }
                next.EntryStack = entryStack;
            }

            if (entryStack != null)
            {
                for (int i = 0; i < entryStack.Length; i++)
                {
                    AppendLine();
                    Append(entryStack[i]);
                    Append(" = ");
                    Append(_stack[i]);
                    AppendSemicolon();
                }
            }

            MarkBasicBlock(next);
        }

        private void ImportSwitchJump(int jmpBase, int[] jmpDelta, BasicBlock fallthrough)
        {
            var op = _stack.Pop();

            AppendLine();
            Append("switch (");
            Append(op);
            Append(") {");
            Indent();


            for (int i = 0; i < jmpDelta.Length; i++)
            {
                BasicBlock target = _basicBlocks[jmpBase + jmpDelta[i]];
                AppendLine();
                Append("case " + i + ": ");
                Indent();
                ImportFallthrough(target);
                AppendLine();
                Append("goto _bb");
                Append(target.StartOffset.ToStringInvariant());
                AppendSemicolon();
                AppendLine();
                Append("break; ");
                Exdent();
            }
            Exdent();
            AppendLine();
            Append("}");

            if (fallthrough != null)
                ImportFallthrough(fallthrough);
        }

        private void ImportBranch(ILOpcode opcode, BasicBlock target, BasicBlock fallthrough)
        {
            AppendLine();
            if (opcode != ILOpcode.br)
            {
                Append("if (");
                if (opcode == ILOpcode.brfalse || opcode == ILOpcode.brtrue)
                {
                    var op = _stack.Pop();
                    Append(op);
                    Append((opcode == ILOpcode.brtrue) ? " != 0" : " == 0");
                }
                else
                {
                    var op1 = _stack.Pop();
                    var op2 = _stack.Pop();

                    AppendComparison(opcode, op1, op2);
                }
                Append(") ");
            }
            Append("{");
            Indent();
            ImportFallthrough(target);
            AppendLine();
            Append("goto _bb");
            Append(target.StartOffset.ToStringInvariant());
            AppendSemicolon();
            Exdent();
            AppendLine();
            Append("}");

            if (fallthrough != null)
                ImportFallthrough(fallthrough);
        }

        private void ImportBinaryOperation(ILOpcode opcode)
        {
            var op1 = _stack.Pop();
            var op2 = _stack.Pop();

            // StackValueKind is carefully ordered to make this work (assuming the IL is valid)
            StackValueKind kind;
            TypeDesc type;

            if (op1.Kind > op2.Kind)
            {
                kind = op1.Kind;
                type = op1.Type;
            }
            else
            {
                kind = op2.Kind;
                type = op2.Type;
            }

            // The one exception from the above rule
            if ((kind == StackValueKind.ByRef) &&
                    (opcode == ILOpcode.sub || opcode == ILOpcode.sub_ovf || opcode == ILOpcode.sub_ovf_un))
            {
                kind = StackValueKind.NativeInt;
                type = null;
            }

            PushTemp(kind, type);

            string op = null;
            bool unsigned = false;
            switch (opcode)
            {
                case ILOpcode.add: op = "+"; break;
                case ILOpcode.sub: op = "-"; break;
                case ILOpcode.mul: op = "*"; break;
                case ILOpcode.div: op = "/"; break;
                case ILOpcode.div_un: op = "/"; unsigned = true; break;
                case ILOpcode.rem: op = "%"; break;
                case ILOpcode.rem_un: op = "%"; unsigned = true; break;
                case ILOpcode.and: op = "&"; break;
                case ILOpcode.or: op = "|"; break;
                case ILOpcode.xor: op = "^"; break;

                // TODO: Overflow checks
                case ILOpcode.add_ovf: op = "+"; break;
                case ILOpcode.add_ovf_un: op = "+"; unsigned = true; break;
                case ILOpcode.sub_ovf: op = "-"; break;
                case ILOpcode.sub_ovf_un: op = "-"; unsigned = true; break;
                case ILOpcode.mul_ovf: op = "*"; break;
                case ILOpcode.mul_ovf_un: op = "*"; unsigned = true; break;

                default: Debug.Fail("Unexpected opcode"); break;
            }

            if (kind == StackValueKind.ByRef)
            {
                Append("(");
                Append(GetStackValueKindCPPTypeName(kind, type));
                Append(")(");
            }

            if (op2.Kind == StackValueKind.ByRef)
            {
                Append("(");
                Append(GetStackValueKindCPPTypeName(StackValueKind.NativeInt));
                Append(")");
            }
            else
            if (unsigned)
            {
                Append("(u");
                Append(GetStackValueKindCPPTypeName(kind));
                Append(")");
            }
            Append(op2);
            Append(" ");
            Append(op);
            Append(" ");
            if (op1.Kind == StackValueKind.ByRef)
            {
                Append("(");
                Append(GetStackValueKindCPPTypeName(StackValueKind.NativeInt));
                Append(")");
            }
            else
            if (unsigned)
            {
                Append("(u");
                Append(GetStackValueKindCPPTypeName(kind));
                Append(")");
            }
            Append(op1);

            if (kind == StackValueKind.ByRef)
            {
                Append(")");
            }

            AppendSemicolon();
        }

        private void ImportShiftOperation(ILOpcode opcode)
        {
            var shiftAmount = _stack.Pop();
            var op = _stack.Pop();

            PushTemp(op.Kind, op.Type);

            if (opcode == ILOpcode.shr_un)
            {
                Append("(u");
                Append(GetStackValueKindCPPTypeName(op.Kind));
                Append(")");
            }
            Append(op);

            Append((opcode == ILOpcode.shl) ? " << " : " >> ");

            Append(shiftAmount);
            AppendSemicolon();
        }

        private void ImportCompareOperation(ILOpcode opcode)
        {
            var op1 = _stack.Pop();
            var op2 = _stack.Pop();

            PushTemp(StackValueKind.Int32);

            AppendComparison(opcode, op1, op2);
            AppendSemicolon();
        }

        private void ImportConvert(WellKnownType wellKnownType, bool checkOverflow, bool unsigned)
        {
            var op = _stack.Pop();

            TypeDesc type = GetWellKnownType(wellKnownType);

            PushTemp(GetStackValueKind(type));
            Append("(");
            Append(GetSignatureTypeNameAndAddReference(type));
            Append(")");
            Append(op);
            AppendSemicolon();
        }

        private void ImportLoadField(int token, bool isStatic)
        {
            FieldDesc runtimeDeterminedField = (FieldDesc)_methodIL.GetObject(token);
            FieldDesc field = (FieldDesc)_canonMethodIL.GetObject(token);

            var thisPtr = isStatic ? InvalidEntry.Entry : _stack.Pop();

            TypeDesc runtimeDeterminedOwningType = runtimeDeterminedField.OwningType;

            TypeDesc owningType = _writer.ConvertToCanonFormIfNecessary(field.OwningType, CanonicalFormKind.Specific);
            if (_method.ToString()
                .Contains(
                    "[S.P.Reflection.Core]System.Reflection.Runtime.TypeInfos.RuntimeTypeInfo+TypeComponentsCache.GetQueriedMembers<__Canon>(string,bool)")
            )
            {
                if (field.ToString().Contains("[S.P.Reflection.Core]System.Reflection.Runtime.BindingFlagSupport.MemberPolicies`1<System.__Canon>.MemberTypeIndex"))
                {

                }
            }
            TypeDesc fieldType = _writer.ConvertToCanonFormIfNecessary(field.FieldType, CanonicalFormKind.Specific);

            // TODO: Is this valid combination?
            if (!isStatic && !owningType.IsValueType && thisPtr.Kind != StackValueKind.ObjRef)
                throw new InvalidProgramException();

            if (!runtimeDeterminedOwningType.IsRuntimeDeterminedSubtype && field.IsStatic)
                TriggerCctor(runtimeDeterminedField.OwningType);

            StackValueKind kind = GetStackValueKind(fieldType);
            PushTemp(kind, fieldType);
            AppendCastIfNecessary(kind, fieldType);
            if (field.Name == "Value" && owningType.ToString() == "[S.P.CoreLib]System.Array+EmptyArray`1<System.__Canon>")
            {

            }
            if (runtimeDeterminedOwningType.IsRuntimeDeterminedSubtype && field.IsStatic)
            {
                AddTypeReference(fieldType, false);

                if (fieldType.IsValueType)
                {
                    Append("*(");
                    Append(_writer.GetCppSignatureTypeName(fieldType));
                    Append("*)&(");
                }

                Append("(((");
                Append(_writer.GetCppStaticsTypeName(owningType, field.HasGCStaticBase, field.IsThreadStatic));
                Append("*)");
                AppendStaticFieldGenericLookupHelperAndAddReference(runtimeDeterminedField);
                Append("(");
                Append(GetGenericContext());
                Append("))->");
                Append(_writer.GetCppFieldName(field));
                Append(")");

                if (fieldType.IsValueType)
                    Append(")");
            }
            else
            {
                AddFieldReference(field);

                if (field.IsStatic)
                {
                    Append(_writer.GetCppStaticsName(owningType, field.HasGCStaticBase, field.IsThreadStatic, true));
                    Append(".");
                    Append(_writer.GetCppFieldName(field));
                }
                else
                if (thisPtr.Kind == StackValueKind.ValueType)
                {
                    Append(thisPtr);
                    Append(".");
                    Append(_writer.GetCppFieldName(field));
                }
                else
                {
                    Append("((");
                    Append(_writer.GetCppTypeName(owningType));
                    Append("*)");
                    Append(thisPtr);
                    Append(")->");
                    Append(_writer.GetCppFieldName(field));

                    GetSignatureTypeNameAndAddReference(owningType);
                }
            }

            AppendSemicolon();
        }

        private void ImportAddressOfField(int token, bool isStatic)
        {
            FieldDesc runtimeDeterminedField = (FieldDesc)_methodIL.GetObject(token);
            FieldDesc field = (FieldDesc)_canonMethodIL.GetObject(token);

            var thisPtr = isStatic ? InvalidEntry.Entry : _stack.Pop();

            TypeDesc runtimeDeterminedOwningType = runtimeDeterminedField.OwningType;

            TypeDesc owningType = _writer.ConvertToCanonFormIfNecessary(field.OwningType, CanonicalFormKind.Specific);
            TypeDesc fieldType = _writer.ConvertToCanonFormIfNecessary(field.FieldType, CanonicalFormKind.Specific);

            // TODO: Is this valid combination?
            if (!isStatic && !owningType.IsValueType && thisPtr.Kind != StackValueKind.ObjRef)
                throw new InvalidProgramException();

            if (!runtimeDeterminedOwningType.IsRuntimeDeterminedSubtype && field.IsStatic)
                TriggerCctor(runtimeDeterminedField.OwningType);

            TypeDesc addressType = fieldType.MakeByRefType();
            StackValueKind kind = GetStackValueKind(addressType);
            PushTemp(kind, addressType);

            if (runtimeDeterminedOwningType.IsRuntimeDeterminedSubtype && field.IsStatic)
            {
                AddTypeReference(fieldType, false);

                AppendCastIfNecessary(kind, addressType);

                Append("&");

                Append("(((");
                Append(_writer.GetCppStaticsTypeName(owningType, field.HasGCStaticBase, field.IsThreadStatic));
                Append("*)");
                AppendStaticFieldGenericLookupHelperAndAddReference(runtimeDeterminedField);
                Append("(");
                Append(GetGenericContext());
                Append("))->");
                Append(_writer.GetCppFieldName(field));
                Append(")");
            }
            else
            {
                AddFieldReference(field);

                AppendCastIfNecessary(kind, addressType);

                Append("&");

                if (field.IsStatic)
                {
                    Append(_writer.GetCppStaticsName(owningType, field.HasGCStaticBase, field.IsThreadStatic, true));
                    Append(".");
                    Append(_writer.GetCppFieldName(field));
                }
                else
                if (thisPtr.Kind == StackValueKind.ValueType)
                {
                    throw new NotImplementedException();
                }
                else
                {
                    Append("((");
                    Append(_writer.GetCppTypeName(owningType));
                    Append("*)");
                    Append(thisPtr);
                    Append(")->");
                    Append(_writer.GetCppFieldName(field));

                    GetSignatureTypeNameAndAddReference(owningType);
                }
            }

            AppendSemicolon();
        }


        private void ImportStoreField(int token, bool isStatic)
        {
            FieldDesc runtimeDeterminedField = (FieldDesc)_methodIL.GetObject(token);
            FieldDesc field = (FieldDesc)_canonMethodIL.GetObject(token);

            var value = _stack.Pop();
            var thisPtr = isStatic ? InvalidEntry.Entry : _stack.Pop();

            TypeDesc runtimeDeterminedOwningType = runtimeDeterminedField.OwningType;

            TypeDesc owningType = _writer.ConvertToCanonFormIfNecessary(field.OwningType, CanonicalFormKind.Specific);
            TypeDesc fieldType = _writer.ConvertToCanonFormIfNecessary(field.FieldType, CanonicalFormKind.Specific);

            // TODO: Is this valid combination?
            if (!isStatic && !owningType.IsValueType && thisPtr.Kind != StackValueKind.ObjRef)
                throw new InvalidProgramException();

            if (!runtimeDeterminedOwningType.IsRuntimeDeterminedSubtype && field.IsStatic)
                TriggerCctor(runtimeDeterminedField.OwningType);
            if (_method.ToString()
                .Contains(
                    "[S.P.Reflection.Core]System.Reflection.Runtime.BindingFlagSupport.MemberPolicies`1<System.__Canon>..cctor()")
            )
            {
                if (field.ToString().Contains("[S.P.Reflection.Core]System.Reflection.Runtime.BindingFlagSupport.MemberPolicies`1<System.__Canon>.MemberTypeIndex"))
                {

                }
            }
            if (runtimeDeterminedOwningType.IsRuntimeDeterminedSubtype && field.IsStatic)
            {
                Append("*(");
                Append(_writer.GetCppSignatureTypeName(fieldType));
                Append("*)&(");

                Append("(((");
                Append(_writer.GetCppStaticsTypeName(owningType, field.HasGCStaticBase, field.IsThreadStatic));
                Append("*)");
                AppendStaticFieldGenericLookupHelperAndAddReference(runtimeDeterminedField);
                Append("(");
                Append(GetGenericContext());
                Append("))->");
                Append(_writer.GetCppFieldName(field));
                Append(")");

                Append(")");
            }
            else
            {
                AddFieldReference(field);

                // TODO: Write barrier as necessary!!!

                AppendLine();
                if (field.IsStatic)
                {
                    Append(_writer.GetCppStaticsName(owningType, field.HasGCStaticBase, field.IsThreadStatic, true));
                    Append(".");
                    Append(_writer.GetCppFieldName(field));
                }
                else if (thisPtr.Kind == StackValueKind.ValueType)
                {
                    throw new NotImplementedException();
                }
                else
                {
                    Append("((");
                    Append(_writer.GetCppTypeName(owningType));
                    Append("*)");
                    Append(thisPtr);
                    Append(")->");
                    Append(_writer.GetCppFieldName(field));

                    GetSignatureTypeNameAndAddReference(owningType);
                }
            }

            Append(" = ");
            if (!fieldType.IsValueType)
            {
                Append("(");
                Append(_writer.GetCppSignatureTypeName(fieldType));
                Append(")");
            }
            Append(value);
            AppendSemicolon();
        }

        private void ImportLoadIndirect(int token)
        {
            ImportLoadIndirect(ResolveTypeToken(token));
        }

        private void ImportLoadIndirect(TypeDesc type)
        {
            if (type == null)
                type = GetWellKnownType(WellKnownType.Object);
            else
                AddTypeReference(type, false);
            var addr = _stack.Pop();

            PushTemp(GetStackValueKind(type), type);

            AppendCastIfNecessary(GetStackValueKind(type), type);
            Append("*(");
            Append(_writer.GetCppSignatureTypeName(type));
            Append("*)");
            Append(addr);

            AppendSemicolon();
        }

        private void ImportStoreIndirect(int token)
        {
            ImportStoreIndirect(ResolveTypeToken(token));
        }

        private void ImportStoreIndirect(TypeDesc type)
        {
            if (type == null)
                type = GetWellKnownType(WellKnownType.Object);
            else
                AddTypeReference(type, false);

            var value = _stack.Pop();
            var addr = _stack.Pop();

            // TODO: Write barrier as necessary!!!

            AppendLine();
            Append("*(");
            Append(_writer.GetCppSignatureTypeName(type));
            Append("*)");
            Append(addr);
            Append(" = ");
            AppendCastIfNecessary(type, value);
            Append(value);
            AppendSemicolon();
        }

        private void ImportThrow()
        {
            var obj = _stack.Pop();

            AppendLine();
            Append("__throw_exception(");
            Append(obj);
            Append(")");
            AppendSemicolon();
        }

        private void ImportLoadString(int token)
        {
            string str = (string)_methodIL.GetObject(token);

            PushTemp(StackValueKind.ObjRef, GetWellKnownType(WellKnownType.String));

            var escaped = new CppGenerationBuffer();
            foreach (char c in str)
            {
                switch (c)
                {
                    case '\\':
                        escaped.Append("\\\\");
                        break;
                    case '\r':
                        escaped.Append("\\r");
                        break;
                    case '\n':
                        escaped.Append("\\n");
                        break;
                    case '\t':
                        escaped.Append("\\t");
                        break;
                    case '"':
                        escaped.Append("\\\"");
                        break;
                    default:
                        // TODO: Unicode string literals
                        if (c > 0x7F)
                        {
                            escaped.Append("?");
                            break;
                        }

                        if (c < 0x20)
                            escaped.Append("\\x" + ((int)c).ToStringInvariant("X2"));
                        else
                            escaped.Append(c);
                        break;
                }
            }

            Append("__load_string_literal(\"");
            Append(escaped.ToString());
            Append("\")");
            AppendSemicolon();
        }

        private void ImportInitObj(int token)
        {
            TypeDesc type = (TypeDesc)_canonMethodIL.GetObject(token);

            var addr = _stack.Pop();
            AppendLine();
            Append("::memset((void*)");
            Append(addr);
            Append(",0,sizeof(");
            Append(GetSignatureTypeNameAndAddReference(_writer.ConvertToCanonFormIfNecessary(type, CanonicalFormKind.Specific)));
            Append("))");
            AppendSemicolon();
        }

        private void ImportBox(int token)
        {
            TypeDesc type = (TypeDesc)_methodIL.GetObject(token);
            if (this._method.ToString()
                .Contains(
                    "System.Threading.Interlocked.CompareExchange<__Canon>(__Canon&,__Canon,__Canon)"))
            {

            }
            if (type.IsValueType)
            {
                if (type.IsNullable)
                    throw new NotImplementedException();

                var value = _stack.Pop();
                _stack.Push(BoxValue(type, value));
            }
        }

        private ExpressionEntry BoxValue(TypeDesc type, StackEntry value)
        {
            string tempName = NewTempName();
            TypeDesc runtimeDeterminedType = type;

            if (type.IsRuntimeDeterminedSubtype)
                type = type.ConvertToCanonForm(CanonicalFormKind.Specific);

            AddTypeReference(type, true);
            Append(GetStackValueKindCPPTypeName(StackValueKind.ObjRef, type));
            Append(" ");
            Append(tempName);
            Append(" = __allocate_object(");

            if (runtimeDeterminedType.IsRuntimeDeterminedSubtype)
            {
                Append("(MethodTable *)");
                Append(GetGenericLookupHelperAndAddReference(ReadyToRunHelperId.TypeHandle, runtimeDeterminedType));
                Append("(");
                Append(GetGenericContext());
                Append("))");
            }
            else
            {
                Append(_writer.GetCppTypeName(type));
                Append("::__getMethodTable())");
            }

            AppendSemicolon();

            // TODO: Write barrier as necessary
            AppendLine();
            Append("*(" + _writer.GetCppSignatureTypeName(type) + " *)((void **)");
            Append(tempName);
            Append(" + 1) = ");
            Append(value);
            AppendSemicolon();
            return new ExpressionEntry(StackValueKind.ObjRef, tempName, type);
        }

        private static bool IsOffsetContained(int offset, int start, int length)
        {
            return start <= offset && offset < start + length;
        }

        private static string AddReturnLabel(ExceptionRegion r)
        {
            r.ReturnLabels++;
            return r.ReturnLabels.ToStringInvariant();
        }

        private void ImportLeave(BasicBlock target)
        {
            // Empty the stack
            _stack.Clear();

            // Close the scope and open a new one so that we don't put a goto label in the middle
            // of a scope.
            Exdent();
            AppendLine();
            Append("}");
            AppendLine();
            Append("{");
            Indent();

            for (int i = 0; i < _exceptionRegions.Length; i++)
            {
                var r = _exceptionRegions[i];

                if (r.ILRegion.Kind == ILExceptionRegionKind.Finally &&
                    IsOffsetContained(_currentOffset - 1, r.ILRegion.TryOffset, r.ILRegion.TryLength) &&
                    !IsOffsetContained(target.StartOffset, r.ILRegion.TryOffset, r.ILRegion.TryLength))
                {
                    string returnLabel = AddReturnLabel(r);

                    AppendLine();
                    Append("__finallyReturn");
                    Append(i.ToStringInvariant());
                    Append(" = ");
                    Append(returnLabel);
                    AppendSemicolon();

                    AppendLine();
                    Append("goto _bb");
                    Append(r.ILRegion.HandlerOffset.ToStringInvariant());
                    AppendSemicolon();

                    AppendEmptyLine();
                    Append("__returnFromFinally");
                    Append(i.ToStringInvariant());
                    Append("_");
                    Append(returnLabel);
                    Append(":");
                    AppendSemicolon();

                    MarkBasicBlock(_basicBlocks[r.ILRegion.HandlerOffset]);
                }
            }

            AppendLine();
            Append("goto _bb");
            Append(target.StartOffset.ToStringInvariant());
            AppendSemicolon();

            MarkBasicBlock(target);
        }

        private int FindNearestFinally(int offset)
        {
            int candidate = -1;
            for (int i = 0; i < _exceptionRegions.Length; i++)
            {
                var r = _exceptionRegions[i];

                if (r.ILRegion.Kind == ILExceptionRegionKind.Finally &&
                    IsOffsetContained(offset - 1, r.ILRegion.HandlerOffset, r.ILRegion.HandlerLength))
                {
                    if (candidate == -1 ||
                        _exceptionRegions[candidate].ILRegion.HandlerOffset < _exceptionRegions[i].ILRegion.HandlerOffset)
                    {
                        candidate = i;
                    }
                }
            }
            return candidate;
        }

        private void ImportEndFinally()
        {
            _stack.Clear();

            int finallyIndex = FindNearestFinally(_currentOffset - 1);

            AppendLine();
            Append("goto __endFinally");
            Append(finallyIndex.ToStringInvariant());
            AppendSemicolon();
        }

        private void ImportNewArray(int token)
        {
            if (_methodIL.ToString().Contains("Generic.LowLevelList") &&
                _methodIL.ToString().Contains("cctor"))
            {

            }
            TypeDesc runtimeDeterminedType = (TypeDesc)_methodIL.GetObject(token);
            TypeDesc runtimeDeterminedArrayType = runtimeDeterminedType.MakeArrayType();
            TypeDesc type = (TypeDesc)_canonMethodIL.GetObject(token);
            TypeDesc arrayType = _writer.ConvertToCanonFormIfNecessary(type.MakeArrayType(), CanonicalFormKind.Specific);

            var numElements = _stack.Pop();

            PushTemp(StackValueKind.ObjRef, arrayType);

            Append("__allocate_array(");
            Append(numElements);
            Append(", ");

            AddTypeReference(arrayType, true);

            if (runtimeDeterminedType.IsRuntimeDeterminedSubtype)
            {
                Append("(MethodTable *)");
                Append(GetGenericLookupHelperAndAddReference(ReadyToRunHelperId.TypeHandle, runtimeDeterminedArrayType));
                Append("(");
                Append(GetGenericContext());
                Append(")");
            }
            else
            {
                Append(_writer.GetCppTypeName(runtimeDeterminedArrayType));
                Append("::__getMethodTable()");
            }

            Append(")");
            AppendSemicolon();
        }

        private void ImportLoadElement(int token)
        {
            ImportLoadElement(ResolveTypeToken(token));
        }

        private void ImportLoadElement(TypeDesc elementType)
        {
            // ldelem_ref
            if (elementType == null)
                elementType = GetWellKnownType(WellKnownType.Object);
            else
                AddTypeReference(elementType, true);

            var index = _stack.Pop();
            var arrayPtr = _stack.Pop();

            // Range check
            AppendLine();
            Append("__range_check(");
            Append(arrayPtr);
            Append(",");
            Append(index);
            Append(");");

            PushTemp(GetStackValueKind(elementType), elementType);

            Append("*(");
            Append(_writer.GetCppSignatureTypeName(elementType));
            Append("*)((char *)");
            Append(arrayPtr);
            Append(" + ARRAY_BASE + sizeof(");
            Append(_writer.GetCppSignatureTypeName(elementType));
            Append(") * ");
            Append(index);
            Append(")");

            AppendSemicolon();
        }

        private void ImportStoreElement(int token)
        {
            ImportStoreElement(ResolveTypeToken(token));
        }

        private void ImportStoreElement(TypeDesc elementType)
        {
            // stelem_ref
            if (elementType == null)
                elementType = GetWellKnownType(WellKnownType.Object);
            else
                AddTypeReference(elementType, true);
            var value = _stack.Pop();
            var index = _stack.Pop();
            var arrayPtr = _stack.Pop();

            // Range check
            AppendLine();
            Append("__range_check(");
            Append(arrayPtr);
            Append(",");
            Append(index);
            Append(");");

            // TODO: Array covariance
            // TODO: Write barrier as necessary!!!

            AppendLine();
            Append("*(");
            Append(_writer.GetCppSignatureTypeName(elementType));
            Append("*)((char *)");
            Append(arrayPtr);
            Append(" + ARRAY_BASE + sizeof(");
            Append(_writer.GetCppSignatureTypeName(elementType));
            Append(") * ");
            Append(index);
            Append(") = ");

            AppendCastIfNecessary(elementType, value);
            Append(value);

            AppendSemicolon();
        }

        private void ImportAddressOfElement(int token)
        {
            TypeDesc elementType = (TypeDesc)_canonMethodIL.GetObject(token);
            var index = _stack.Pop();
            var arrayPtr = _stack.Pop();

            // TODO: type check, unless readonly prefix was applied

            // Range check
            AppendLine();
            Append("__range_check(");
            Append(arrayPtr);
            Append(",");
            Append(index);
            Append(");");

            TypeDesc byRef = elementType.MakeByRefType();

            PushTemp(StackValueKind.ByRef, byRef);
            AppendCastIfNecessary(StackValueKind.ByRef, byRef);

            Append("(");
            Append(_writer.GetCppSignatureTypeName(elementType));
            Append("*)((char *)");
            Append(arrayPtr);
            Append(" + ARRAY_BASE + sizeof(");
            Append(_writer.GetCppSignatureTypeName(elementType));
            Append(") * ");
            Append(index);
            Append(")");

            AppendSemicolon();
        }

        private void ImportLoadLength()
        {
            var arrayPtr = _stack.Pop();

            PushTemp(StackValueKind.NativeInt);

            Append("*((intptr_t *)");
            Append(arrayPtr);
            Append("+ 1)");

            AppendSemicolon();
        }

        private void ImportUnaryOperation(ILOpcode opCode)
        {
            var argument = _stack.Pop();

            PushTemp(argument.Kind, argument.Type);

            Debug.Assert((opCode == ILOpcode.neg) || (opCode == ILOpcode.not));
            Append((opCode == ILOpcode.neg) ? "-" : "~");
            Append(argument);

            AppendSemicolon();
        }

        private void ImportCpOpj(int token)
        {
            throw new NotImplementedException();
        }

        private void ImportUnbox(int token, ILOpcode opCode)
        {
            var type = ResolveTypeToken(token);

            var obj = _stack.Pop();

            if (opCode == ILOpcode.unbox)
            {
                PushTemp(StackValueKind.ByRef, type.MakeByRefType());
            }
            else
            {
                PushTemp(GetStackValueKind(type), type);
            }

            if (type.IsValueType)
            {
                // TODO: Unbox of nullable types
                if (type.IsNullable)
                    throw new NotImplementedException();

                if (opCode == ILOpcode.unbox_any)
                {
                    string typeName = GetStackValueKindCPPTypeName(GetStackValueKind(type), type);
                    Append("(");
                    Append(typeName);
                    Append(")*");
                }

                Append("(");
                Append(_writer.GetCppSignatureTypeName(type));
                Append("*)");
                Append("((void **)");
                Append(obj);
                Append("+1)");
            }
            else
            {
                // TODO: Cast
                Append(obj);
            }

            AppendSemicolon();
        }

        private void ImportRefAnyVal(int token)
        {
            throw new NotImplementedException();
        }

        private void ImportCkFinite()
        {
            throw new NotImplementedException();
        }

        private void ImportMkRefAny(int token)
        {
            throw new NotImplementedException();
        }

        private void ImportLdToken(int token)
        {
            var ldtokenValue = _methodIL.GetObject(token);

            WellKnownType ldtokenKind;
            string name;
            StackEntry value;
            if (_method.ToString().Contains("EETypePtrOf"))
            {

            }
            if (ldtokenValue is TypeDesc)
            {
                ldtokenKind = WellKnownType.RuntimeTypeHandle;
                TypeDesc type = (TypeDesc)ldtokenValue;

                MethodDesc helper = _typeSystemContext.GetHelperEntryPoint("LdTokenHelpers", "GetRuntimeTypeHandle");
                AddMethodReference(helper);

                name = String.Concat(
                    _writer.GetCppTypeName(helper.OwningType),
                    "::",
                    _writer.GetCppMethodName(helper));

                if (type.IsRuntimeDeterminedSubtype)
                {
                    name = String.Concat(
                        name,
                        "((intptr_t)",
                        GetGenericLookupHelperAndAddReference(ReadyToRunHelperId.TypeHandle, type),
                        "(",
                        GetGenericContext(),
                        "))");
                }
                else
                {
                    AddTypeReference(type, true);

                    name = String.Concat(
                        name,
                        "((intptr_t)",
                        _compilation.NameMangler.GetMangledTypeName(type),
                        "::__getMethodTable())");
                }

                value = new LdTokenEntry<TypeDesc>(StackValueKind.ValueType, name, type, GetWellKnownType(ldtokenKind));
            }
            else if (ldtokenValue is FieldDesc)
            {
                ldtokenKind = WellKnownType.RuntimeFieldHandle;
                value = new LdTokenEntry<FieldDesc>(StackValueKind.ValueType, null, (FieldDesc)ldtokenValue, GetWellKnownType(ldtokenKind));
            }
            else if (ldtokenValue is MethodDesc)
            {
                throw new NotImplementedException();
            }
            else
                throw new InvalidOperationException();

            _stack.Push(value);
        }

        private void ImportLocalAlloc()
        {
            StackEntry count = _stack.Pop();

            // TODO: this is machine dependent and might not result in a HW stack overflow exception
            // TODO: might not have enough alignment guarantees for the allocated buffer

            var bufferName = NewTempName();
            AppendLine();
            Append("intptr_t ");
            Append(bufferName);
            Append(" = (intptr_t)alloca(");
            Append(count);
            Append(")");
            AppendSemicolon();

            if (_methodIL.IsInitLocals)
            {
                AppendLine();
                Append("::memset((void*)");
                Append(bufferName);
                Append(", 0, ");
                Append(count);
                Append(")");
                AppendSemicolon();
            }

            PushExpression(StackValueKind.NativeInt, bufferName);
        }

        private void ImportEndFilter()
        {
            throw new NotImplementedException();
        }

        private void ImportCpBlk()
        {
            throw new NotImplementedException();
        }

        private void ImportInitBlk()
        {
            var size = _stack.Pop();
            var value = _stack.Pop();
            var addr = _stack.Pop();

            Append("::memset((void*)");
            Append(addr);
            Append(",");
            Append(value);
            Append(",");
            Append(size);
            Append(")");
            AppendSemicolon();
        }

        private void ImportRethrow()
        {
            throw new NotImplementedException();
        }

        private void ImportSizeOf(int token)
        {
            var type = ResolveTypeToken(token);

            GetSignatureTypeNameAndAddReference(type);

            PushExpression(StackValueKind.Int32, "(int32_t)sizeof(" + _writer.GetCppTypeName(type) + ")");
        }

        private void ImportRefAnyType()
        {
            throw new NotImplementedException();
        }

        private void ImportArgList()
        {
            throw new NotImplementedException();
        }

        private void ImportUnalignedPrefix(byte alignment)
        {
            // TODO:
            // throw new NotImplementedException();
        }

        private void ImportVolatilePrefix()
        {
            // TODO:
            // throw new NotImplementedException();
        }

        private void ImportTailPrefix()
        {
            throw new NotImplementedException();
        }

        private void ImportConstrainedPrefix(int token)
        {
            _pendingPrefix |= Prefix.Constrained;

            _constrained = (TypeDesc)_methodIL.GetObject(token);
        }

        private void ImportNoPrefix(byte mask)
        {
            throw new NotImplementedException();
        }

        private void ImportReadOnlyPrefix()
        {
            _pendingPrefix |= Prefix.ReadOnly;
        }

        private void TriggerCctor(TypeDesc type)
        {
            Debug.Assert(!type.IsRuntimeDeterminedSubtype);

            MethodDesc cctor = type.GetStaticConstructor();
            if (cctor == null)
                return;

            MethodDesc canonCctor = cctor.GetCanonMethodTarget(CanonicalFormKind.Specific);

            if (_nodeFactory.TypeSystemContext.HasEagerStaticConstructor(type))
            {
                _dependencies.Add(_nodeFactory.EagerCctorIndirection(canonCctor));
            }
            else if (_nodeFactory.TypeSystemContext.HasLazyStaticConstructor(type))
            {
                IMethodNode helperNode = (IMethodNode)_nodeFactory.HelperEntrypoint(HelperEntrypoint.EnsureClassConstructorRunAndReturnNonGCStaticBase);

                Append(_writer.GetCppTypeName(helperNode.Method.OwningType));
                Append("::");
                Append(_writer.GetCppMethodName(helperNode.Method));
                Append("((::System_Private_CoreLib::System::Runtime::CompilerServices::StaticClassConstructionContext*)&");
                Append(_writer.GetCppStaticsName(type));
                Append(", (intptr_t)&");
                Append(_writer.GetCppStaticsName(type));
                Append(");");

                AddMethodReference(canonCctor);
            }
        }

        private void AddTypeReference(TypeDesc type, bool constructed)
        {
            // CppImporter will rather arbitrarily try to generate types as constructed.
            // Stomp over the choice and only allow this if it remotely makes sense.
            constructed = constructed & ConstructedEETypeNode.CreationAllowed(type);

            AddTypeDependency(type, constructed);

            if (!type.IsGenericDefinition)
            {
                foreach (var field in type.GetFields())
                {
                    AddTypeDependency(_writer.ConvertToCanonFormIfNecessary(field.FieldType, CanonicalFormKind.Specific), false);
                }
            }
        }
        private void AddTypeDependency(TypeDesc type, bool constructed)
        {
            Debug.Assert(!type.IsRuntimeDeterminedSubtype);

            if (type.IsPrimitive ||
                type.IsCanonicalSubtype(CanonicalFormKind.Any) && (type.IsPointer || type.IsByRef))
            {
                return;
            }

            Object node;
            if (constructed)
                node = _nodeFactory.ConstructedTypeSymbol(type);
            else
                node = _nodeFactory.NecessaryTypeSymbol(type);
            if (_dependencies.Contains(node))
                return;
            _dependencies.Add(node);
        }

        private void AddMethodReference(MethodDesc method)
        {
            _dependencies.Add(_nodeFactory.MethodEntrypoint(method));
        }

        private void AddCanonicalReference(MethodDesc method)
        {
            _dependencies.Add(_nodeFactory.CanonicalEntrypoint(method));
        }

        private void AddVirtualMethodReference(MethodDesc method)
        {
            _dependencies.Add(_nodeFactory.VirtualMethodUse(method));
        }

        private void AddFieldReference(FieldDesc field)
        {
            var owningType = field.OwningType;

            Debug.Assert(!owningType.IsRuntimeDeterminedSubtype);

            if (field.IsStatic)
            {
                if (field.Name == "Empty" && owningType.ToString() == "[S.P.CoreLib]System.Array`1+ArrayEnumerator<System.__Canon>")
                {

                }
                var metadataType = owningType as MetadataType;

                Object node;
                if (field.IsThreadStatic)
                {
                    node = _nodeFactory.TypeThreadStaticsSymbol(metadataType);
                }
                else
                {
                    if (field.HasGCStaticBase)
                        node = _nodeFactory.TypeGCStaticsSymbol(metadataType);
                    else
                        node = _nodeFactory.TypeNonGCStaticsSymbol(metadataType);
                }

                // TODO: Remove once the dependencies for static fields are tracked properly
                GetSignatureTypeNameAndAddReference(metadataType, true);
                _dependencies.Add(node);
            }

            var fieldType = field.FieldType;
            AddTypeReference(_writer.ConvertToCanonFormIfNecessary(fieldType, CanonicalFormKind.Specific), false);
        }

        private string GetSignatureTypeNameAndAddReference(TypeDesc type, bool constructed = true)
        {
            AddTypeReference(type, constructed);
            return _writer.GetCppSignatureTypeName(type);
        }

        private void ReportInvalidBranchTarget(int targetOffset)
        {
            ThrowHelper.ThrowInvalidProgramException();
        }

        private void ReportFallthroughAtEndOfMethod()
        {
            ThrowHelper.ThrowInvalidProgramException();
        }

        private void ReportMethodEndInsideInstruction()
        {
            ThrowHelper.ThrowInvalidProgramException();
        }

        private void ReportInvalidInstruction(ILOpcode opcode)
        {
            ThrowHelper.ThrowInvalidProgramException();
        }
    }
}
<|MERGE_RESOLUTION|>--- conflicted
+++ resolved
@@ -1043,15 +1043,10 @@
 
             Append(opcode == ILOpcode.isinst ? "__isinst" : "__castclass");
             Append("(");
-<<<<<<< HEAD
-            Append(value);
-            Append(", ");
             if (_method.ToString() == "[S.P.CoreLib]System.Collections.Generic.Dictionary`2<string,object>..ctor(int32,IEqualityComparer`1<string>)")
             {
 
             }
-=======
->>>>>>> 958e141d
             if (runtimeDeterminedType.IsRuntimeDeterminedSubtype)
             {
                 if (_method.IsConstructor)
