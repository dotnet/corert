--- conflicted
+++ resolved
@@ -6,12 +6,8 @@
 
 namespace System.Security
 {
-<<<<<<< HEAD
-    public class VerificationException : Exception
-=======
     [Serializable]
     public class VerificationException : SystemException
->>>>>>> 71a4a73d
     {
         public VerificationException()
             : base(SR.Verification_Exception)
