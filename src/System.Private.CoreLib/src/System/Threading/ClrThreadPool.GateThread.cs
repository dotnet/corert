--- conflicted
+++ resolved
@@ -13,17 +13,9 @@
         {
             private const int GateThreadDelayMs = 500;
             private const int DequeueDelayThresholdMs = GateThreadDelayMs * 2;
-            
-<<<<<<< HEAD
-            private static bool s_disableStarvationDetection = false; // TODO: Config
-            private static bool s_debuggerBreakOnWorkStarvation = false; // TODO: Config
-            
+
             private static RuntimeThread s_gateThread;
-=======
-            private static volatile bool s_requested = false;
-
-            private static bool s_created = false;
->>>>>>> 65010633
+          
             private static LowLevelLock s_createdLock = new LowLevelLock();
 
             private static readonly CpuUtilizationReader s_cpu = new CpuUtilizationReader();
@@ -31,12 +23,11 @@
             // TODO: CoreCLR: Worker Tracking in CoreCLR? (Config name: ThreadPool_EnableWorkerTracking)
             private static void GateThreadStart()
             {
-<<<<<<< HEAD
                 var initialCpuRead = s_cpu.CurrentUtilization; // The first reading is over a time range other than what we are focusing on, so we do not use the read.
-=======
+
                 AppContext.TryGetSwitch("System.Threading.ThreadPool.DisableStarvationDetection", out bool disableStarvationDetection);
                 AppContext.TryGetSwitch("System.Threading.ThreadPool.DebugBreakOnWorkerStarvation", out bool debuggerBreakOnWorkStarvation);
->>>>>>> 65010633
+
                 while (true)
                 {
                     RuntimeThread.Sleep(GateThreadDelayMs);
