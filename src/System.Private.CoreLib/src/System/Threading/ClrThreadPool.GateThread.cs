// Licensed to the .NET Foundation under one or more agreements.
// The .NET Foundation licenses this file to you under the MIT license.
// See the LICENSE file in the project root for more information.

using System.Diagnostics;
using Internal.Runtime.Augments;

namespace System.Threading
{
    internal partial class ClrThreadPool
    {
        private static class GateThread
        {
            private const int GateThreadDelayMs = 500;
            private const int DequeueDelayThresholdMs = GateThreadDelayMs * 2;
<<<<<<< HEAD

            private static RuntimeThread s_gateThread;
=======
            private const int GateThreadRunningMask = 0x4;
            
            private static int s_runningState;

            private static AutoResetEvent s_runGateThreadEvent = new AutoResetEvent(true);
>>>>>>> 8eb73520
          
            private static LowLevelLock s_createdLock = new LowLevelLock();

            private static readonly CpuUtilizationReader s_cpu = new CpuUtilizationReader();
<<<<<<< HEAD
=======
            private const int MaxRuns = 2;
>>>>>>> 8eb73520

            // TODO: CoreCLR: Worker Tracking in CoreCLR? (Config name: ThreadPool_EnableWorkerTracking)
            private static void GateThreadStart()
            {
                var initialCpuRead = s_cpu.CurrentUtilization; // The first reading is over a time range other than what we are focusing on, so we do not use the read.

                AppContext.TryGetSwitch("System.Threading.ThreadPool.DisableStarvationDetection", out bool disableStarvationDetection);
                AppContext.TryGetSwitch("System.Threading.ThreadPool.DebugBreakOnWorkerStarvation", out bool debuggerBreakOnWorkStarvation);

                while (true)
                {
<<<<<<< HEAD
                    RuntimeThread.Sleep(GateThreadDelayMs);

                    ThreadPoolInstance._cpuUtilization = s_cpu.CurrentUtilization;

                    if (ThreadPoolInstance._numRequestedWorkers == 0)
                    {
                        continue;
                    }

=======
                    s_runGateThreadEvent.WaitOne();
                    do
                    {
                        RuntimeThread.Sleep(GateThreadDelayMs);

                        ThreadPoolInstance._cpuUtilization = s_cpu.CurrentUtilization;
>>>>>>> 8eb73520

                        if (!disableStarvationDetection)
                        {
                            if (ThreadPoolInstance._numRequestedWorkers > 0 && SufficientDelaySinceLastDequeue())
                            {
                                try
                                {
                                    ThreadPoolInstance._hillClimbingThreadAdjustmentLock.Acquire();
                                    ThreadCounts counts = ThreadCounts.VolatileReadCounts(ref ThreadPoolInstance._separated.counts);
                                    // don't add a thread if we're at max or if we are already in the process of adding threads
                                    while (counts.numExistingThreads < ThreadPoolInstance._maxThreads && counts.numExistingThreads >= counts.numThreadsGoal)
                                    {
<<<<<<< HEAD
                                        Debugger.Break();
                                    }
=======
                                        if (debuggerBreakOnWorkStarvation)
                                        {
                                            Debugger.Break();
                                        }
>>>>>>> 8eb73520

                                        ThreadCounts newCounts = counts;
                                        newCounts.numThreadsGoal = (short)(newCounts.numExistingThreads + 1);
                                        ThreadCounts oldCounts = ThreadCounts.CompareExchangeCounts(ref ThreadPoolInstance._separated.counts, newCounts, counts);
                                        if (oldCounts == counts)
                                        {
                                            HillClimbing.ThreadPoolHillClimber.ForceChange(newCounts.numThreadsGoal, HillClimbing.StateOrTransition.Starvation);
                                            WorkerThread.MaybeAddWorkingWorker();
                                            break;
                                        }
                                        counts = oldCounts;
                                    }
                                }
                                finally
                                {
                                    ThreadPoolInstance._hillClimbingThreadAdjustmentLock.Release();
                                }
                            }
                        }
                    } while (ThreadPoolInstance._numRequestedWorkers > 0 || Interlocked.Decrement(ref s_runningState) > GetRunningStateForNumRuns(0));
                }
            }

            // called by logic to spawn new worker threads, return true if it's been too long
            // since the last dequeue operation - takes number of worker threads into account
            // in deciding "too long"
            private static bool SufficientDelaySinceLastDequeue()
            {
                int delay = Environment.TickCount - Volatile.Read(ref ThreadPoolInstance._separated.lastDequeueTime);

                int minimumDelay;

                if(ThreadPoolInstance._cpuUtilization < CpuUtilizationLow)
                {
                    minimumDelay = GateThreadDelayMs;
                }
                else
                {
                    ThreadCounts counts = ThreadCounts.VolatileReadCounts(ref ThreadPoolInstance._separated.counts);
                    int numThreads = counts.numThreadsGoal;
                    minimumDelay = numThreads * DequeueDelayThresholdMs;
                }
                return delay > minimumDelay;
            }

<<<<<<< HEAD
            private static RuntimeThread CreateRuntimeThread()
            {
                RuntimeThread gateThread = RuntimeThread.Create(GateThreadStart);
                gateThread.IsBackground = true;
                return gateThread;
            }

            // This is called by a worker thread
            internal static void EnsureRunning()
            {
                if (s_gateThread == null)
                {
                    CreateGateThread();
                }
            }

            private static void CreateGateThread()
            {
                bool createdGateThread = false;
                try
                {
                    s_createdLock.Acquire();
                    if (s_gateThread == null)
                    {
                        s_gateThread = CreateRuntimeThread();
                        createdGateThread = true;
                    }
                }
                finally
                {
                    s_createdLock.Release();
                }
                if (createdGateThread)
                {
                    s_gateThread.Start();
                }
=======
            // This is called by a worker thread
            internal static void EnsureRunning()
            {
                int numRunsMask = Interlocked.Exchange(ref s_runningState, GetRunningStateForNumRuns(MaxRuns));
                if ((numRunsMask & GateThreadRunningMask) == 0)
                {
                    bool created = false;
                    try
                    {
                        CreateGateThread();
                        created = true;
                    }
                    finally
                    {
                        if (!created)
                        {
                            Interlocked.Exchange(ref s_runningState, 0); 
                        }
                    }
                }
                else if (numRunsMask == GetRunningStateForNumRuns(0))
                {
                    s_runGateThreadEvent.Set();
                }
            }

            private static int GetRunningStateForNumRuns(int numRuns)
            {
                Debug.Assert(numRuns >= 0);
                Debug.Assert(numRuns <= MaxRuns);
                return GateThreadRunningMask | numRuns;
            }

            private static void CreateGateThread()
            {
                RuntimeThread gateThread = RuntimeThread.Create(GateThreadStart);
                gateThread.IsBackground = true;
                gateThread.Start();
>>>>>>> 8eb73520
            }
        }
    }
}<|MERGE_RESOLUTION|>--- conflicted
+++ resolved
@@ -13,24 +13,16 @@
         {
             private const int GateThreadDelayMs = 500;
             private const int DequeueDelayThresholdMs = GateThreadDelayMs * 2;
-<<<<<<< HEAD
-
-            private static RuntimeThread s_gateThread;
-=======
             private const int GateThreadRunningMask = 0x4;
             
             private static int s_runningState;
 
             private static AutoResetEvent s_runGateThreadEvent = new AutoResetEvent(true);
->>>>>>> 8eb73520
           
             private static LowLevelLock s_createdLock = new LowLevelLock();
 
             private static readonly CpuUtilizationReader s_cpu = new CpuUtilizationReader();
-<<<<<<< HEAD
-=======
             private const int MaxRuns = 2;
->>>>>>> 8eb73520
 
             // TODO: CoreCLR: Worker Tracking in CoreCLR? (Config name: ThreadPool_EnableWorkerTracking)
             private static void GateThreadStart()
@@ -42,24 +34,12 @@
 
                 while (true)
                 {
-<<<<<<< HEAD
-                    RuntimeThread.Sleep(GateThreadDelayMs);
-
-                    ThreadPoolInstance._cpuUtilization = s_cpu.CurrentUtilization;
-
-                    if (ThreadPoolInstance._numRequestedWorkers == 0)
-                    {
-                        continue;
-                    }
-
-=======
                     s_runGateThreadEvent.WaitOne();
                     do
                     {
                         RuntimeThread.Sleep(GateThreadDelayMs);
 
                         ThreadPoolInstance._cpuUtilization = s_cpu.CurrentUtilization;
->>>>>>> 8eb73520
 
                         if (!disableStarvationDetection)
                         {
@@ -72,15 +52,10 @@
                                     // don't add a thread if we're at max or if we are already in the process of adding threads
                                     while (counts.numExistingThreads < ThreadPoolInstance._maxThreads && counts.numExistingThreads >= counts.numThreadsGoal)
                                     {
-<<<<<<< HEAD
-                                        Debugger.Break();
-                                    }
-=======
                                         if (debuggerBreakOnWorkStarvation)
                                         {
                                             Debugger.Break();
                                         }
->>>>>>> 8eb73520
 
                                         ThreadCounts newCounts = counts;
                                         newCounts.numThreadsGoal = (short)(newCounts.numExistingThreads + 1);
@@ -126,44 +101,6 @@
                 return delay > minimumDelay;
             }
 
-<<<<<<< HEAD
-            private static RuntimeThread CreateRuntimeThread()
-            {
-                RuntimeThread gateThread = RuntimeThread.Create(GateThreadStart);
-                gateThread.IsBackground = true;
-                return gateThread;
-            }
-
-            // This is called by a worker thread
-            internal static void EnsureRunning()
-            {
-                if (s_gateThread == null)
-                {
-                    CreateGateThread();
-                }
-            }
-
-            private static void CreateGateThread()
-            {
-                bool createdGateThread = false;
-                try
-                {
-                    s_createdLock.Acquire();
-                    if (s_gateThread == null)
-                    {
-                        s_gateThread = CreateRuntimeThread();
-                        createdGateThread = true;
-                    }
-                }
-                finally
-                {
-                    s_createdLock.Release();
-                }
-                if (createdGateThread)
-                {
-                    s_gateThread.Start();
-                }
-=======
             // This is called by a worker thread
             internal static void EnsureRunning()
             {
@@ -202,7 +139,6 @@
                 RuntimeThread gateThread = RuntimeThread.Create(GateThreadStart);
                 gateThread.IsBackground = true;
                 gateThread.Start();
->>>>>>> 8eb73520
             }
         }
     }
