--- conflicted
+++ resolved
@@ -17,11 +17,9 @@
         public static readonly ClrThreadPool ThreadPoolInstance = new ClrThreadPool();
 #pragma warning restore IDE1006 // Naming Styles
 
-<<<<<<< HEAD
         private const int ThreadPoolThreadTimeoutMs = 20 * 1000;
-=======
+      
         private const short MaxPossibleThreadCount = short.MaxValue;
->>>>>>> 42ae98ca
 
         private const int CpuUtilizationHigh = 95;
         private const int CpuUtilizationLow = 80;
