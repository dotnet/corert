﻿// Licensed to the .NET Foundation under one or more agreements.
// The .NET Foundation licenses this file to you under the MIT license.
// See the LICENSE file in the project root for more information.

using System.Runtime.InteropServices;
using Internal.LowLevelLinq;

namespace System.Threading
{
    /// <summary>
    /// A thread-pool run and managed on the CLR.
    /// </summary>
    internal partial class ClrThreadPool
    {
#pragma warning disable IDE1006 // Naming Styles
        public static readonly ClrThreadPool ThreadPoolInstance = new ClrThreadPool();
#pragma warning restore IDE1006 // Naming Styles

        private const int CpuUtilizationHigh = 95;
        private const int CpuUtilizationLow = 80;
        private int _cpuUtilization = 85; // TODO: Add calculation for CPU utilization

        private const short MaxPossibleThreadCount = short.MaxValue;

        private static short s_forcedMinWorkerThreads = 0; // TODO: Config. Treat as unsigned when loading from config. Cap to MaxPossibleThreadCount when loading.
        private static short s_forcedMaxWorkerThreads = 0; // TODO: Config. Tread as unsigned when loading from config. Cap to MaxPossibleThreadCount when loading.

        private short _minThreads = (short)ThreadPoolGlobals.processorCount;
        private short _maxThreads = MaxPossibleThreadCount;
        private readonly LowLevelLock _maxMinThreadLock = new LowLevelLock();

        [StructLayout(LayoutKind.Explicit, Size = CacheLineSize * 5)]
        private struct CacheLineSeparated
        {
            private const int CacheLineSize = 64;
            [FieldOffset(CacheLineSize * 1)]
            public ThreadCounts counts;
            [FieldOffset(CacheLineSize * 2)]
            public int lastDequeueTime;
            [FieldOffset(CacheLineSize * 3)]
            public int priorCompletionCount;
            [FieldOffset(CacheLineSize * 3 + sizeof(int))]
            public int priorCompletedWorkRequestsTime;
            [FieldOffset(CacheLineSize * 3 + sizeof(int) * 2)]
            public int nextCompletedWorkRequestsTime;
        }

<<<<<<< HEAD
        private static CacheLineSeparated s_separated = new CacheLineSeparated();
        private static ulong s_currentSampleStartTime;
        private static int s_completionCount = 0;
        private static int s_threadAdjustmentInterval;
=======
        private CacheLineSeparated _separated;
        private long _currentSampleStartTime;
        private int _completionCount = 0;
        private int _threadAdjustmentInterval;

        private volatile int _numRequestedWorkers = 0;
>>>>>>> b6508a2f

        private ClrThreadPool()
        {
            _separated = new CacheLineSeparated
            {
                counts = new ThreadCounts
                {
                    numThreadsGoal = s_forcedMinWorkerThreads > 0 ? s_forcedMinWorkerThreads : _minThreads
                }
            };
        }

        public bool SetMinThreads(int minThreads)
        {
            _maxMinThreadLock.Acquire();
            try
            {
                if (minThreads < 0 || minThreads > _maxThreads)
                {
                    return false;
                }
                else
                {
                    short threads = (short)Math.Min(minThreads, MaxPossibleThreadCount);
                    if (s_forcedMinWorkerThreads == 0)
                    {
                        _minThreads = threads;

                        ThreadCounts counts = ThreadCounts.VolatileReadCounts(ref _separated.counts);
                        while (counts.numThreadsGoal < minThreads)
                        {
                            ThreadCounts newCounts = counts;
                            newCounts.numThreadsGoal = _minThreads;

                            ThreadCounts oldCounts = ThreadCounts.CompareExchangeCounts(ref _separated.counts, newCounts, counts);
                            if (oldCounts == counts)
                            {
                                counts = newCounts;

                                if (newCounts.numThreadsGoal > oldCounts.numThreadsGoal && _numRequestedWorkers > 0)
                                {
                                    WorkerThread.MaybeAddWorkingWorker();
                                }
                            }
                            else
                            {
                                counts = oldCounts;
                            }
                        }
                    }
                    return true;
                }
            }
            finally
            {
                _maxMinThreadLock.Release();
            }
        }

        public int GetMinThreads() => _minThreads;

        public bool SetMaxThreads(int maxThreads)
        {
            _maxMinThreadLock.Acquire();
            try
            {
                if (maxThreads < _minThreads || maxThreads == 0)
                {
                    return false;
                }
                else
                {
                    short threads = (short)Math.Min(maxThreads, MaxPossibleThreadCount);
                    if (s_forcedMaxWorkerThreads == 0)
                    {
                        _maxThreads = threads;

                        ThreadCounts counts = ThreadCounts.VolatileReadCounts(ref _separated.counts);
                        while (counts.numThreadsGoal > maxThreads)
                        {
                            ThreadCounts newCounts = counts;
                            newCounts.numThreadsGoal = _maxThreads;

                            ThreadCounts oldCounts = ThreadCounts.CompareExchangeCounts(ref _separated.counts, newCounts, counts);
                            if (oldCounts == counts)
                            {
                                counts = newCounts;
                            }
                            else
                            {
                                counts = oldCounts;
                            }
                        }
                    }
                    return true;
                }
            }
            finally
            {
                _maxMinThreadLock.Release();
            }
        }

        public int GetMaxThreads() => _maxThreads;

        public int GetAvailableThreads()
        {
            ThreadCounts counts = ThreadCounts.VolatileReadCounts(ref _separated.counts);
            int count = _maxThreads - counts.numExistingThreads;
            if (count < 0)
            {
                return 0;
            }
            return count;
        }

        internal bool NotifyWorkItemComplete()
        {
            // TODO: Check perf. Might need to make this thread-local.
            Interlocked.Increment(ref _completionCount);
            Volatile.Write(ref _separated.lastDequeueTime, Environment.TickCount);

            bool shouldAdjustWorkers = ShouldAdjustMaxWorkersActive();
            if(shouldAdjustWorkers)
            {
                AdjustMaxWorkersActive();
            }
            return !WorkerThread.ShouldStopProcessingWorkNow();
        }

        //
        // This method must only be called if ShouldAdjustMaxWorkersActive has returned true, *and*
        // s_threadAdjustmentLock is held.
        //
        private void AdjustMaxWorkersActive()
        {
            int currentTicks = Environment.TickCount;
<<<<<<< HEAD
            int totalNumCompletions = Volatile.Read(ref s_completionCount);
            int numCompletions = totalNumCompletions - s_separated.priorCompletionCount;
            ulong startTime = s_currentSampleStartTime;
            ulong endTime = HighPerformanceCounter.TickCount;
            ulong freq = HighPerformanceCounter.Frequency;
=======
            int totalNumCompletions = Volatile.Read(ref _completionCount);
            int numCompletions = totalNumCompletions - _separated.priorCompletionCount;
            long startTime = _currentSampleStartTime;
            long endTime = Environment.TickCount64; // TODO: PAL High Performance Counter
            long freq = 1000;
>>>>>>> b6508a2f

            double elapsedSeconds = (double)(endTime - startTime) / freq;

            if(elapsedSeconds * 1000 >= _threadAdjustmentInterval / 2)
            {
                ThreadCounts currentCounts = ThreadCounts.VolatileReadCounts(ref _separated.counts);
                int newMax;
                (newMax, _threadAdjustmentInterval) = HillClimbing.ThreadPoolHillClimber.Update(currentCounts.numThreadsGoal, elapsedSeconds, numCompletions);

                while(newMax != currentCounts.numThreadsGoal)
                {
                    ThreadCounts newCounts = currentCounts;
                    newCounts.numThreadsGoal = (short)newMax;

                    ThreadCounts oldCounts = ThreadCounts.CompareExchangeCounts(ref _separated.counts, newCounts, currentCounts);
                    if (oldCounts == currentCounts)
                    {
                        //
                        // If we're increasing the max, inject a thread.  If that thread finds work, it will inject
                        // another thread, etc., until nobody finds work or we reach the new maximum.
                        //
                        // If we're reducing the max, whichever threads notice this first will retire themselves.
                        //
                        if (newMax > oldCounts.numThreadsGoal)
                        {
                            WorkerThread.MaybeAddWorkingWorker();
                        }
                        break;
                    }
                    else
                    {
                        if(oldCounts.numThreadsGoal > currentCounts.numThreadsGoal && oldCounts.numThreadsGoal >= newMax)
                        {
                            // someone (probably the gate thread) increased the thread count more than
                            // we are about to do.  Don't interfere.
                            break;
                        }

                        currentCounts = oldCounts;
                    }
                }
                _separated.priorCompletionCount = totalNumCompletions;
                _separated.nextCompletedWorkRequestsTime = currentTicks + _threadAdjustmentInterval;
                Volatile.Write(ref _separated.priorCompletedWorkRequestsTime, currentTicks);
                _currentSampleStartTime = endTime;
            }
        }

        private bool ShouldAdjustMaxWorkersActive()
        {
            // We need to subtract by prior time because Environment.TickCount can wrap around, making a comparison of absolute times unreliable.
            int priorTime = Volatile.Read(ref _separated.priorCompletedWorkRequestsTime);
            int requiredInterval = _separated.nextCompletedWorkRequestsTime - priorTime;
            int elapsedInterval = Environment.TickCount - priorTime;
            if(elapsedInterval >= requiredInterval)
            {
                ThreadCounts counts = ThreadCounts.VolatileReadCounts(ref _separated.counts);
                return counts.numExistingThreads >= counts.numThreadsGoal;
            }
            return false;
        }

        internal void RequestWorker()
        {
            Interlocked.Increment(ref _numRequestedWorkers);
            WorkerThread.MaybeAddWorkingWorker();
            // TODO: Ensure gate thread is running here.
        }
    }
}<|MERGE_RESOLUTION|>--- conflicted
+++ resolved
@@ -45,19 +45,12 @@
             public int nextCompletedWorkRequestsTime;
         }
 
-<<<<<<< HEAD
-        private static CacheLineSeparated s_separated = new CacheLineSeparated();
-        private static ulong s_currentSampleStartTime;
-        private static int s_completionCount = 0;
-        private static int s_threadAdjustmentInterval;
-=======
         private CacheLineSeparated _separated;
-        private long _currentSampleStartTime;
+        private ulong _currentSampleStartTime;
         private int _completionCount = 0;
         private int _threadAdjustmentInterval;
 
         private volatile int _numRequestedWorkers = 0;
->>>>>>> b6508a2f
 
         private ClrThreadPool()
         {
@@ -195,19 +188,11 @@
         private void AdjustMaxWorkersActive()
         {
             int currentTicks = Environment.TickCount;
-<<<<<<< HEAD
-            int totalNumCompletions = Volatile.Read(ref s_completionCount);
-            int numCompletions = totalNumCompletions - s_separated.priorCompletionCount;
-            ulong startTime = s_currentSampleStartTime;
+            int totalNumCompletions = Volatile.Read(ref _completionCount);
+            int numCompletions = totalNumCompletions - _separated.priorCompletionCount;
+            ulong startTime = _currentSampleStartTime;
             ulong endTime = HighPerformanceCounter.TickCount;
             ulong freq = HighPerformanceCounter.Frequency;
-=======
-            int totalNumCompletions = Volatile.Read(ref _completionCount);
-            int numCompletions = totalNumCompletions - _separated.priorCompletionCount;
-            long startTime = _currentSampleStartTime;
-            long endTime = Environment.TickCount64; // TODO: PAL High Performance Counter
-            long freq = 1000;
->>>>>>> b6508a2f
 
             double elapsedSeconds = (double)(endTime - startTime) / freq;
 
