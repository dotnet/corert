--- conflicted
+++ resolved
@@ -345,19 +345,7 @@
 
                     _thread.ClearWaitSleepJoinState();
                 }
-
-<<<<<<< HEAD
-                if (exception != null)
-                {
-                    throw exception;
-                }
-                if (waitResult != WaitHandle.WaitTimeout)
-                {
-                    return waitResult;
-                }
-                
-=======
->>>>>>> d7be5012
+              
                 /// Timeout. It's ok to read <see cref="_waitedCount"/> without acquiring <see cref="s_lock"/> here, because it
                 /// is initially set by this thread, and another thread cannot unregister this thread's wait without first
                 /// signaling this thread, in which case this thread wouldn't be timing out.
