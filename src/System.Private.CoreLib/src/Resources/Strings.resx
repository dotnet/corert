--- conflicted
+++ resolved
@@ -2161,7 +2161,27 @@
   <data name="DelegateSer_InsufficientMetadata" xml:space="preserve">
     <value>The delegate cannot be serialized properly due to missing metadata for the target method.</value>
   </data>
-<<<<<<< HEAD
+  <data name="ArgumentOutOfRangeException_NoGCRegionSizeTooLarge" xml:space="preserve">
+    <value>totalSize is too large. For more information about setting the maximum size, see \"Latency Modes\" in http://go.microsoft.com/fwlink/?LinkId=522706.</value>
+  </data>
+  <data name="InvalidOperationException_AlreadyInNoGCRegion" xml:space="preserve">
+    <value>The NoGCRegion mode was already in progress.</value>
+  </data>
+  <data name="InvalidOperationException_NoGCRegionAllocationExceeded" xml:space="preserve">
+    <value>Allocated memory exceeds specified memory for NoGCRegion mode.</value>
+  </data>
+  <data name="InvalidOperationException_NoGCRegionInduced" xml:space="preserve">
+    <value>Garbage collection was induced in NoGCRegion mode.</value>
+  </data>
+  <data name="InvalidOperationException_NoGCRegionNotInProgress" xml:space="preserve">
+    <value>NoGCRegion mode must be set.</value>
+  </data>
+  <data name="InvalidOperationException_SetLatencyModeNoGC" xml:space="preserve">
+    <value>The NoGCRegion mode is in progress. End it and then set a different mode.</value>
+  </data>
+  <data name="InvalidOperation_NotWithConcurrentGC" xml:space="preserve">
+    <value>This API is not available when the concurrent GC is enabled.</value>
+  </data>
   <data name="ThreadState_AlreadyStarted" xml:space="preserve">
     <value>Thread is running or terminated; it cannot restart.</value>
   </data>
@@ -2176,27 +2196,5 @@
   </data>
   <data name="ThreadState_SetPriorityFailed" xml:space="preserve">
     <value>Unable to set thread priority.</value>
-=======
-  <data name="ArgumentOutOfRangeException_NoGCRegionSizeTooLarge" xml:space="preserve">
-    <value>totalSize is too large. For more information about setting the maximum size, see \"Latency Modes\" in http://go.microsoft.com/fwlink/?LinkId=522706.</value>
-  </data>
-  <data name="InvalidOperationException_AlreadyInNoGCRegion" xml:space="preserve">
-    <value>The NoGCRegion mode was already in progress.</value>
-  </data>
-  <data name="InvalidOperationException_NoGCRegionAllocationExceeded" xml:space="preserve">
-    <value>Allocated memory exceeds specified memory for NoGCRegion mode.</value>
-  </data>
-  <data name="InvalidOperationException_NoGCRegionInduced" xml:space="preserve">
-    <value>Garbage collection was induced in NoGCRegion mode.</value>
-  </data>
-  <data name="InvalidOperationException_NoGCRegionNotInProgress" xml:space="preserve">
-    <value>NoGCRegion mode must be set.</value>
-  </data>
-  <data name="InvalidOperationException_SetLatencyModeNoGC" xml:space="preserve">
-    <value>The NoGCRegion mode is in progress. End it and then set a different mode.</value>
-  </data>
-  <data name="InvalidOperation_NotWithConcurrentGC" xml:space="preserve">
-    <value>This API is not available when the concurrent GC is enabled.</value>
->>>>>>> fc6e62cb
   </data>
 </root>