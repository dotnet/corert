// Licensed to the .NET Foundation under one or more agreements.
// The .NET Foundation licenses this file to you under the MIT license.
// See the LICENSE file in the project root for more information.

using System.Collections;
using System.Collections.Generic;
using System.Globalization;
using System.Diagnostics.Contracts;
using System.Runtime.Serialization;

namespace System
{
    [Serializable]
    [System.Runtime.CompilerServices.TypeForwardedFrom("mscorlib, Version=4.0.0.0, Culture=neutral, PublicKeyToken=b77a5c561934e089")]
    public abstract class StringComparer : IComparer, IEqualityComparer, IComparer<string>, IEqualityComparer<string>
    {
        private static readonly CultureAwareComparer s_invariantCulture = new CultureAwareComparer(CultureInfo.InvariantCulture, false);
        private static readonly CultureAwareComparer s_invariantCultureIgnoreCase = new CultureAwareComparer(CultureInfo.InvariantCulture, true);
        private static readonly OrdinalCaseSensitiveComparer s_ordinal = new OrdinalCaseSensitiveComparer();
        private static readonly OrdinalIgnoreCaseComparer s_ordinalIgnoreCase = new OrdinalIgnoreCaseComparer();        

        public static StringComparer InvariantCulture
        {
            get
            {
                Contract.Ensures(Contract.Result<StringComparer>() != null);
                return s_invariantCulture;
            }
        }

        public static StringComparer InvariantCultureIgnoreCase
        {
            get
            {
                Contract.Ensures(Contract.Result<StringComparer>() != null);
                return s_invariantCultureIgnoreCase;
            }
        }

        public static StringComparer CurrentCulture
        {
            get
            {
                Contract.Ensures(Contract.Result<StringComparer>() != null);
                return new CultureAwareComparer(CultureInfo.CurrentCulture, false);
            }
        }

        public static StringComparer CurrentCultureIgnoreCase
        {
            get
            {
                Contract.Ensures(Contract.Result<StringComparer>() != null);
                return new CultureAwareComparer(CultureInfo.CurrentCulture, true);
            }
        }

        public static StringComparer Ordinal
        {
            get
            {
                Contract.Ensures(Contract.Result<StringComparer>() != null);
                return s_ordinal;
            }
        }

        public static StringComparer OrdinalIgnoreCase
        {
            get
            {
                Contract.Ensures(Contract.Result<StringComparer>() != null);
                return s_ordinalIgnoreCase;
            }
        }

        // Convert a StringComparison to a StringComparer
        public static StringComparer FromComparison(StringComparison comparisonType)
        {
            switch (comparisonType)
            {
                case StringComparison.CurrentCulture:
                    return CurrentCulture;
                case StringComparison.CurrentCultureIgnoreCase:
                    return CurrentCultureIgnoreCase;
                case StringComparison.InvariantCulture:
                    return InvariantCulture;
                case StringComparison.InvariantCultureIgnoreCase:
                    return InvariantCultureIgnoreCase;
                case StringComparison.Ordinal:
                    return Ordinal;
                case StringComparison.OrdinalIgnoreCase:
                    return OrdinalIgnoreCase;
                default:
                    throw new ArgumentException(SR.NotSupported_StringComparison, nameof(comparisonType));
            }
        }

        public static StringComparer Create(CultureInfo culture, bool ignoreCase)
        {
            if (culture == null)
            {
                throw new ArgumentNullException(nameof(culture));
            }
            Contract.Ensures(Contract.Result<StringComparer>() != null);
            Contract.EndContractBlock();

            return new CultureAwareComparer(culture, ignoreCase);
        }

        public int Compare(object x, object y)
        {
            if (x == y) return 0;
            if (x == null) return -1;
            if (y == null) return 1;

            String sa = x as String;
            if (sa != null)
            {
                String sb = y as String;
                if (sb != null)
                {
                    return Compare(sa, sb);
                }
            }

            IComparable ia = x as IComparable;
            if (ia != null)
            {
                return ia.CompareTo(y);
            }

            throw new ArgumentException(SR.Argument_ImplementIComparable);
        }


        public new bool Equals(Object x, Object y)
        {
            if (x == y) return true;
            if (x == null || y == null) return false;

            String sa = x as String;
            if (sa != null)
            {
                String sb = y as String;
                if (sb != null)
                {
                    return Equals(sa, sb);
                }
            }
            return x.Equals(y);
        }

        public int GetHashCode(object obj)
        {
            if (obj == null)
            {
                throw new ArgumentNullException(nameof(obj));
            }
            Contract.EndContractBlock();

            string s = obj as string;
            if (s != null)
            {
                return GetHashCode(s);
            }
            return obj.GetHashCode();
        }

        public abstract int Compare(String x, String y);
        public abstract bool Equals(String x, String y);
        public abstract int GetHashCode(string obj);
    }

    [Serializable]
    [System.Runtime.CompilerServices.TypeForwardedFrom("mscorlib, Version=4.0.0.0, Culture=neutral, PublicKeyToken=b77a5c561934e089")]
    public sealed class CultureAwareComparer : StringComparer
    {
        private readonly CompareInfo _compareInfo; // Do not rename (binary serialization)
        private readonly bool _ignoreCase; // Do not rename (binary serialization)

        internal CultureAwareComparer(CultureInfo culture, bool ignoreCase)
        {
            _compareInfo = culture.CompareInfo;
            _ignoreCase = ignoreCase;
        }

        private CompareOptions Options => _ignoreCase ? CompareOptions.IgnoreCase : CompareOptions.None;

        public override int Compare(string x, string y)
        {
            if (object.ReferenceEquals(x, y)) return 0;
            if (x == null) return -1;
            if (y == null) return 1;
            return _compareInfo.Compare(x, y, Options);
        }

        public override bool Equals(string x, string y)
        {
            if (object.ReferenceEquals(x, y)) return true;
            if (x == null || y == null) return false;
            return _compareInfo.Compare(x, y, Options) == 0;
        }

        public override int GetHashCode(string obj)
        {
            if (obj == null)
            {
                throw new ArgumentNullException(nameof(obj));
            }
            return _compareInfo.GetHashCodeOfString(obj, Options);
        }

        // Equals method for the comparer itself.
        public override bool Equals(object obj)
        {
            CultureAwareComparer comparer = obj as CultureAwareComparer;
            return
                comparer != null &&
                _ignoreCase == comparer._ignoreCase &&
                _compareInfo.Equals(comparer._compareInfo);
        }

        public override int GetHashCode()
        {
            int hashCode = _compareInfo.GetHashCode();
            return _ignoreCase ? ~hashCode : hashCode;
        }
    }

    [Serializable]
    [System.Runtime.CompilerServices.TypeForwardedFrom("mscorlib, Version=4.0.0.0, Culture=neutral, PublicKeyToken=b77a5c561934e089")]
<<<<<<< HEAD
    internal class OrdinalComparer : StringComparer 
=======
    public sealed class OrdinalComparer : StringComparer 
>>>>>>> f60512cb
    {
        private readonly bool _ignoreCase; // Do not rename (binary serialization)

        internal OrdinalComparer(bool ignoreCase)
        {
            _ignoreCase = ignoreCase;
        }

        public override int Compare(string x, string y)
        {
            if (ReferenceEquals(x, y))
                return 0;
            if (x == null)
                return -1;
            if (y == null)
                return 1;

            if (_ignoreCase)
            {
                return string.Compare(x, y, StringComparison.OrdinalIgnoreCase);
            }

            return string.CompareOrdinal(x, y);
        }

        public override bool Equals(string x, string y)
        {
            if (ReferenceEquals(x, y))
                return true;
            if (x == null || y == null)
                return false;

            if (_ignoreCase)
            {
                if (x.Length != y.Length)
                {
                    return false;
                }
                return (string.Compare(x, y, StringComparison.OrdinalIgnoreCase) == 0);
            }
            return x.Equals(y);
        }

        public override int GetHashCode(string obj)
        {
            if (obj == null)
            {
#if CORECLR
                ThrowHelper.ThrowArgumentNullException(ExceptionArgument.obj);
#else
                throw new ArgumentNullException(nameof(obj));
#endif
            }
            Contract.EndContractBlock();

            if (_ignoreCase)
            {
                return TextInfo.GetHashCodeOrdinalIgnoreCase(obj);
            }

            return obj.GetHashCode();
        }

        // Equals method for the comparer itself. 
        public override bool Equals(object obj)
        {
            OrdinalComparer comparer = obj as OrdinalComparer;
            if (comparer == null)
            {
                return false;
            }
            return (this._ignoreCase == comparer._ignoreCase);
        }

        public override int GetHashCode()
        {
            int hashCode = nameof(OrdinalComparer).GetHashCode();
            return _ignoreCase ? (~hashCode) : hashCode;
        }
    }

    [Serializable]
    internal sealed class OrdinalCaseSensitiveComparer : OrdinalComparer, ISerializable
    {
        public OrdinalCaseSensitiveComparer() : base(false)
        {
        }

        public override int Compare(string x, string y) => string.CompareOrdinal(x, y);

        public override bool Equals(string x, string y) => string.Equals(x, y);

        public override int GetHashCode(string obj)
        {
            if (obj == null)
            {
#if CORECLR
                ThrowHelper.ThrowArgumentNullException(ExceptionArgument.obj);
#else
                throw new ArgumentNullException(nameof(obj));
#endif
            }
            return obj.GetHashCode();
        }

        public void GetObjectData(SerializationInfo info, StreamingContext context)
        {
            info.SetType(typeof(OrdinalComparer));
            info.AddValue("_ignoreCase", false);
        }
    }

<<<<<<< HEAD
    [Serializable]    
    internal sealed class OrdinalIgnoreCaseComparer : OrdinalComparer, ISerializable
=======
    [Serializable]
    [System.Runtime.CompilerServices.TypeForwardedFrom("mscorlib, Version=4.0.0.0, Culture=neutral, PublicKeyToken=b77a5c561934e089")]
    public sealed class OrdinalIgnoreCaseComparer : StringComparer
>>>>>>> f60512cb
    {
        public OrdinalIgnoreCaseComparer() : base(true)
        {
        }

        public override int Compare(string x, string y) => string.Compare(x, y, StringComparison.OrdinalIgnoreCase);

        public override bool Equals(string x, string y) => string.Equals(x, y, StringComparison.OrdinalIgnoreCase);

        public override int GetHashCode(string obj)
        {
            if (obj == null)
            {
#if CORECLR
                ThrowHelper.ThrowArgumentNullException(ExceptionArgument.obj);
#else
                throw new ArgumentNullException(nameof(obj));
#endif
            }
            return TextInfo.GetHashCodeOrdinalIgnoreCase(obj);
        }

        public void GetObjectData(SerializationInfo info, StreamingContext context)
        {
            info.SetType(typeof(OrdinalComparer));
            info.AddValue("_ignoreCase", true);
        }
    }
}<|MERGE_RESOLUTION|>--- conflicted
+++ resolved
@@ -229,11 +229,7 @@
 
     [Serializable]
     [System.Runtime.CompilerServices.TypeForwardedFrom("mscorlib, Version=4.0.0.0, Culture=neutral, PublicKeyToken=b77a5c561934e089")]
-<<<<<<< HEAD
-    internal class OrdinalComparer : StringComparer 
-=======
-    public sealed class OrdinalComparer : StringComparer 
->>>>>>> f60512cb
+    public class OrdinalComparer : StringComparer 
     {
         private readonly bool _ignoreCase; // Do not rename (binary serialization)
 
@@ -281,11 +277,7 @@
         {
             if (obj == null)
             {
-#if CORECLR
                 ThrowHelper.ThrowArgumentNullException(ExceptionArgument.obj);
-#else
-                throw new ArgumentNullException(nameof(obj));
-#endif
             }
             Contract.EndContractBlock();
 
@@ -330,11 +322,7 @@
         {
             if (obj == null)
             {
-#if CORECLR
                 ThrowHelper.ThrowArgumentNullException(ExceptionArgument.obj);
-#else
-                throw new ArgumentNullException(nameof(obj));
-#endif
             }
             return obj.GetHashCode();
         }
@@ -346,14 +334,8 @@
         }
     }
 
-<<<<<<< HEAD
-    [Serializable]    
+    [Serializable]
     internal sealed class OrdinalIgnoreCaseComparer : OrdinalComparer, ISerializable
-=======
-    [Serializable]
-    [System.Runtime.CompilerServices.TypeForwardedFrom("mscorlib, Version=4.0.0.0, Culture=neutral, PublicKeyToken=b77a5c561934e089")]
-    public sealed class OrdinalIgnoreCaseComparer : StringComparer
->>>>>>> f60512cb
     {
         public OrdinalIgnoreCaseComparer() : base(true)
         {
@@ -367,11 +349,7 @@
         {
             if (obj == null)
             {
-#if CORECLR
                 ThrowHelper.ThrowArgumentNullException(ExceptionArgument.obj);
-#else
-                throw new ArgumentNullException(nameof(obj));
-#endif
             }
             return TextInfo.GetHashCodeOrdinalIgnoreCase(obj);
         }
