--- conflicted
+++ resolved
@@ -231,11 +231,7 @@
         /// <summary>
         /// Returns true if the path ends in a directory separator.
         /// </summary>
-<<<<<<< HEAD
-        internal static bool EndsInDirectorySeparator(string path) =>
-=======
         internal static bool EndsInDirectorySeparator(string? path) =>
->>>>>>> 643ecda0
               !string.IsNullOrEmpty(path) && IsDirectorySeparator(path[path.Length - 1]);
 
         /// <summary>
