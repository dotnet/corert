--- conflicted
+++ resolved
@@ -1078,11 +1078,7 @@
         CORINFO_FIELD_STATIC_GENERICS_STATIC_HELPER, // static field access using the "generic static" helper (argument is MethodTable *)
         CORINFO_FIELD_STATIC_ADDR_HELPER,       // static field accessed using address-of helper (argument is FieldDesc *)
         CORINFO_FIELD_STATIC_TLS,               // unmanaged TLS access
-<<<<<<< HEAD
-        CORINFO_FIELD_STATIC_READYTORUN_HELPER, // ready to run helper to get the static base in shared generic contexts
-=======
         CORINFO_FIELD_STATIC_READYTORUN_HELPER, // static field access using a runtime lookup helper
->>>>>>> fcf6412b
 
         CORINFO_FIELD_INTRINSIC_ZERO,           // intrinsic zero (IntPtr.Zero, UIntPtr.Zero)
         CORINFO_FIELD_INTRINSIC_EMPTY_STRING,   // intrinsic emptry string (String.Empty)
