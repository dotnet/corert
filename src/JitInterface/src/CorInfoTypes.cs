// Licensed to the .NET Foundation under one or more agreements.
// The .NET Foundation licenses this file to you under the MIT license.
// See the LICENSE file in the project root for more information.

using System;
using System.Diagnostics;
using System.Runtime.InteropServices;

namespace Internal.JitInterface
{
    public static class CORINFO
    {
        // CORINFO_MAXINDIRECTIONS is the maximum number of
        // indirections used by runtime lookups.
        // This accounts for up to 2 indirections to get at a dictionary followed by a possible spill slot
        public const uint MAXINDIRECTIONS = 4;
        public const ushort USEHELPER = 0xffff;
    }

    public struct CORINFO_METHOD_STRUCT_
    {
        internal static unsafe CORINFO_METHOD_STRUCT_* Construct(int i)
        {
            return (CORINFO_METHOD_STRUCT_*)((i + 1) << 4);
        }

        internal static unsafe int GetValue(CORINFO_METHOD_STRUCT_* val)
        {
            return ((int)val - 1) >> 4;
        }
    }

    public struct CORINFO_FIELD_STRUCT_
    {
        internal static unsafe CORINFO_FIELD_STRUCT_* Construct(int i)
        {
            return (CORINFO_FIELD_STRUCT_*)((i + 1) << 4);
        }
        internal static unsafe int GetValue(CORINFO_FIELD_STRUCT_* val)
        {
            return ((int)val - 1) >> 4;
        }
    }

    public struct CORINFO_CLASS_STRUCT_
    {
        internal static unsafe CORINFO_CLASS_STRUCT_* Construct(int i)
        {
            return (CORINFO_CLASS_STRUCT_*)((i + 1) << 4);
        }

        internal static unsafe int GetValue(CORINFO_CLASS_STRUCT_* val)
        {
            return ((int)val - 1) >> 4;
        }
    }

    public struct CORINFO_ARG_LIST_STRUCT_
    {
    }

    public struct CORINFO_MODULE_STRUCT_
    {
        internal static unsafe CORINFO_MODULE_STRUCT_* Construct(int i)
        {
            return (CORINFO_MODULE_STRUCT_*)((i + 1) << 4);
        }
        internal static unsafe int GetValue(CORINFO_MODULE_STRUCT_* val)
        {
            return ((int)val - 1) >> 4;
        }
    }

    public struct CORINFO_ASSEMBLY_STRUCT_
    {
    }

    public struct CORINFO_CONTEXT_STRUCT
    {
    }

    public struct CORINFO_GENERIC_STRUCT_
    {
    }

    public struct CORINFO_JUST_MY_CODE_HANDLE_
    {
    }

    public struct CORINFO_VarArgInfo
    {
    }

    public enum _EXCEPTION_POINTERS
    { }

    public unsafe struct CORINFO_SIG_INST
    {
        public uint classInstCount;
        public CORINFO_CLASS_STRUCT_** classInst; // (representative, not exact) instantiation for class type variables in signature
        public uint methInstCount;
        public CORINFO_CLASS_STRUCT_** methInst; // (representative, not exact) instantiation for method type variables in signature
    }

    public enum mdToken : uint
    { }

    public enum HRESULT {
        E_NOTIMPL = -2147467263
    }

    public unsafe struct CORINFO_SIG_INFO
    {
        public CorInfoCallConv callConv;
        public CORINFO_CLASS_STRUCT_* retTypeClass;   // if the return type is a value class, this is its handle (enums are normalized)
        public CORINFO_CLASS_STRUCT_* retTypeSigClass;// returns the value class as it is in the sig (enums are not converted to primitives)
        public byte _retType;
        public CorInfoSigInfoFlags flags;    // used by IL stubs code
        public ushort numArgs;
        public CORINFO_SIG_INST sigInst;  // information about how type variables are being instantiated in generic code
        public CORINFO_ARG_LIST_STRUCT_* args;
        public byte* pSig;
        public uint cbSig;
        public CORINFO_MODULE_STRUCT_* scope;          // passed to getArgClass
        public mdToken token;

        public CorInfoType retType { get { return (CorInfoType)_retType; } set { _retType = (byte)value; } }
        private CorInfoCallConv getCallConv() { return (CorInfoCallConv)((callConv & CorInfoCallConv.CORINFO_CALLCONV_MASK)); }
        private bool hasThis() { return ((callConv & CorInfoCallConv.CORINFO_CALLCONV_HASTHIS) != 0); }
        private bool hasExplicitThis() { return ((callConv & CorInfoCallConv.CORINFO_CALLCONV_EXPLICITTHIS) != 0); }
        private uint totalILArgs() { return (uint)(numArgs + (hasThis() ? 1 : 0)); }
        private bool isVarArg() { return ((getCallConv() == CorInfoCallConv.CORINFO_CALLCONV_VARARG) || (getCallConv() == CorInfoCallConv.CORINFO_CALLCONV_NATIVEVARARG)); }
        internal bool hasTypeArg() { return ((callConv & CorInfoCallConv.CORINFO_CALLCONV_PARAMTYPE) != 0); }
    };

    //----------------------------------------------------------------------------
    // Looking up handles and addresses.
    //
    // When the JIT requests a handle, the EE may direct the JIT that it must
    // access the handle in a variety of ways.  These are packed as
    //    CORINFO_CONST_LOOKUP
    // or CORINFO_LOOKUP (contains either a CORINFO_CONST_LOOKUP or a CORINFO_RUNTIME_LOOKUP)
    //
    // Constant Lookups v. Runtime Lookups (i.e. when will Runtime Lookups be generated?)
    // -----------------------------------------------------------------------------------
    //
    // CORINFO_LOOKUP_KIND is part of the result type of embedGenericHandle,
    // getVirtualCallInfo and any other functions that may require a
    // runtime lookup when compiling shared generic code.
    //
    // CORINFO_LOOKUP_KIND indicates whether a particular token in the instruction stream can be:
    // (a) Mapped to a handle (type, field or method) at compile-time (!needsRuntimeLookup)
    // (b) Must be looked up at run-time, and if so which runtime lookup technique should be used (see below)
    //
    // If the JIT or EE does not support code sharing for generic code, then
    // all CORINFO_LOOKUP results will be "constant lookups", i.e.
    // the needsRuntimeLookup of CORINFO_LOOKUP.lookupKind.needsRuntimeLookup
    // will be false.
    //
    // Constant Lookups
    // ----------------
    //
    // Constant Lookups are either:
    //     IAT_VALUE: immediate (relocatable) values,
    //     IAT_PVALUE: immediate values access via an indirection through an immediate (relocatable) address
    //     IAT_RELPVALUE: immediate values access via a relative indirection through an immediate offset
    //     IAT_PPVALUE: immediate values access via a double indirection through an immediate (relocatable) address
    //
    // Runtime Lookups
    // ---------------
    //
    // CORINFO_LOOKUP_KIND is part of the result type of embedGenericHandle,
    // getVirtualCallInfo and any other functions that may require a
    // runtime lookup when compiling shared generic code.
    //
    // CORINFO_LOOKUP_KIND indicates whether a particular token in the instruction stream can be:
    // (a) Mapped to a handle (type, field or method) at compile-time (!needsRuntimeLookup)
    // (b) Must be looked up at run-time using the class dictionary
    //     stored in the vtable of the this pointer (needsRuntimeLookup && THISOBJ)
    // (c) Must be looked up at run-time using the method dictionary
    //     stored in the method descriptor parameter passed to a generic
    //     method (needsRuntimeLookup && METHODPARAM)
    // (d) Must be looked up at run-time using the class dictionary stored
    //     in the vtable parameter passed to a method in a generic
    //     struct (needsRuntimeLookup && CLASSPARAM)

    public unsafe struct CORINFO_CONST_LOOKUP
    {
        // If the handle is obtained at compile-time, then this handle is the "exact" handle (class, method, or field)
        // Otherwise, it's a representative...
        // If accessType is
        //     IAT_VALUE   --> "handle" stores the real handle or "addr " stores the computed address
        //     IAT_PVALUE  --> "addr" stores a pointer to a location which will hold the real handle
        //     IAT_RELPVALUE --> "addr" stores a relative pointer to a location which will hold the real handle
        //     IAT_PPVALUE --> "addr" stores a double indirection to a location which will hold the real handle

        public InfoAccessType accessType;

        // _value represent the union of handle and addr
        private IntPtr _value;
        public CORINFO_GENERIC_STRUCT_* handle { get { return (CORINFO_GENERIC_STRUCT_*)_value; } set { _value = (IntPtr)value; } }
        public void* addr { get { return (void*)_value; } set { _value = (IntPtr)value; } }
    };

    public enum CORINFO_RUNTIME_LOOKUP_KIND
    {
        CORINFO_LOOKUP_THISOBJ,
        CORINFO_LOOKUP_METHODPARAM,
        CORINFO_LOOKUP_CLASSPARAM,
    }

    public unsafe struct CORINFO_LOOKUP_KIND
    {
        private byte _needsRuntimeLookup;
        public bool needsRuntimeLookup { get { return _needsRuntimeLookup != 0; } set { _needsRuntimeLookup = value ? (byte)1 : (byte)0; } }
        public CORINFO_RUNTIME_LOOKUP_KIND runtimeLookupKind;

        // The 'runtimeLookupFlags' and 'runtimeLookupArgs' fields
        // are just for internal VM / ZAP communication, not to be used by the JIT.
        public ushort runtimeLookupFlags;
        public void* runtimeLookupArgs;
    }

    // CORINFO_RUNTIME_LOOKUP indicates the details of the runtime lookup
    // operation to be performed.
    //

    public unsafe struct CORINFO_RUNTIME_LOOKUP
    {
        // This is signature you must pass back to the runtime lookup helper
        public void* signature;

        // Here is the helper you must call. It is one of CORINFO_HELP_RUNTIMEHANDLE_* helpers.
        public CorInfoHelpFunc helper;

        // Number of indirections to get there
        // CORINFO_USEHELPER = don't know how to get it, so use helper function at run-time instead
        // 0 = use the this pointer itself (e.g. token is C<!0> inside code in sealed class C)
        //     or method desc itself (e.g. token is method void M::mymeth<!!0>() inside code in M::mymeth)
        // Otherwise, follow each byte-offset stored in the "offsets[]" array (may be negative)
        public ushort indirections;

        // If set, test for null and branch to helper if null
        public byte _testForNull;
        public bool testForNull { get { return _testForNull != 0; } set { _testForNull = value ? (byte)1 : (byte)0; } }

        // If set, test the lowest bit and dereference if set (see code:FixupPointer)
        public byte _testForFixup;
        public bool testForFixup { get { return _testForFixup != 0; } set { _testForFixup = value ? (byte)1 : (byte)0; } }

        public IntPtr offset0;
        public IntPtr offset1;
        public IntPtr offset2;
        public IntPtr offset3;

        public byte _indirectFirstOffset;
        public bool indirectFirstOffset { get { return _indirectFirstOffset != 0; } set { _indirectFirstOffset = value ? (byte)1 : (byte)0; } }

        public byte _indirectSecondOffset;
        public bool indirectSecondOffset { get { return _indirectSecondOffset != 0; } set { _indirectSecondOffset = value ? (byte)1 : (byte)0; } }

    }

    // Result of calling embedGenericHandle
    public unsafe struct CORINFO_LOOKUP
    {
        public CORINFO_LOOKUP_KIND lookupKind;

        // If kind.needsRuntimeLookup then this indicates how to do the lookup
        public CORINFO_RUNTIME_LOOKUP runtimeLookup;

        // If the handle is obtained at compile-time, then this handle is the "exact" handle (class, method, or field)
        // Otherwise, it's a representative...  If accessType is
        //     IAT_VALUE --> "handle" stores the real handle or "addr " stores the computed address
        //     IAT_PVALUE --> "addr" stores a pointer to a location which will hold the real handle
        //     IAT_RELPVALUE --> "addr" stores a relative pointer to a location which will hold the real handle
        //     IAT_PPVALUE --> "addr" stores a double indirection to a location which will hold the real handle
        public ref CORINFO_CONST_LOOKUP constLookup
        {
            get
            {
                // constLookup is union with runtimeLookup
                Debug.Assert(sizeof(CORINFO_RUNTIME_LOOKUP) >= sizeof(CORINFO_CONST_LOOKUP));
                fixed (CORINFO_RUNTIME_LOOKUP * p = &runtimeLookup)
                    return ref *(CORINFO_CONST_LOOKUP *)p;
            }
        }
    }

    public unsafe struct CORINFO_RESOLVED_TOKEN
    {
        //
        // [In] arguments of resolveToken
        //
        public CORINFO_CONTEXT_STRUCT* tokenContext;       //Context for resolution of generic arguments
        public CORINFO_MODULE_STRUCT_* tokenScope;
        public mdToken token;              //The source token
        public CorInfoTokenKind tokenType;

        //
        // [Out] arguments of resolveToken.
        // - Type handle is always non-NULL.
        // - At most one of method and field handles is non-NULL (according to the token type).
        // - Method handle is an instantiating stub only for generic methods. Type handle
        //   is required to provide the full context for methods in generic types.
        //
        public CORINFO_CLASS_STRUCT_* hClass;
        public CORINFO_METHOD_STRUCT_* hMethod;
        public CORINFO_FIELD_STRUCT_* hField;

        //
        // [Out] TypeSpec and MethodSpec signatures for generics. NULL otherwise.
        //
        public byte* pTypeSpec;
        public uint cbTypeSpec;
        public byte* pMethodSpec;
        public uint cbMethodSpec;
    }


    // Flags computed by a runtime compiler
    public enum CorInfoMethodRuntimeFlags
    {
        CORINFO_FLG_BAD_INLINEE = 0x00000001, // The method is not suitable for inlining
        CORINFO_FLG_VERIFIABLE = 0x00000002, // The method has verifiable code
        CORINFO_FLG_UNVERIFIABLE = 0x00000004, // The method has unverifiable code
        CORINFO_FLG_SWITCHED_TO_MIN_OPT = 0x00000008, // The JIT decided to switch to MinOpt for this method, when it was not requested
        CORINFO_FLG_SWITCHED_TO_OPTIMIZED = 0x00000010, // The JIT decided to switch to tier 1 for this method, when a different tier was requested
    };

    // The enumeration is returned in 'getSig'

    public enum CorInfoCallConv
    {
        // These correspond to CorCallingConvention

        CORINFO_CALLCONV_DEFAULT = 0x0,
        CORINFO_CALLCONV_C = 0x1,
        CORINFO_CALLCONV_STDCALL = 0x2,
        CORINFO_CALLCONV_THISCALL = 0x3,
        CORINFO_CALLCONV_FASTCALL = 0x4,
        CORINFO_CALLCONV_VARARG = 0x5,
        CORINFO_CALLCONV_FIELD = 0x6,
        CORINFO_CALLCONV_LOCAL_SIG = 0x7,
        CORINFO_CALLCONV_PROPERTY = 0x8,
        CORINFO_CALLCONV_NATIVEVARARG = 0xb,    // used ONLY for IL stub PInvoke vararg calls

        CORINFO_CALLCONV_MASK = 0x0f,     // Calling convention is bottom 4 bits
        CORINFO_CALLCONV_GENERIC = 0x10,
        CORINFO_CALLCONV_HASTHIS = 0x20,
        CORINFO_CALLCONV_EXPLICITTHIS = 0x40,
        CORINFO_CALLCONV_PARAMTYPE = 0x80,     // Passed last. Same as CORINFO_GENERICS_CTXT_FROM_PARAMTYPEARG
    }

    public enum CorInfoUnmanagedCallConv
    {
        // These correspond to CorUnmanagedCallingConvention

        CORINFO_UNMANAGED_CALLCONV_UNKNOWN,
        CORINFO_UNMANAGED_CALLCONV_C,
        CORINFO_UNMANAGED_CALLCONV_STDCALL,
        CORINFO_UNMANAGED_CALLCONV_THISCALL,
        CORINFO_UNMANAGED_CALLCONV_FASTCALL
    }

    public enum CORINFO_CALLINFO_FLAGS
    {
        CORINFO_CALLINFO_NONE = 0x0000,
        CORINFO_CALLINFO_ALLOWINSTPARAM = 0x0001,   // Can the compiler generate code to pass an instantiation parameters? Simple compilers should not use this flag
        CORINFO_CALLINFO_CALLVIRT = 0x0002,   // Is it a virtual call?
        CORINFO_CALLINFO_KINDONLY = 0x0004,   // This is set to only query the kind of call to perform, without getting any other information
        CORINFO_CALLINFO_VERIFICATION = 0x0008,   // Gets extra verification information.
        CORINFO_CALLINFO_SECURITYCHECKS = 0x0010,   // Perform security checks.
        CORINFO_CALLINFO_LDFTN = 0x0020,   // Resolving target of LDFTN
        CORINFO_CALLINFO_ATYPICAL_CALLSITE = 0x0040, // Atypical callsite that cannot be disassembled by delay loading helper
    }

    // Bit-twiddling of contexts assumes word-alignment of method handles and type handles
    // If this ever changes, some other encoding will be needed
    public enum CorInfoContextFlags
    {
        CORINFO_CONTEXTFLAGS_METHOD = 0x00, // CORINFO_CONTEXT_HANDLE is really a CORINFO_METHOD_HANDLE
        CORINFO_CONTEXTFLAGS_CLASS = 0x01, // CORINFO_CONTEXT_HANDLE is really a CORINFO_CLASS_HANDLE
        CORINFO_CONTEXTFLAGS_MASK = 0x01
    };

    public enum CorInfoSigInfoFlags : byte
    {
        CORINFO_SIGFLAG_IS_LOCAL_SIG = 0x01,
        CORINFO_SIGFLAG_IL_STUB = 0x02,
        CORINFO_SIGFLAG_SUPPRESS_GC_TRANSITION = 0x04,
    };

    // These are returned from getMethodOptions
    public enum CorInfoOptions
    {
        CORINFO_OPT_INIT_LOCALS = 0x00000010, // zero initialize all variables

        CORINFO_GENERICS_CTXT_FROM_THIS = 0x00000020, // is this shared generic code that access the generic context from the this pointer?  If so, then if the method has SEH then the 'this' pointer must always be reported and kept alive.
        CORINFO_GENERICS_CTXT_FROM_METHODDESC = 0x00000040, // is this shared generic code that access the generic context from the ParamTypeArg(that is a MethodDesc)?  If so, then if the method has SEH then the 'ParamTypeArg' must always be reported and kept alive. Same as CORINFO_CALLCONV_PARAMTYPE
        CORINFO_GENERICS_CTXT_FROM_METHODTABLE = 0x00000080, // is this shared generic code that access the generic context from the ParamTypeArg(that is a MethodTable)?  If so, then if the method has SEH then the 'ParamTypeArg' must always be reported and kept alive. Same as CORINFO_CALLCONV_PARAMTYPE
        CORINFO_GENERICS_CTXT_MASK = (CORINFO_GENERICS_CTXT_FROM_THIS |
                                                   CORINFO_GENERICS_CTXT_FROM_METHODDESC |
                                                   CORINFO_GENERICS_CTXT_FROM_METHODTABLE),
        CORINFO_GENERICS_CTXT_KEEP_ALIVE = 0x00000100, // Keep the generics context alive throughout the method even if there is no explicit use, and report its location to the CLR
    }

    public enum CorInfoIntrinsics
    {
        CORINFO_INTRINSIC_Sin,
        CORINFO_INTRINSIC_Cos,
        CORINFO_INTRINSIC_Cbrt,
        CORINFO_INTRINSIC_Sqrt,
        CORINFO_INTRINSIC_Abs,
        CORINFO_INTRINSIC_Round,
        CORINFO_INTRINSIC_Cosh,
        CORINFO_INTRINSIC_Sinh,
        CORINFO_INTRINSIC_Tan,
        CORINFO_INTRINSIC_Tanh,
        CORINFO_INTRINSIC_Asin,
        CORINFO_INTRINSIC_Asinh,
        CORINFO_INTRINSIC_Acos,
        CORINFO_INTRINSIC_Acosh,
        CORINFO_INTRINSIC_Atan,
        CORINFO_INTRINSIC_Atan2,
        CORINFO_INTRINSIC_Atanh,
        CORINFO_INTRINSIC_Log10,
        CORINFO_INTRINSIC_Pow,
        CORINFO_INTRINSIC_Exp,
        CORINFO_INTRINSIC_Ceiling,
        CORINFO_INTRINSIC_Floor,
        CORINFO_INTRINSIC_GetChar,              // fetch character out of string
        CORINFO_INTRINSIC_Array_GetDimLength,   // Get number of elements in a given dimension of an array
        CORINFO_INTRINSIC_Array_Get,            // Get the value of an element in an array
        CORINFO_INTRINSIC_Array_Address,        // Get the address of an element in an array
        CORINFO_INTRINSIC_Array_Set,            // Set the value of an element in an array
        CORINFO_INTRINSIC_StringGetChar,        // fetch character out of string
        CORINFO_INTRINSIC_StringLength,         // get the length
        CORINFO_INTRINSIC_InitializeArray,      // initialize an array from static data
        CORINFO_INTRINSIC_GetTypeFromHandle,
        CORINFO_INTRINSIC_RTH_GetValueInternal,
        CORINFO_INTRINSIC_TypeEQ,
        CORINFO_INTRINSIC_TypeNEQ,
        CORINFO_INTRINSIC_Object_GetType,
        CORINFO_INTRINSIC_StubHelpers_GetStubContext,
        CORINFO_INTRINSIC_StubHelpers_GetStubContextAddr,
        CORINFO_INTRINSIC_StubHelpers_GetNDirectTarget,
        CORINFO_INTRINSIC_InterlockedAdd32,
        CORINFO_INTRINSIC_InterlockedAdd64,
        CORINFO_INTRINSIC_InterlockedXAdd32,
        CORINFO_INTRINSIC_InterlockedXAdd64,
        CORINFO_INTRINSIC_InterlockedXchg32,
        CORINFO_INTRINSIC_InterlockedXchg64,
        CORINFO_INTRINSIC_InterlockedCmpXchg32,
        CORINFO_INTRINSIC_InterlockedCmpXchg64,
        CORINFO_INTRINSIC_MemoryBarrier,
        CORINFO_INTRINSIC_GetCurrentManagedThread,
        CORINFO_INTRINSIC_GetManagedThreadId,
        CORINFO_INTRINSIC_ByReference_Ctor,
        CORINFO_INTRINSIC_ByReference_Value,
        CORINFO_INTRINSIC_Span_GetItem,
        CORINFO_INTRINSIC_ReadOnlySpan_GetItem,
        CORINFO_INTRINSIC_GetRawHandle,

        CORINFO_INTRINSIC_Count,
        CORINFO_INTRINSIC_Illegal = -1,         // Not a true intrinsic,
    }

    // Can a value be accessed directly from JITed code.
    public enum InfoAccessType
    {
        IAT_VALUE,      // The info value is directly available
        IAT_PVALUE,     // The value needs to be accessed via an       indirection
        IAT_PPVALUE,    // The value needs to be accessed via a double indirection
        IAT_RELPVALUE   // The value needs to be accessed via a relative indirection
    }

    public enum CorInfoGCType
    {
        TYPE_GC_NONE,   // no embedded objectrefs
        TYPE_GC_REF,    // Is an object ref
        TYPE_GC_BYREF,  // Is an interior pointer - promote it but don't scan it
        TYPE_GC_OTHER   // requires type-specific treatment
    }

    public enum CorInfoClassId
    {
        CLASSID_SYSTEM_OBJECT,
        CLASSID_TYPED_BYREF,
        CLASSID_TYPE_HANDLE,
        CLASSID_FIELD_HANDLE,
        CLASSID_METHOD_HANDLE,
        CLASSID_STRING,
        CLASSID_ARGUMENT_HANDLE,
        CLASSID_RUNTIME_TYPE,
    }
    public enum CorInfoInline
    {
        INLINE_PASS = 0,    // Inlining OK

        // failures are negative
        INLINE_FAIL = -1,   // Inlining not OK for this case only
        INLINE_NEVER = -2,   // This method should never be inlined, regardless of context
    }

    public enum CorInfoInlineTypeCheck
    {
        CORINFO_INLINE_TYPECHECK_NONE = 0x00000000, // It's not okay to compare type's vtable with a native type handle
        CORINFO_INLINE_TYPECHECK_PASS = 0x00000001, // It's okay to compare type's vtable with a native type handle
        CORINFO_INLINE_TYPECHECK_USE_HELPER = 0x00000002, // Use a specialized helper to compare type's vtable with native type handle
    }

    public enum CorInfoInlineTypeCheckSource
    {
        CORINFO_INLINE_TYPECHECK_SOURCE_VTABLE = 0x00000000, // Type handle comes from the vtable
        CORINFO_INLINE_TYPECHECK_SOURCE_TOKEN  = 0x00000001, // Type handle comes from an ldtoken
    }

    public enum CorInfoInlineRestrictions
    {
        INLINE_RESPECT_BOUNDARY = 0x00000001, // You can inline if there are no calls from the method being inlined
        INLINE_NO_CALLEE_LDSTR = 0x00000002, // You can inline only if you guarantee that if inlinee does an ldstr
        // inlinee's module will never see that string (by any means).
        // This is due to how we implement the NoStringInterningAttribute
        // (by reusing the fixup table).
        INLINE_SAME_THIS = 0x00000004, // You can inline only if the callee is on the same this reference as caller
    }

    // If you add more values here, keep it in sync with TailCallTypeMap in ..\vm\ClrEtwAll.man
    // and the string enum in CEEInfo::reportTailCallDecision in ..\vm\JITInterface.cpp
    public enum CorInfoTailCall
    {
        TAILCALL_OPTIMIZED = 0,    // Optimized tail call (epilog + jmp)
        TAILCALL_RECURSIVE = 1,    // Optimized into a loop (only when a method tail calls itself)
        TAILCALL_HELPER = 2,    // Helper assisted tail call (call to JIT_TailCall)

        // failures are negative
        TAILCALL_FAIL = -1,   // Couldn't do a tail call
    }

    public enum CorInfoCanSkipVerificationResult
    {
        CORINFO_VERIFICATION_CANNOT_SKIP = 0,    // Cannot skip verification during jit time.
        CORINFO_VERIFICATION_CAN_SKIP = 1,    // Can skip verification during jit time.
        CORINFO_VERIFICATION_RUNTIME_CHECK = 2,    // Cannot skip verification during jit time,
        //     but need to insert a callout to the VM to ask during runtime
        //     whether to raise a verification or not (if the method is unverifiable).
        CORINFO_VERIFICATION_DONT_JIT = 3,    // Cannot skip verification during jit time,
        //     but do not jit the method if is is unverifiable.
    }

    public enum CorInfoInitClassResult
    {
        CORINFO_INITCLASS_NOT_REQUIRED = 0x00, // No class initialization required, but the class is not actually initialized yet
        // (e.g. we are guaranteed to run the static constructor in method prolog)
        CORINFO_INITCLASS_INITIALIZED = 0x01, // Class initialized
        CORINFO_INITCLASS_SPECULATIVE = 0x02, // Class may be initialized speculatively
        CORINFO_INITCLASS_USE_HELPER = 0x04, // The JIT must insert class initialization helper call.
        CORINFO_INITCLASS_DONT_INLINE = 0x08, // The JIT should not inline the method requesting the class initialization. The class
        // initialization requires helper class now, but will not require initialization
        // if the method is compiled standalone. Or the method cannot be inlined due to some
        // requirement around class initialization such as shared generics.
    }

    public enum CORINFO_ACCESS_FLAGS
    {
        CORINFO_ACCESS_ANY = 0x0000, // Normal access
        CORINFO_ACCESS_THIS = 0x0001, // Accessed via the this reference
        CORINFO_ACCESS_UNWRAP = 0x0002, // Accessed via an unwrap reference

        CORINFO_ACCESS_NONNULL = 0x0004, // Instance is guaranteed non-null

        CORINFO_ACCESS_LDFTN = 0x0010, // Accessed via ldftn

        // Field access flags
        CORINFO_ACCESS_GET = 0x0100, // Field get (ldfld)
        CORINFO_ACCESS_SET = 0x0200, // Field set (stfld)
        CORINFO_ACCESS_ADDRESS = 0x0400, // Field address (ldflda)
        CORINFO_ACCESS_INIT_ARRAY = 0x0800, // Field use for InitializeArray
        CORINFO_ACCESS_ATYPICAL_CALLSITE = 0x4000, // Atypical callsite that cannot be disassembled by delay loading helper
        CORINFO_ACCESS_INLINECHECK = 0x8000, // Return fieldFlags and fieldAccessor only. Used by JIT64 during inlining.
    }


    // these are the attribute flags for fields and methods (getMethodAttribs)
    [Flags]
    public enum CorInfoFlag : uint
    {
        //  CORINFO_FLG_UNUSED                = 0x00000001,
        //  CORINFO_FLG_UNUSED                = 0x00000002,
        CORINFO_FLG_PROTECTED = 0x00000004,
        CORINFO_FLG_STATIC = 0x00000008,
        CORINFO_FLG_FINAL = 0x00000010,
        CORINFO_FLG_SYNCH = 0x00000020,
        CORINFO_FLG_VIRTUAL = 0x00000040,
        //  CORINFO_FLG_UNUSED                = 0x00000080,
        CORINFO_FLG_NATIVE = 0x00000100,
        CORINFO_FLG_INTRINSIC_TYPE = 0x00000200, // This type is marked by [Intrinsic]
        CORINFO_FLG_ABSTRACT = 0x00000400,

        CORINFO_FLG_EnC = 0x00000800, // member was added by Edit'n'Continue

        // These are internal flags that can only be on methods
        CORINFO_FLG_FORCEINLINE = 0x00010000, // The method should be inlined if possible.
        CORINFO_FLG_SHAREDINST = 0x00020000, // the code for this method is shared between different generic instantiations (also set on classes/types)
        CORINFO_FLG_DELEGATE_INVOKE = 0x00040000, // "Delegate
        CORINFO_FLG_PINVOKE = 0x00080000, // Is a P/Invoke call
        CORINFO_FLG_SECURITYCHECK = 0x00100000, // Is one of the security routines that does a stackwalk (e.g. Assert, Demand)
        CORINFO_FLG_NOGCCHECK = 0x00200000, // This method is FCALL that has no GC check.  Don't put alone in loops
        CORINFO_FLG_INTRINSIC = 0x00400000, // This method MAY have an intrinsic ID
        CORINFO_FLG_CONSTRUCTOR = 0x00800000, // This method is an instance or type initializer
        CORINFO_FLG_AGGRESSIVE_OPT = 0x01000000, // The method may contain hot code and should be aggressively optimized if possible
        CORINFO_FLG_DISABLE_TIER0_FOR_LOOPS = 0x02000000, // Indicates that tier 0 JIT should not be used for a method that contains a loop
        CORINFO_FLG_NOSECURITYWRAP = 0x04000000, // The method requires no security checks
        CORINFO_FLG_DONT_INLINE = 0x10000000, // The method should not be inlined
        CORINFO_FLG_DONT_INLINE_CALLER = 0x20000000, // The method should not be inlined, nor should its callers. It cannot be tail called.
        CORINFO_FLG_JIT_INTRINSIC = 0x40000000, // Method is a potential jit intrinsic; verify identity by name check

        // These are internal flags that can only be on Classes
        CORINFO_FLG_VALUECLASS = 0x00010000, // is the class a value class
        //  This flag is define din the Methods section, but is also valid on classes.
        //  CORINFO_FLG_SHAREDINST            = 0x00020000, // This class is satisfies TypeHandle::IsCanonicalSubtype
        CORINFO_FLG_VAROBJSIZE = 0x00040000, // the object size varies depending of constructor args
        CORINFO_FLG_ARRAY = 0x00080000, // class is an array class (initialized differently)
        CORINFO_FLG_OVERLAPPING_FIELDS = 0x00100000, // struct or class has fields that overlap (aka union)
        CORINFO_FLG_INTERFACE = 0x00200000, // it is an interface
        CORINFO_FLG_CONTEXTFUL = 0x00400000, // is this a contextful class?
        CORINFO_FLG_CUSTOMLAYOUT = 0x00800000, // does this struct have custom layout?
        CORINFO_FLG_CONTAINS_GC_PTR = 0x01000000, // does the class contain a gc ptr ?
        CORINFO_FLG_DELEGATE = 0x02000000, // is this a subclass of delegate or multicast delegate ?
        CORINFO_FLG_MARSHAL_BYREF = 0x04000000, // is this a subclass of MarshalByRef ?
        CORINFO_FLG_CONTAINS_STACK_PTR = 0x08000000, // This class has a stack pointer inside it
        CORINFO_FLG_VARIANCE = 0x10000000, // MethodTable::HasVariance (sealed does *not* mean uncast-able)
        CORINFO_FLG_BEFOREFIELDINIT = 0x20000000, // Additional flexibility for when to run .cctor (see code:#ClassConstructionFlags)
        CORINFO_FLG_GENERIC_TYPE_VARIABLE = 0x40000000, // This is really a handle for a variable type
        CORINFO_FLG_UNSAFE_VALUECLASS = 0x80000000, // Unsafe (C++'s /GS) value type
    }


    //----------------------------------------------------------------------------
    // Exception handling

    // These are the flags set on an CORINFO_EH_CLAUSE
    public enum CORINFO_EH_CLAUSE_FLAGS
    {
        CORINFO_EH_CLAUSE_NONE = 0,
        CORINFO_EH_CLAUSE_FILTER = 0x0001, // If this bit is on, then this EH entry is for a filter
        CORINFO_EH_CLAUSE_FINALLY = 0x0002, // This clause is a finally clause
        CORINFO_EH_CLAUSE_FAULT = 0x0004, // This clause is a fault clause
        CORINFO_EH_CLAUSE_DUPLICATED = 0x0008, // Duplicated clause. This clause was duplicated to a funclet which was pulled out of line
        CORINFO_EH_CLAUSE_SAMETRY = 0x0010, // This clause covers same try block as the previous one. (Used by CoreRT ABI.)
    };

    public struct CORINFO_EH_CLAUSE
    {
        public CORINFO_EH_CLAUSE_FLAGS Flags;
        public uint TryOffset;
        public uint TryLength;
        public uint HandlerOffset;
        public uint HandlerLength;
        public uint ClassTokenOrOffset;
        /*        union
                {
                    DWORD                   ClassToken;       // use for type-based exception handlers
                    DWORD                   FilterOffset;     // use for filter-based exception handlers (COR_ILEXCEPTION_FILTER is set)
                };*/
    }

    public struct BlockCounts  // Also defined here: code:CORBBTPROF_BLOCK_DATA
    {
        public uint ILOffset;
        public uint ExecutionCount;
    }

    // The enumeration is returned in 'getSig','getType', getArgType methods
    public enum CorInfoType
    {
        CORINFO_TYPE_UNDEF = 0x0,
        CORINFO_TYPE_VOID = 0x1,
        CORINFO_TYPE_BOOL = 0x2,
        CORINFO_TYPE_CHAR = 0x3,
        CORINFO_TYPE_BYTE = 0x4,
        CORINFO_TYPE_UBYTE = 0x5,
        CORINFO_TYPE_SHORT = 0x6,
        CORINFO_TYPE_USHORT = 0x7,
        CORINFO_TYPE_INT = 0x8,
        CORINFO_TYPE_UINT = 0x9,
        CORINFO_TYPE_LONG = 0xa,
        CORINFO_TYPE_ULONG = 0xb,
        CORINFO_TYPE_NATIVEINT = 0xc,
        CORINFO_TYPE_NATIVEUINT = 0xd,
        CORINFO_TYPE_FLOAT = 0xe,
        CORINFO_TYPE_DOUBLE = 0xf,
        CORINFO_TYPE_STRING = 0x10,         // Not used, should remove
        CORINFO_TYPE_PTR = 0x11,
        CORINFO_TYPE_BYREF = 0x12,
        CORINFO_TYPE_VALUECLASS = 0x13,
        CORINFO_TYPE_CLASS = 0x14,
        CORINFO_TYPE_REFANY = 0x15,

        // CORINFO_TYPE_VAR is for a generic type variable.
        // Generic type variables only appear when the JIT is doing
        // verification (not NOT compilation) of generic code
        // for the EE, in which case we're running
        // the JIT in "import only" mode.

        CORINFO_TYPE_VAR = 0x16,
        CORINFO_TYPE_COUNT,                         // number of jit types
    }

    public enum CorInfoIsAccessAllowedResult
    {
        CORINFO_ACCESS_ALLOWED = 0,           // Call allowed
        CORINFO_ACCESS_ILLEGAL = 1,           // Call not allowed
        CORINFO_ACCESS_RUNTIME_CHECK = 2,     // Ask at runtime whether to allow the call or not
    }

    //----------------------------------------------------------------------------
    // Embedding type, method and field handles (for "ldtoken" or to pass back to helpers)

    // Result of calling embedGenericHandle
    public unsafe struct CORINFO_GENERICHANDLE_RESULT
    {
        public CORINFO_LOOKUP lookup;

        // compileTimeHandle is guaranteed to be either NULL or a handle that is usable during compile time.
        // It must not be embedded in the code because it might not be valid at run-time.
        public CORINFO_GENERIC_STRUCT_* compileTimeHandle;

        // Type of the result
        public CorInfoGenericHandleType handleType;
    }

    public enum CorInfoGenericHandleType
    {
        CORINFO_HANDLETYPE_UNKNOWN,
        CORINFO_HANDLETYPE_CLASS,
        CORINFO_HANDLETYPE_METHOD,
        CORINFO_HANDLETYPE_FIELD
    }

    /* data to optimize delegate construction */
    public unsafe struct DelegateCtorArgs
    {
        public void* pMethod;
        public void* pArg3;
        public void* pArg4;
        public void* pArg5;
    }

    // When using CORINFO_HELPER_TAILCALL, the JIT needs to pass certain special
    // calling convention/argument passing/handling details to the helper
    public enum CorInfoHelperTailCallSpecialHandling
    {
        CORINFO_TAILCALL_NORMAL = 0x00000000,
        CORINFO_TAILCALL_STUB_DISPATCH_ARG = 0x00000001,
    }

    /*****************************************************************************/
    // These are flags passed to ICorJitInfo::allocMem
    // to guide the memory allocation for the code, readonly data, and read-write data
    public enum CorJitAllocMemFlag
    {
        CORJIT_ALLOCMEM_DEFAULT_CODE_ALIGN = 0x00000000, // The code will be use the normal alignment
        CORJIT_ALLOCMEM_FLG_16BYTE_ALIGN = 0x00000001, // The code will be 16-byte aligned
        CORJIT_ALLOCMEM_FLG_RODATA_16BYTE_ALIGN = 0x00000002, // The read-only data will be 16-byte aligned
    }

    public enum CorJitFuncKind
    {
        CORJIT_FUNC_ROOT,          // The main/root function (always id==0)
        CORJIT_FUNC_HANDLER,       // a funclet associated with an EH handler (finally, fault, catch, filter handler)
        CORJIT_FUNC_FILTER         // a funclet associated with an EH filter
    }


    public unsafe struct CORINFO_METHOD_INFO
    {
        public CORINFO_METHOD_STRUCT_* ftn;
        public CORINFO_MODULE_STRUCT_* scope;
        public byte* ILCode;
        public uint ILCodeSize;
        public uint maxStack;
        public uint EHcount;
        public CorInfoOptions options;
        public CorInfoRegionKind regionKind;
        public CORINFO_SIG_INFO args;
        public CORINFO_SIG_INFO locals;
    }
    //
    // what type of code region we are in
    //
    public enum CorInfoRegionKind
    {
        CORINFO_REGION_NONE,
        CORINFO_REGION_HOT,
        CORINFO_REGION_COLD,
        CORINFO_REGION_JIT,
    }

    // This is for use when the JIT is compiling an instantiation
    // of generic code.  The JIT needs to know if the generic code itself
    // (which can be verified once and for all independently of the
    // instantiations) passed verification.
    public enum CorInfoInstantiationVerification
    {
        // The method is NOT a concrete instantiation (eg. List<int>.Add()) of a method
        // in a generic class or a generic method. It is either the typical instantiation
        // (eg. List<T>.Add()) or entirely non-generic.
        INSTVER_NOT_INSTANTIATION = 0,

        // The method is an instantiation of a method in a generic class or a generic method,
        // and the generic class was successfully verified
        INSTVER_GENERIC_PASSED_VERIFICATION = 1,

        // The method is an instantiation of a method in a generic class or a generic method,
        // and the generic class failed verification
        INSTVER_GENERIC_FAILED_VERIFICATION = 2,
    };

    public enum CorInfoTypeWithMod
    {
        CORINFO_TYPE_MASK = 0x3F,        // lower 6 bits are type mask
        CORINFO_TYPE_MOD_PINNED = 0x40,        // can be applied to CLASS, or BYREF to indiate pinned
    };

    public struct CORINFO_HELPER_ARG
    {
        public IntPtr argHandle;
        public CorInfoAccessAllowedHelperArgType argType;
    }

    public enum CorInfoAccessAllowedHelperArgType
    {
        CORINFO_HELPER_ARG_TYPE_Invalid = 0,
        CORINFO_HELPER_ARG_TYPE_Field = 1,
        CORINFO_HELPER_ARG_TYPE_Method = 2,
        CORINFO_HELPER_ARG_TYPE_Class = 3,
        CORINFO_HELPER_ARG_TYPE_Module = 4,
        CORINFO_HELPER_ARG_TYPE_Const = 5,
    }

    public struct CORINFO_HELPER_DESC
    {
        public CorInfoHelpFunc helperNum;
        public uint numArgs;
        public CORINFO_HELPER_ARG args0;
        public CORINFO_HELPER_ARG args1;
        public CORINFO_HELPER_ARG args2;
        public CORINFO_HELPER_ARG args3;
    }


    public enum CORINFO_OS
    {
        CORINFO_WINNT,
        CORINFO_UNIX,
    }

    public enum CORINFO_RUNTIME_ABI
    {
        CORINFO_DESKTOP_ABI = 0x100,
        CORINFO_CORECLR_ABI = 0x200,
        CORINFO_CORERT_ABI = 0x300,
    }

    // For some highly optimized paths, the JIT must generate code that directly
    // manipulates internal EE data structures. The getEEInfo() helper returns
    // this structure containing the needed offsets and values.
    public struct CORINFO_EE_INFO
    {
        // Information about the InlinedCallFrame structure layout
        public struct InlinedCallFrameInfo
        {
            // Size of the Frame structure
            public uint size;

            public uint offsetOfGSCookie;
            public uint offsetOfFrameVptr;
            public uint offsetOfFrameLink;
            public uint offsetOfCallSiteSP;
            public uint offsetOfCalleeSavedFP;
            public uint offsetOfCallTarget;
            public uint offsetOfReturnAddress;
            public uint offsetOfSPAfterProlog;
        }
        public InlinedCallFrameInfo inlinedCallFrameInfo;

        // Offsets into the Thread structure
        public uint offsetOfThreadFrame;            // offset of the current Frame
        public uint offsetOfGCState;                // offset of the preemptive/cooperative state of the Thread

        // Delegate offsets
        public uint offsetOfDelegateInstance;
        public uint offsetOfDelegateFirstTarget;

<<<<<<< HEAD
        // Secure delegate offsets
=======
        // Wrapper delegate offsets
>>>>>>> 643ecda0
        public uint offsetOfWrapperDelegateIndirectCell;

        // Remoting offsets
        public uint offsetOfTransparentProxyRP;
        public uint offsetOfRealProxyServer;

        // Array offsets
        public uint offsetOfObjArrayData;

        // Reverse PInvoke offsets
        public uint sizeOfReversePInvokeFrame;

        // OS Page size
        public UIntPtr osPageSize;

        // Null object offset
        public UIntPtr maxUncheckedOffsetForNullObject;

        // Target ABI. Combined with target architecture and OS to determine
        // GC, EH, and unwind styles.
        public CORINFO_RUNTIME_ABI targetAbi;

        public CORINFO_OS osType;
        public uint osMajor;
        public uint osMinor;
        public uint osBuild;
    }

    public enum CORINFO_THIS_TRANSFORM
    {
        CORINFO_NO_THIS_TRANSFORM,
        CORINFO_BOX_THIS,
        CORINFO_DEREF_THIS
    };

    //----------------------------------------------------------------------------
    // getCallInfo and CORINFO_CALL_INFO: The EE instructs the JIT about how to make a call
    //
    // callKind
    // --------
    //
    // CORINFO_CALL :
    //   Indicates that the JIT can use getFunctionEntryPoint to make a call,
    //   i.e. there is nothing abnormal about the call.  The JITs know what to do if they get this.
    //   Except in the case of constraint calls (see below), [targetMethodHandle] will hold
    //   the CORINFO_METHOD_HANDLE that a call to findMethod would
    //   have returned.
    //   This flag may be combined with nullInstanceCheck=TRUE for uses of callvirt on methods that can
    //   be resolved at compile-time (non-virtual, final or sealed).
    //
    // CORINFO_CALL_CODE_POINTER (shared generic code only) :
    //   Indicates that the JIT should do an indirect call to the entrypoint given by address, which may be specified
    //   as a runtime lookup by CORINFO_CALL_INFO::codePointerLookup.
    //   [targetMethodHandle] will not hold a valid value.
    //   This flag may be combined with nullInstanceCheck=TRUE for uses of callvirt on methods whose target method can
    //   be resolved at compile-time but whose instantiation can be resolved only through runtime lookup.
    //
    // CORINFO_VIRTUALCALL_STUB (interface calls) :
    //   Indicates that the EE supports "stub dispatch" and request the JIT to make a
    //   "stub dispatch" call (an indirect call through CORINFO_CALL_INFO::stubLookup,
    //   similar to CORINFO_CALL_CODE_POINTER).
    //   "Stub dispatch" is a specialized calling sequence (that may require use of NOPs)
    //   which allow the runtime to determine the call-site after the call has been dispatched.
    //   If the call is too complex for the JIT (e.g. because
    //   fetching the dispatch stub requires a runtime lookup, i.e. lookupKind.needsRuntimeLookup
    //   is set) then the JIT is allowed to implement the call as if it were CORINFO_VIRTUALCALL_LDVIRTFTN
    //   [targetMethodHandle] will hold the CORINFO_METHOD_HANDLE that a call to findMethod would
    //   have returned.
    //   This flag is always accompanied by nullInstanceCheck=TRUE.
    //
    // CORINFO_VIRTUALCALL_LDVIRTFTN (virtual generic methods) :
    //   Indicates that the EE provides no way to implement the call directly and
    //   that the JIT should use a LDVIRTFTN sequence (as implemented by CORINFO_HELP_VIRTUAL_FUNC_PTR)
    //   followed by an indirect call.
    //   [targetMethodHandle] will hold the CORINFO_METHOD_HANDLE that a call to findMethod would
    //   have returned.
    //   This flag is always accompanied by nullInstanceCheck=TRUE though typically the null check will
    //   be implicit in the access through the instance pointer.
    //
    //  CORINFO_VIRTUALCALL_VTABLE (regular virtual methods) :
    //   Indicates that the EE supports vtable dispatch and that the JIT should use getVTableOffset etc.
    //   to implement the call.
    //   [targetMethodHandle] will hold the CORINFO_METHOD_HANDLE that a call to findMethod would
    //   have returned.
    //   This flag is always accompanied by nullInstanceCheck=TRUE though typically the null check will
    //   be implicit in the access through the instance pointer.
    //
    // thisTransform and constraint calls
    // ----------------------------------
    //
    // For everything besides "constrained." calls "thisTransform" is set to
    // CORINFO_NO_THIS_TRANSFORM.
    //
    // For "constrained." calls the EE attempts to resolve the call at compile
    // time to a more specific method, or (shared generic code only) to a runtime lookup
    // for a code pointer for the more specific method.
    //
    // In order to permit this, the "this" pointer supplied for a "constrained." call
    // is a byref to an arbitrary type (see the IL spec). The "thisTransform" field
    // will indicate how the JIT must transform the "this" pointer in order
    // to be able to call the resolved method:
    //
    //  CORINFO_NO_THIS_TRANSFORM --> Leave it as a byref to an unboxed value type
    //  CORINFO_BOX_THIS          --> Box it to produce an object
    //  CORINFO_DEREF_THIS        --> Deref the byref to get an object reference
    //
    // In addition, the "kind" field will be set as follows for constraint calls:

    //    CORINFO_CALL              --> the call was resolved at compile time, and
    //                                  can be compiled like a normal call.
    //    CORINFO_CALL_CODE_POINTER --> the call was resolved, but the target address will be
    //                                  computed at runtime.  Only returned for shared generic code.
    //    CORINFO_VIRTUALCALL_STUB,
    //    CORINFO_VIRTUALCALL_LDVIRTFTN,
    //    CORINFO_VIRTUALCALL_VTABLE   --> usual values indicating that a virtual call must be made

    public enum CORINFO_CALL_KIND
    {
        CORINFO_CALL,
        CORINFO_CALL_CODE_POINTER,
        CORINFO_VIRTUALCALL_STUB,
        CORINFO_VIRTUALCALL_LDVIRTFTN,
        CORINFO_VIRTUALCALL_VTABLE
    };

    public enum CORINFO_VIRTUALCALL_NO_CHUNK : uint
    {
        Value = 0xFFFFFFFF,
    }

    public unsafe struct CORINFO_CALL_INFO
    {
        public CORINFO_METHOD_STRUCT_* hMethod;            //target method handle
        public uint methodFlags;        //flags for the target method

        public uint classFlags;         //flags for CORINFO_RESOLVED_TOKEN::hClass

        public CORINFO_SIG_INFO sig;

        //Verification information
        public uint verMethodFlags;     // flags for CORINFO_RESOLVED_TOKEN::hMethod
        public CORINFO_SIG_INFO verSig;
        //All of the regular method data is the same... hMethod might not be the same as CORINFO_RESOLVED_TOKEN::hMethod


        //If set to:
        //  - CORINFO_ACCESS_ALLOWED - The access is allowed.
        //  - CORINFO_ACCESS_ILLEGAL - This access cannot be allowed (i.e. it is public calling private).  The
        //      JIT may either insert the callsiteCalloutHelper into the code (as per a verification error) or
        //      call throwExceptionFromHelper on the callsiteCalloutHelper.  In this case callsiteCalloutHelper
        //      is guaranteed not to return.
        //  - CORINFO_ACCESS_RUNTIME_CHECK - The jit must insert the callsiteCalloutHelper at the call site.
        //      the helper may return
        public CorInfoIsAccessAllowedResult accessAllowed;
        public CORINFO_HELPER_DESC callsiteCalloutHelper;

        // See above section on constraintCalls to understand when these are set to unusual values.
        public CORINFO_THIS_TRANSFORM thisTransform;

        public CORINFO_CALL_KIND kind;

        public uint _nullInstanceCheck;
        public bool nullInstanceCheck { get { return _nullInstanceCheck != 0; } set { _nullInstanceCheck = value ? (byte)1 : (byte)0; } }

        // Context for inlining and hidden arg
        public CORINFO_CONTEXT_STRUCT* contextHandle;

        public uint _exactContextNeedsRuntimeLookup; // Set if contextHandle is approx handle. Runtime lookup is required to get the exact handle.
        public bool exactContextNeedsRuntimeLookup { get { return _exactContextNeedsRuntimeLookup != 0; } set { _exactContextNeedsRuntimeLookup = value ? (byte)1 : (byte)0; } }

        // If kind.CORINFO_VIRTUALCALL_STUB then stubLookup will be set.
        // If kind.CORINFO_CALL_CODE_POINTER then entryPointLookup will be set.
        public CORINFO_LOOKUP codePointerOrStubLookup;

        // Used by Ready-to-Run
        public CORINFO_CONST_LOOKUP instParamLookup;

        public uint _wrapperDelegateInvoke;
        public bool wrapperDelegateInvoke { get { return _wrapperDelegateInvoke != 0; } set { _wrapperDelegateInvoke = value ? (byte)1 : (byte)0; } }
    }


    //----------------------------------------------------------------------------
    // getFieldInfo and CORINFO_FIELD_INFO: The EE instructs the JIT about how to access a field

    public enum CORINFO_FIELD_ACCESSOR
    {
        CORINFO_FIELD_INSTANCE,                 // regular instance field at given offset from this-ptr
        CORINFO_FIELD_INSTANCE_WITH_BASE,       // instance field with base offset (used by Ready-to-Run)
        CORINFO_FIELD_INSTANCE_HELPER,          // instance field accessed using helper (arguments are this, FieldDesc * and the value)
        CORINFO_FIELD_INSTANCE_ADDR_HELPER,     // instance field accessed using address-of helper (arguments are this and FieldDesc *)

        CORINFO_FIELD_STATIC_ADDRESS,           // field at given address
        CORINFO_FIELD_STATIC_RVA_ADDRESS,       // RVA field at given address
        CORINFO_FIELD_STATIC_SHARED_STATIC_HELPER, // static field accessed using the "shared static" helper (arguments are ModuleID + ClassID)
        CORINFO_FIELD_STATIC_GENERICS_STATIC_HELPER, // static field access using the "generic static" helper (argument is MethodTable *)
        CORINFO_FIELD_STATIC_ADDR_HELPER,       // static field accessed using address-of helper (argument is FieldDesc *)
        CORINFO_FIELD_STATIC_TLS,               // unmanaged TLS access
        CORINFO_FIELD_STATIC_READYTORUN_HELPER, // static field access using a runtime lookup helper

        CORINFO_FIELD_INTRINSIC_ZERO,           // intrinsic zero (IntPtr.Zero, UIntPtr.Zero)
        CORINFO_FIELD_INTRINSIC_EMPTY_STRING,   // intrinsic emptry string (String.Empty)
        CORINFO_FIELD_INTRINSIC_ISLITTLEENDIAN, // intrinsic BitConverter.IsLittleEndian
    }

    // Set of flags returned in CORINFO_FIELD_INFO::fieldFlags
    public enum CORINFO_FIELD_FLAGS
    {
        CORINFO_FLG_FIELD_STATIC = 0x00000001,
        CORINFO_FLG_FIELD_UNMANAGED = 0x00000002, // RVA field
        CORINFO_FLG_FIELD_FINAL = 0x00000004,
        CORINFO_FLG_FIELD_STATIC_IN_HEAP = 0x00000008, // See code:#StaticFields. This static field is in the GC heap as a boxed object
        CORINFO_FLG_FIELD_SAFESTATIC_BYREF_RETURN = 0x00000010, // Field can be returned safely (has GC heap lifetime)
        CORINFO_FLG_FIELD_INITCLASS = 0x00000020, // initClass has to be called before accessing the field
        CORINFO_FLG_FIELD_PROTECTED = 0x00000040,
    }

    public unsafe struct CORINFO_FIELD_INFO
    {
        public CORINFO_FIELD_ACCESSOR fieldAccessor;
        public CORINFO_FIELD_FLAGS fieldFlags;

        // Helper to use if the field access requires it
        public CorInfoHelpFunc helper;

        // Field offset if there is one
        public uint offset;

        public CorInfoType fieldType;
        public CORINFO_CLASS_STRUCT_* structType; //possibly null

        //See CORINFO_CALL_INFO.accessAllowed
        public CorInfoIsAccessAllowedResult accessAllowed;
        public CORINFO_HELPER_DESC accessCalloutHelper;

        // Used by Ready-to-Run
        public CORINFO_CONST_LOOKUP fieldLookup;
    };

    // System V struct passing
    // The Classification types are described in the ABI spec at https://software.intel.com/sites/default/files/article/402129/mpx-linux64-abi.pdf
    public enum SystemVClassificationType : byte
    {
        SystemVClassificationTypeUnknown            = 0,
        SystemVClassificationTypeStruct             = 1,
        SystemVClassificationTypeNoClass            = 2,
        SystemVClassificationTypeMemory             = 3,
        SystemVClassificationTypeInteger            = 4,
        SystemVClassificationTypeIntegerReference   = 5,
        SystemVClassificationTypeIntegerByRef       = 6,
        SystemVClassificationTypeSSE                = 7,
        // SystemVClassificationTypeSSEUp           = Unused, // Not supported by the CLR.
        // SystemVClassificationTypeX87             = Unused, // Not supported by the CLR.
        // SystemVClassificationTypeX87Up           = Unused, // Not supported by the CLR.
        // SystemVClassificationTypeComplexX87      = Unused, // Not supported by the CLR.

        // Internal flags - never returned outside of the classification implementation.

        // This value represents a very special type with two eightbytes.
        // First ByRef, second Integer (platform int).
        // The VM has a special Elem type for this type - ELEMENT_TYPE_TYPEDBYREF.
        // This is the classification counterpart for that element type. It is used to detect
        // the special TypedReference type and specialize its classification.
        // This type is represented as a struct with two fields. The classification needs to do
        // special handling of it since the source/methadata type of the fieds is IntPtr.
        // The VM changes the first to ByRef. The second is left as IntPtr (TYP_I_IMPL really). The classification needs to match this and
        // special handling is warranted (similar thing is done in the getGCLayout function for this type).
        SystemVClassificationTypeTypedReference     = 8,
        SystemVClassificationTypeMAX                = 9
    };

    public struct SYSTEMV_AMD64_CORINFO_STRUCT_REG_PASSING_DESCRIPTOR
    {
        public const int CLR_SYSTEMV_MAX_EIGHTBYTES_COUNT_TO_PASS_IN_REGISTERS = 2;
        public const int CLR_SYSTEMV_MAX_STRUCT_BYTES_TO_PASS_IN_REGISTERS = 16;

        public const int SYSTEMV_EIGHT_BYTE_SIZE_IN_BYTES = 8; // Size of an eightbyte in bytes.
        public const int SYSTEMV_MAX_NUM_FIELDS_IN_REGISTER_PASSED_STRUCT = 16; // Maximum number of fields in struct passed in registers

        public byte _passedInRegisters;
        // Whether the struct is passable/passed (this includes struct returning) in registers.
        public bool passedInRegisters { get { return _passedInRegisters != 0; } set { _passedInRegisters = value ? (byte)1 : (byte)0; } }

        // Number of eightbytes for this struct.
        public byte eightByteCount;

        // The eightbytes type classification.
        public SystemVClassificationType eightByteClassifications0;
        public SystemVClassificationType eightByteClassifications1;

        // The size of the eightbytes (an eightbyte could include padding. This represents the no padding size of the eightbyte).
        public byte eightByteSizes0;
        public byte eightByteSizes1;

        // The start offset of the eightbytes (in bytes).
        public byte eightByteOffsets0;
        public byte eightByteOffsets1;
    };

    // DEBUGGER DATA
    public enum MappingTypes
    {
        NO_MAPPING = -1, // -- The IL offset corresponds to no source code (such as EH step blocks).
        PROLOG = -2,     // -- The IL offset indicates a prolog
        EPILOG = -3      // -- The IL offset indicates an epilog
    }

    public enum BoundaryTypes
    {
        NO_BOUNDARIES = 0x00,     // No implicit boundaries
        STACK_EMPTY_BOUNDARIES = 0x01,     // Boundary whenever the IL evaluation stack is empty
        NOP_BOUNDARIES = 0x02,     // Before every CEE_NOP instruction
        CALL_SITE_BOUNDARIES = 0x04,     // Before every CEE_CALL, CEE_CALLVIRT, etc instruction

        // Set of boundaries that debugger should always reasonably ask the JIT for.
        DEFAULT_BOUNDARIES = STACK_EMPTY_BOUNDARIES | NOP_BOUNDARIES | CALL_SITE_BOUNDARIES
    }

    // Note that SourceTypes can be OR'd together - it's possible that
    // a sequence point will also be a stack_empty point, and/or a call site.
    // The debugger will check to see if a boundary offset's source field &
    // SEQUENCE_POINT is true to determine if the boundary is a sequence point.
    [Flags]
    public enum SourceTypes
    {
        SOURCE_TYPE_INVALID = 0x00, // To indicate that nothing else applies
        SEQUENCE_POINT = 0x01, // The debugger asked for it.
        STACK_EMPTY = 0x02, // The stack is empty here
        CALL_SITE = 0x04, // This is a call site.
        NATIVE_END_OFFSET_UNKNOWN = 0x08, // Indicates a epilog endpoint
        CALL_INSTRUCTION = 0x10  // The actual instruction of a call.
    };

    public struct OffsetMapping
    {
        public uint nativeOffset;
        public uint ilOffset;
        public SourceTypes source; // The debugger needs this so that
        // we don't put Edit and Continue breakpoints where
        // the stack isn't empty.  We can put regular breakpoints
        // there, though, so we need a way to discriminate
        // between offsets.
    };

    public enum ILNum
    {
        VARARGS_HND_ILNUM   = -1, // Value for the CORINFO_VARARGS_HANDLE varNumber
        RETBUF_ILNUM        = -2, // Pointer to the return-buffer
        TYPECTXT_ILNUM      = -3, // ParamTypeArg for CORINFO_GENERICS_CTXT_FROM_PARAMTYPEARG

        UNKNOWN_ILNUM       = -4, // Unknown variable

        MAX_ILNUM           = -4  // Sentinal value. This should be set to the largest magnitude value in the enum
                                  // so that the compression routines know the enum's range.
    };

    public struct ILVarInfo
    {
        public uint startOffset;
        public uint endOffset;
        public uint varNumber;
    };

    // This enum is used for JIT to tell EE where this token comes from.
    // E.g. Depending on different opcodes, we might allow/disallow certain types of tokens or
    // return different types of handles (e.g. boxed vs. regular entrypoints)
    public enum CorInfoTokenKind
    {
        CORINFO_TOKENKIND_Class = 0x01,
        CORINFO_TOKENKIND_Method = 0x02,
        CORINFO_TOKENKIND_Field = 0x04,
        CORINFO_TOKENKIND_Mask = 0x07,

        // token comes from CEE_LDTOKEN
        CORINFO_TOKENKIND_Ldtoken = 0x10 | CORINFO_TOKENKIND_Class | CORINFO_TOKENKIND_Method | CORINFO_TOKENKIND_Field,

        // token comes from CEE_CASTCLASS or CEE_ISINST
        CORINFO_TOKENKIND_Casting = 0x20 | CORINFO_TOKENKIND_Class,

        // token comes from CEE_NEWARR
        CORINFO_TOKENKIND_Newarr = 0x40 | CORINFO_TOKENKIND_Class,

        // token comes from CEE_BOX
        CORINFO_TOKENKIND_Box = 0x80 | CORINFO_TOKENKIND_Class,

        // token comes from CEE_CONSTRAINED
        CORINFO_TOKENKIND_Constrained = 0x100 | CORINFO_TOKENKIND_Class,

        // token comes from CEE_NEWOBJ
        CORINFO_TOKENKIND_NewObj = 0x200 | CORINFO_TOKENKIND_Method,

        // token comes from CEE_LDVIRTFTN
        CORINFO_TOKENKIND_Ldvirtftn = 0x400 | CORINFO_TOKENKIND_Method,
    };

    // These are error codes returned by CompileMethod
    public enum CorJitResult
    {
        // Note that I dont use FACILITY_NULL for the facility number,
        // we may want to get a 'real' facility number
        CORJIT_OK = 0 /*NO_ERROR*/,
        CORJIT_BADCODE = unchecked((int)0x80000001)/*MAKE_HRESULT(SEVERITY_ERROR, FACILITY_NULL, 1)*/,
        CORJIT_OUTOFMEM = unchecked((int)0x80000002)/*MAKE_HRESULT(SEVERITY_ERROR, FACILITY_NULL, 2)*/,
        CORJIT_INTERNALERROR = unchecked((int)0x80000003)/*MAKE_HRESULT(SEVERITY_ERROR, FACILITY_NULL, 3)*/,
        CORJIT_SKIPPED = unchecked((int)0x80000004)/*MAKE_HRESULT(SEVERITY_ERROR, FACILITY_NULL, 4)*/,
        CORJIT_RECOVERABLEERROR = unchecked((int)0x80000005)/*MAKE_HRESULT(SEVERITY_ERROR, FACILITY_NULL, 5)*/
    };

    public enum TypeCompareState
    {
        MustNot = -1, // types are not equal
        May = 0,      // types may be equal (must test at runtime)
        Must = 1,     // type are equal
    }

    public enum CorJitFlag : uint
    {
        CORJIT_FLAG_CALL_GETJITFLAGS = 0xffffffff, // Indicates that the JIT should retrieve flags in the form of a
                                                   // pointer to a CORJIT_FLAGS value via ICorJitInfo::getJitFlags().
        CORJIT_FLAG_SPEED_OPT = 0,
        CORJIT_FLAG_SIZE_OPT = 1,
        CORJIT_FLAG_DEBUG_CODE = 2, // generate "debuggable" code (no code-mangling optimizations)
        CORJIT_FLAG_DEBUG_EnC = 3, // We are in Edit-n-Continue mode
        CORJIT_FLAG_DEBUG_INFO = 4, // generate line and local-var info
        CORJIT_FLAG_MIN_OPT = 5, // disable all jit optimizations (not necesarily debuggable code)
        CORJIT_FLAG_GCPOLL_CALLS = 6, // Emit calls to JIT_POLLGC for thread suspension.
        CORJIT_FLAG_MCJIT_BACKGROUND = 7, // Calling from multicore JIT background thread, do not call JitComplete
        CORJIT_FLAG_UNUSED1 = 8,
        CORJIT_FLAG_UNUSED2 = 9,
        CORJIT_FLAG_UNUSED3 = 10,
        CORJIT_FLAG_UNUSED4 = 11,
        CORJIT_FLAG_UNUSED5 = 12,
        CORJIT_FLAG_UNUSED6 = 13,
        CORJIT_FLAG_USE_AVX = 14,
        CORJIT_FLAG_USE_AVX2 = 15,
        CORJIT_FLAG_USE_AVX_512 = 16,
        CORJIT_FLAG_FEATURE_SIMD = 17,
        CORJIT_FLAG_MAKEFINALCODE = 18, // Use the final code generator, i.e., not the interpreter.
        CORJIT_FLAG_READYTORUN = 19, // Use version-resilient code generation
        CORJIT_FLAG_PROF_ENTERLEAVE = 20, // Instrument prologues/epilogues
        CORJIT_FLAG_PROF_REJIT_NOPS = 21, // Insert NOPs to ensure code is re-jitable
        CORJIT_FLAG_PROF_NO_PINVOKE_INLINE = 22, // Disables PInvoke inlining
        CORJIT_FLAG_SKIP_VERIFICATION = 23, // (lazy) skip verification - determined without doing a full resolve. See comment below
        CORJIT_FLAG_PREJIT = 24, // jit or prejit is the execution engine.
        CORJIT_FLAG_RELOC = 25, // Generate relocatable code
        CORJIT_FLAG_IMPORT_ONLY = 26, // Only import the function
        CORJIT_FLAG_IL_STUB = 27, // method is an IL stub
        CORJIT_FLAG_PROCSPLIT = 28, // JIT should separate code into hot and cold sections
        CORJIT_FLAG_BBINSTR = 29, // Collect basic block profile information
        CORJIT_FLAG_BBOPT = 30, // Optimize method based on profile information
        CORJIT_FLAG_FRAMED = 31, // All methods have an EBP frame
        CORJIT_FLAG_ALIGN_LOOPS = 32, // add NOPs before loops to align them at 16 byte boundaries
        CORJIT_FLAG_PUBLISH_SECRET_PARAM = 33, // JIT must place stub secret param into local 0.  (used by IL stubs)
        CORJIT_FLAG_GCPOLL_INLINE = 34, // JIT must inline calls to GCPoll when possible
        CORJIT_FLAG_SAMPLING_JIT_BACKGROUND = 35, // JIT is being invoked as a result of stack sampling for hot methods in the background
        CORJIT_FLAG_USE_PINVOKE_HELPERS = 36, // The JIT should use the PINVOKE_{BEGIN,END} helpers instead of emitting inline transitions
        CORJIT_FLAG_REVERSE_PINVOKE = 37, // The JIT should insert REVERSE_PINVOKE_{ENTER,EXIT} helpers into method prolog/epilog
        CORJIT_FLAG_DESKTOP_QUIRKS = 38, // The JIT should generate desktop-quirk-compatible code
        CORJIT_FLAG_TIER0 = 39, // This is the initial tier for tiered compilation which should generate code as quickly as possible
        CORJIT_FLAG_TIER1 = 40, // This is the final tier (for now) for tiered compilation which should generate high quality code
        CORJIT_FLAG_RELATIVE_CODE_RELOCS = 41, // JIT should generate PC-relative address computations instead of EE relocation records
        CORJIT_FLAG_NO_INLINING = 42, // JIT should not inline any called method into this method

#region ARM64
        CORJIT_FLAG_HAS_ARM64_AES           = 43, // ID_AA64ISAR0_EL1.AES is 1 or better
        CORJIT_FLAG_HAS_ARM64_ATOMICS       = 44, // ID_AA64ISAR0_EL1.Atomic is 2 or better
        CORJIT_FLAG_HAS_ARM64_CRC32         = 45, // ID_AA64ISAR0_EL1.CRC32 is 1 or better
        CORJIT_FLAG_HAS_ARM64_DCPOP         = 46, // ID_AA64ISAR1_EL1.DPB is 1 or better
        CORJIT_FLAG_HAS_ARM64_DP            = 47, // ID_AA64ISAR0_EL1.DP is 1 or better
        CORJIT_FLAG_HAS_ARM64_FCMA          = 48, // ID_AA64ISAR1_EL1.FCMA is 1 or better
        CORJIT_FLAG_HAS_ARM64_FP            = 49, // ID_AA64PFR0_EL1.FP is 0 or better
        CORJIT_FLAG_HAS_ARM64_FP16          = 50, // ID_AA64PFR0_EL1.FP is 1 or better
        CORJIT_FLAG_HAS_ARM64_JSCVT         = 51, // ID_AA64ISAR1_EL1.JSCVT is 1 or better
        CORJIT_FLAG_HAS_ARM64_LRCPC         = 52, // ID_AA64ISAR1_EL1.LRCPC is 1 or better
        CORJIT_FLAG_HAS_ARM64_PMULL         = 53, // ID_AA64ISAR0_EL1.AES is 2 or better
        CORJIT_FLAG_HAS_ARM64_SHA1          = 54, // ID_AA64ISAR0_EL1.SHA1 is 1 or better
        CORJIT_FLAG_HAS_ARM64_SHA256        = 55, // ID_AA64ISAR0_EL1.SHA2 is 1 or better
        CORJIT_FLAG_HAS_ARM64_SHA512        = 56, // ID_AA64ISAR0_EL1.SHA2 is 2 or better
        CORJIT_FLAG_HAS_ARM64_SHA3          = 57, // ID_AA64ISAR0_EL1.SHA3 is 1 or better
        CORJIT_FLAG_HAS_ARM64_SIMD          = 58, // ID_AA64PFR0_EL1.AdvSIMD is 0 or better
        CORJIT_FLAG_HAS_ARM64_SIMD_V81      = 59, // ID_AA64ISAR0_EL1.RDM is 1 or better
        CORJIT_FLAG_HAS_ARM64_SIMD_FP16     = 60, // ID_AA64PFR0_EL1.AdvSIMD is 1 or better
        CORJIT_FLAG_HAS_ARM64_SM3           = 61, // ID_AA64ISAR0_EL1.SM3 is 1 or better
        CORJIT_FLAG_HAS_ARM64_SM4           = 62, // ID_AA64ISAR0_EL1.SM4 is 1 or better
        CORJIT_FLAG_HAS_ARM64_SVE           = 63, // ID_AA64PFR0_EL1.SVE is 1 or better
#endregion

#region x86/x64
        CORJIT_FLAG_USE_SSE3 = 43,
        CORJIT_FLAG_USE_SSSE3 = 44,
        CORJIT_FLAG_USE_SSE41 = 45,
        CORJIT_FLAG_USE_SSE42 = 46,
        CORJIT_FLAG_USE_AES = 47,
        CORJIT_FLAG_USE_BMI1 = 48,
        CORJIT_FLAG_USE_BMI2 = 49,
        CORJIT_FLAG_USE_FMA = 50,
        CORJIT_FLAG_USE_LZCNT = 51,
        CORJIT_FLAG_USE_PCLMULQDQ = 52,
        CORJIT_FLAG_USE_POPCNT = 53,
#endregion
    }

    public struct CORJIT_FLAGS
    {
        private UInt64 _corJitFlags;

        public void Reset()
        {
            _corJitFlags = 0;
        }

        public void Set(CorJitFlag flag)
        {
            _corJitFlags |= 1UL << (int)flag;
        }

        public void Clear(CorJitFlag flag)
        {
            _corJitFlags &= ~(1UL << (int)flag);
        }

        public bool IsSet(CorJitFlag flag)
        {
            return (_corJitFlags & (1UL << (int)flag)) != 0;
        }

        public void Add(ref CORJIT_FLAGS other)
        {
            _corJitFlags |= other._corJitFlags;
        }

        public void Remove(ref CORJIT_FLAGS other)
        {
            _corJitFlags &= ~other._corJitFlags;
        }

        public bool IsEmpty()
        {
            return _corJitFlags == 0;
        }
    }
}<|MERGE_RESOLUTION|>--- conflicted
+++ resolved
@@ -894,11 +894,7 @@
         public uint offsetOfDelegateInstance;
         public uint offsetOfDelegateFirstTarget;
 
-<<<<<<< HEAD
-        // Secure delegate offsets
-=======
         // Wrapper delegate offsets
->>>>>>> 643ecda0
         public uint offsetOfWrapperDelegateIndirectCell;
 
         // Remoting offsets
