// Licensed to the .NET Foundation under one or more agreements.
// The .NET Foundation licenses this file to you under the MIT license.
// See the LICENSE file in the project root for more information.

using System;
using System.Collections.Generic;
using System.Diagnostics;
using System.IO;
using System.Text;
using System.Runtime.InteropServices;
using System.Runtime.CompilerServices;
using System.Runtime.ExceptionServices;

using Internal.TypeSystem;

using Internal.IL;

using ILCompiler;
using ILCompiler.DependencyAnalysis;

namespace Internal.JitInterface
{
    internal unsafe sealed partial class CorInfoImpl
    {
        //
        // Global initialization and state
        //
        private enum ImageFileMachine
        {
            I386 = 0x014c,
            IA64 = 0x0200,
            AMD64 = 0x8664,
            ARM = 0x01c4,
        }

        private IntPtr _jit;

        private IntPtr _unmanagedCallbacks; // array of pointers to JIT-EE interface callbacks
        private Object _keepAlive; // Keeps delegates for the callbacks alive

        private ExceptionDispatchInfo _lastException;

        [DllImport("clrjitilc")]
        private extern static IntPtr jitStartup(IntPtr host);

        [DllImport("clrjitilc")]
        private extern static IntPtr getJit();

        [DllImport("jitinterface")]
        private extern static IntPtr GetJitHost(IntPtr configProvider);

        //
        // Per-method initialization and state
        //
        private static CorInfoImpl GetThis(IntPtr thisHandle)
        {
            CorInfoImpl _this = Unsafe.Read<CorInfoImpl>((void*)thisHandle);
            Debug.Assert(_this is CorInfoImpl);
            return _this;
        }

        [DllImport("jitinterface")]
        private extern static CorJitResult JitCompileMethod(out IntPtr exception, 
            IntPtr jit, IntPtr thisHandle, IntPtr callbacks,
            ref CORINFO_METHOD_INFO info, uint flags, out IntPtr nativeEntry, out uint codeSize);

        [DllImport("jitinterface")]
        private extern static IntPtr AllocException([MarshalAs(UnmanagedType.LPWStr)]string message, int messageLength);

        private IntPtr AllocException(Exception ex)
        {
            _lastException = ExceptionDispatchInfo.Capture(ex);

            string exString = ex.ToString();
            IntPtr nativeException = AllocException(exString, exString.Length);
            if (_nativeExceptions == null)
            {
                _nativeExceptions = new List<IntPtr>();
            }
            _nativeExceptions.Add(nativeException);
            return nativeException;
        }

        [DllImport("jitinterface")]
        private extern static void FreeException(IntPtr obj);

        [DllImport("jitinterface")]
        private extern static char* GetExceptionMessage(IntPtr obj);

        private Compilation _compilation;
        private JitConfigProvider _jitConfig;

        public CorInfoImpl(Compilation compilation, JitConfigProvider jitConfig)
        {
            //
            // Global initialization
            //
            _compilation = compilation;
            _jitConfig = jitConfig;

            jitStartup(GetJitHost(_jitConfig.UnmanagedInstance));

            _jit = getJit();
            if (_jit == IntPtr.Zero)
            {
                throw new IOException("Failed to initialize JIT");
            }

            _unmanagedCallbacks = GetUnmanagedCallbacks(out _keepAlive);
        }

        public TextWriter Log
        {
            get
            {
                return _compilation.Logger.Writer;
            }
        }

        private struct SequencePoint
        {
            public string Document;
            public int LineNumber;
        }

        private IMethodCodeNode _methodCodeNode;

        private CORINFO_MODULE_STRUCT_* _methodScope; // Needed to resolve CORINFO_EH_CLAUSE tokens

        private bool _isFallbackBodyCompilation; // True if we're compiling a fallback method body after compiling the real body failed

        public void CompileMethod(IMethodCodeNode methodCodeNodeNeedingCode, MethodIL methodIL = null)
        {
            try
            {
                _methodCodeNode = methodCodeNodeNeedingCode;

                _isFallbackBodyCompilation = methodIL != null;

                CORINFO_METHOD_INFO methodInfo;
                methodIL = Get_CORINFO_METHOD_INFO(MethodBeingCompiled, methodIL, out methodInfo);

                // This is e.g. an "extern" method in C# without a DllImport or InternalCall.
                if (methodIL == null)
                {
                    throw new TypeSystemException.InvalidProgramException(ExceptionStringID.InvalidProgramSpecific, MethodBeingCompiled);
                }

                _methodScope = methodInfo.scope;
                SetDebugInformation(methodCodeNodeNeedingCode, methodIL);

                CorInfoImpl _this = this;

                IntPtr exception;
                IntPtr nativeEntry;
                uint codeSize;
                var result = JitCompileMethod(out exception,
                        _jit, (IntPtr)Unsafe.AsPointer(ref _this), _unmanagedCallbacks,
                        ref methodInfo, (uint)CorJitFlag.CORJIT_FLAG_CALL_GETJITFLAGS, out nativeEntry, out codeSize);
                if (exception != IntPtr.Zero)
                {
                    if (_lastException != null)
                    {
                        // If we captured a managed exception, rethrow that.
                        // TODO: might not actually be the real reason. It could be e.g. a JIT failure/bad IL that followed
                        // an inlining attempt with a type system problem in it...
                        _lastException.Throw();
                    }

                    // This is a failure we don't know much about.
                    char* szMessage = GetExceptionMessage(exception);
                    string message = szMessage != null ? new string(szMessage) : "JIT Exception";
                    throw new Exception(message);
                }
                if (result == CorJitResult.CORJIT_BADCODE)
                {
                    throw new TypeSystemException.InvalidProgramException(ExceptionStringID.InvalidProgramSpecific, MethodBeingCompiled);
                }
                if (result != CorJitResult.CORJIT_OK)
                {
                    throw new Exception("JIT Failed");
                }

                PublishCode();
            }
            finally
            {
                CompileMethodCleanup();
            }
        }

        private void SetDebugInformation(IMethodCodeNode methodCodeNodeNeedingCode, MethodIL methodIL)
        {
            try
            {
                MethodDebugInformation debugInfo = _compilation.GetDebugInfo(methodIL);

                // TODO: NoLineNumbers
                //if (!_compilation.Options.NoLineNumbers)
                {
                    IEnumerable<ILSequencePoint> ilSequencePoints = debugInfo.GetSequencePoints();
                    if (ilSequencePoints != null)
                    {
                        SetSequencePoints(ilSequencePoints);
                    }
                }

                IEnumerable<ILLocalVariable> localVariables = debugInfo.GetLocalVariables();
                if (localVariables != null)
                {
                    SetLocalVariables(localVariables);
                }

                IEnumerable<string> parameters = debugInfo.GetParameterNames();
                if (parameters != null)
                {
                    SetParameterNames(parameters);
                }

                ArrayBuilder<TypeDesc> variableToTypeDesc = new ArrayBuilder<TypeDesc>();

                var signature = MethodBeingCompiled.Signature;
                if (!signature.IsStatic)
                {
                    TypeDesc type = MethodBeingCompiled.OwningType;
                    variableToTypeDesc.Add(type);
                }

                for (int i = 0; i < signature.Length; ++i)
                {
                    TypeDesc type = signature[i];
                    variableToTypeDesc.Add(type);
                }
                var locals = methodIL.GetLocals();
                for (int i = 0; i < locals.Length; ++i)
                {
                    TypeDesc type = locals[i].Type;
                    variableToTypeDesc.Add(type);
                }
                _variableToTypeDesc = variableToTypeDesc.ToArray();
            }
            catch (Exception e)
            {
                // Debug info not successfully loaded.
                Log.WriteLine(e.Message + " (" + methodCodeNodeNeedingCode.ToString() + ")");
            }
        }

        enum RhEHClauseKind
        {
            RH_EH_CLAUSE_TYPED = 0,
            RH_EH_CLAUSE_FAULT = 1,
            RH_EH_CLAUSE_FILTER = 2
        }

        private ObjectNode.ObjectData EncodeEHInfo()
        {
            var builder = new ObjectDataBuilder();
            builder.RequireInitialAlignment(1);

            int totalClauses = _ehClauses.Length;

            // Count the number of special markers that will be needed
            for (int i = 1; i < _ehClauses.Length; i++)
            {
                ref CORINFO_EH_CLAUSE clause = ref _ehClauses[i];
                ref CORINFO_EH_CLAUSE previousClause = ref _ehClauses[i-1];

                if ((previousClause.TryOffset == clause.TryOffset) && 
                    (previousClause.TryLength == clause.TryLength) && 
                    ((clause.Flags & CORINFO_EH_CLAUSE_FLAGS.CORINFO_EH_CLAUSE_SAMETRY) == 0))
                {
                    totalClauses++;
                }
            }

            builder.EmitCompressedUInt((uint)totalClauses);

            for (int i = 0; i < _ehClauses.Length; i++)
            {
                ref CORINFO_EH_CLAUSE clause = ref _ehClauses[i];

                if (i > 0)
                {
                    ref CORINFO_EH_CLAUSE previousClause = ref _ehClauses[i-1];

                    // If the previous clause has same try offset and length as the current clause,
                    // but belongs to a different try block (CORINFO_EH_CLAUSE_SAMETRY is not set),
                    // emit a special marker to allow runtime distinguish this case.
                    if ((previousClause.TryOffset == clause.TryOffset) &&
                        (previousClause.TryLength == clause.TryLength) && 
                        ((clause.Flags & CORINFO_EH_CLAUSE_FLAGS.CORINFO_EH_CLAUSE_SAMETRY) == 0))
                    {
                        builder.EmitCompressedUInt(0);
                        builder.EmitCompressedUInt((uint)RhEHClauseKind.RH_EH_CLAUSE_FAULT);
                        builder.EmitCompressedUInt(0);
                    }
                }

                RhEHClauseKind clauseKind;

                if (((clause.Flags & CORINFO_EH_CLAUSE_FLAGS.CORINFO_EH_CLAUSE_FAULT) != 0) ||
                    ((clause.Flags & CORINFO_EH_CLAUSE_FLAGS.CORINFO_EH_CLAUSE_FINALLY) != 0))
                {
                    clauseKind = RhEHClauseKind.RH_EH_CLAUSE_FAULT;
                }
                else
                if ((clause.Flags & CORINFO_EH_CLAUSE_FLAGS.CORINFO_EH_CLAUSE_FILTER) != 0)
                {
                    clauseKind = RhEHClauseKind.RH_EH_CLAUSE_FILTER;
                }
                else
                {
                    clauseKind = RhEHClauseKind.RH_EH_CLAUSE_TYPED;
                }

                builder.EmitCompressedUInt((uint)clause.TryOffset);

                // clause.TryLength returned by the JIT is actually end offset...
                // https://github.com/dotnet/coreclr/issues/3585
                int tryLength = (int)clause.TryLength - (int)clause.TryOffset;
                builder.EmitCompressedUInt((uint)((tryLength << 2) | (int)clauseKind));

                switch (clauseKind)
                {
                    case RhEHClauseKind.RH_EH_CLAUSE_TYPED:
                        {
                            builder.EmitCompressedUInt(clause.HandlerOffset);

                            var methodIL = (MethodIL)HandleToObject((IntPtr)_methodScope);
                            var type = (TypeDesc)methodIL.GetObject((int)clause.ClassTokenOrOffset);
                            var typeSymbol = _compilation.NodeFactory.NecessaryTypeSymbol(type);

                            RelocType rel = (_compilation.NodeFactory.Target.IsWindows) ?
                                RelocType.IMAGE_REL_BASED_ABSOLUTE :
                                RelocType.IMAGE_REL_BASED_REL32;

                            if (_compilation.NodeFactory.Target.Abi == TargetAbi.Jit)
                                rel = RelocType.IMAGE_REL_BASED_REL32;

                            builder.EmitReloc(typeSymbol, rel);
                        }
                        break;
                    case RhEHClauseKind.RH_EH_CLAUSE_FAULT:
                        builder.EmitCompressedUInt(clause.HandlerOffset);
                        break;
                    case RhEHClauseKind.RH_EH_CLAUSE_FILTER:
                        builder.EmitCompressedUInt(clause.HandlerOffset);
                        builder.EmitCompressedUInt(clause.ClassTokenOrOffset);
                        break;
                }
            }

            return builder.ToObjectData();
        }

        private void PublishCode()
        {
            var relocs = _relocs.ToArray();
            Array.Sort(relocs, (x, y) => (x.Offset - y.Offset));

            var objectData = new ObjectNode.ObjectData(_code,
                                                       relocs,
                                                       _compilation.NodeFactory.Target.MinimumFunctionAlignment,
                                                       new ISymbolDefinitionNode[] { _methodCodeNode });

            _methodCodeNode.SetCode(objectData);

            _methodCodeNode.InitializeFrameInfos(_frameInfos);
            _methodCodeNode.InitializeGCInfo(_gcInfo);
            if (_ehClauses != null)
                _methodCodeNode.InitializeEHInfo(EncodeEHInfo());

            _methodCodeNode.InitializeDebugLocInfos(_debugLocInfos);
            _methodCodeNode.InitializeDebugVarInfos(_debugVarInfos);
        }

        private MethodDesc MethodBeingCompiled
        {
            get
            {
                return _methodCodeNode.Method;
            }
        }

        private int PointerSize
        {
            get
            {
                return _compilation.TypeSystemContext.Target.PointerSize;
            }
        }

        private Dictionary<Object, GCHandle> _pins = new Dictionary<object, GCHandle>();

        private IntPtr GetPin(Object obj)
        {
            GCHandle handle;
            if (!_pins.TryGetValue(obj, out handle))
            {
                handle = GCHandle.Alloc(obj, GCHandleType.Pinned);
                _pins.Add(obj, handle);
            }
            return handle.AddrOfPinnedObject();
        }

        private List<IntPtr> _nativeExceptions;

        private void CompileMethodCleanup()
        {
            foreach (var pin in _pins)
                pin.Value.Free();
            _pins.Clear();

            if (_nativeExceptions != null)
            {
                foreach (IntPtr ex in _nativeExceptions)
                    FreeException(ex);
                _nativeExceptions = null;
            }

            _methodCodeNode = null;

            _code = null;
            _coldCode = null;

            _roData = null;
            _roDataBlob = null;

            _relocs = new ArrayBuilder<Relocation>();

            _numFrameInfos = 0;
            _usedFrameInfos = 0;
            _frameInfos = null;

            _gcInfo = null;
            _ehClauses = null;

            _sequencePoints = null;
            _debugLocInfos = null;
            _debugVarInfos = null;
            _variableToTypeDesc = null;

            _lastException = null;
        }

        private Dictionary<Object, IntPtr> _objectToHandle = new Dictionary<Object, IntPtr>();
        private List<Object> _handleToObject = new List<Object>();

        private const int handleMultipler = 8;
        private const int handleBase = 0x420000;

        private IntPtr ObjectToHandle(Object obj)
        {
            IntPtr handle;
            if (!_objectToHandle.TryGetValue(obj, out handle))
            {
                handle = (IntPtr)(handleMultipler * _handleToObject.Count + handleBase);
                _handleToObject.Add(obj);
                _objectToHandle.Add(obj, handle);
            }
            return handle;
        }

        private Object HandleToObject(IntPtr handle)
        {
            int index = ((int)handle - handleBase) / handleMultipler;
            return _handleToObject[index];
        }

        private MethodDesc HandleToObject(CORINFO_METHOD_STRUCT_* method) { return (MethodDesc)HandleToObject((IntPtr)method); }
        private CORINFO_METHOD_STRUCT_* ObjectToHandle(MethodDesc method) { return (CORINFO_METHOD_STRUCT_*)ObjectToHandle((Object)method); }

        private TypeDesc HandleToObject(CORINFO_CLASS_STRUCT_* type) { return (TypeDesc)HandleToObject((IntPtr)type); }
        private CORINFO_CLASS_STRUCT_* ObjectToHandle(TypeDesc type) { return (CORINFO_CLASS_STRUCT_*)ObjectToHandle((Object)type); }

        private FieldDesc HandleToObject(CORINFO_FIELD_STRUCT_* field) { return (FieldDesc)HandleToObject((IntPtr)field); }
        private CORINFO_FIELD_STRUCT_* ObjectToHandle(FieldDesc field) { return (CORINFO_FIELD_STRUCT_*)ObjectToHandle((Object)field); }

        private MethodIL Get_CORINFO_METHOD_INFO(MethodDesc method, MethodIL methodIL, out CORINFO_METHOD_INFO methodInfo)
        {
            // MethodIL can be provided externally for the case of a method whose IL was replaced because we couldn't compile it.
            if (methodIL == null)
                methodIL = _compilation.GetMethodIL(method);

            if (methodIL == null)
            {
                methodInfo = default(CORINFO_METHOD_INFO);
                return null;
            }

            methodInfo.ftn = ObjectToHandle(method);
            methodInfo.scope = (CORINFO_MODULE_STRUCT_*)ObjectToHandle(methodIL);
            var ilCode = methodIL.GetILBytes();
            methodInfo.ILCode = (byte*)GetPin(ilCode);
            methodInfo.ILCodeSize = (uint)ilCode.Length;
            methodInfo.maxStack = (uint)methodIL.MaxStack;
            methodInfo.EHcount = (uint)methodIL.GetExceptionRegions().Length;
            methodInfo.options = methodIL.IsInitLocals ? CorInfoOptions.CORINFO_OPT_INIT_LOCALS : (CorInfoOptions)0;
            methodInfo.regionKind = CorInfoRegionKind.CORINFO_REGION_NONE;

            Get_CORINFO_SIG_INFO(method, out methodInfo.args);
            Get_CORINFO_SIG_INFO(methodIL.GetLocals(), out methodInfo.locals);

            return methodIL;
        }

        private void Get_CORINFO_SIG_INFO(MethodDesc method, out CORINFO_SIG_INFO sig, bool isFatFunctionPointer = false)
        {
            Get_CORINFO_SIG_INFO(method.Signature, out sig);

            // Does the method have a hidden parameter?
            bool hasHiddenParameter = method.RequiresInstArg() && !isFatFunctionPointer;

            // Some intrinsics will beg to differ about the hasHiddenParameter decision
            if (method.IsIntrinsic)
            {
                if (_compilation.TypeSystemContext.IsSpecialUnboxingThunkTargetMethod(method))
                    hasHiddenParameter = false;

                if (method.IsArrayAddressMethod())
                    hasHiddenParameter = true;
            }

            if (hasHiddenParameter)
            {
                sig.callConv |= CorInfoCallConv.CORINFO_CALLCONV_PARAMTYPE;
            }
        }

        private void Get_CORINFO_SIG_INFO(MethodSignature signature, out CORINFO_SIG_INFO sig)
        {
            sig.callConv = (CorInfoCallConv)(signature.Flags & MethodSignatureFlags.UnmanagedCallingConventionMask);
            if (!signature.IsStatic) sig.callConv |= CorInfoCallConv.CORINFO_CALLCONV_HASTHIS;

            TypeDesc returnType = signature.ReturnType;

            CorInfoType corInfoRetType = asCorInfoType(signature.ReturnType, out sig.retTypeClass);
            sig._retType = (byte)corInfoRetType;
            sig.retTypeSigClass = sig.retTypeClass; // The difference between the two is not relevant for ILCompiler

            sig.flags = 0;    // used by IL stubs code

            sig.numArgs = (ushort)signature.Length;

            sig.args = (CORINFO_ARG_LIST_STRUCT_*)0; // CORINFO_ARG_LIST_STRUCT_ is argument index

            sig.sigInst.classInst = null; // Not used by the JIT 
            sig.sigInst.classInstCount = 0; // Not used by the JIT 
            sig.sigInst.methInst = null; // Not used by the JIT 
            sig.sigInst.methInstCount = (uint)signature.GenericParameterCount;

            sig.pSig = (byte*)ObjectToHandle(signature);
            sig.cbSig = 0; // Not used by the JIT
            sig.scope = null; // Not used by the JIT
            sig.token = 0; // Not used by the JIT
        }

        private void Get_CORINFO_SIG_INFO(LocalVariableDefinition[] locals, out CORINFO_SIG_INFO sig)
        {
            sig.callConv = CorInfoCallConv.CORINFO_CALLCONV_DEFAULT;
            sig._retType = (byte)CorInfoType.CORINFO_TYPE_VOID;
            sig.retTypeClass = null;
            sig.retTypeSigClass = null;
            sig.flags = (byte)CorInfoSigInfoFlags.CORINFO_SIGFLAG_IS_LOCAL_SIG;

            sig.numArgs = (ushort)locals.Length;

            sig.sigInst.classInst = null;
            sig.sigInst.classInstCount = 0;
            sig.sigInst.methInst = null;
            sig.sigInst.methInstCount = 0;

            sig.args = (CORINFO_ARG_LIST_STRUCT_*)0; // CORINFO_ARG_LIST_STRUCT_ is argument index

            sig.pSig = (byte*)ObjectToHandle(locals);
            sig.cbSig = 0; // Not used by the JIT
            sig.scope = null; // Not used by the JIT
            sig.token = 0; // Not used by the JIT
        }

        private CorInfoType asCorInfoType(TypeDesc type)
        {
            if (type.IsEnum)
            {
                type = type.UnderlyingType;
            }

            if (type.IsPrimitive)
            {
                Debug.Assert((CorInfoType)TypeFlags.Void == CorInfoType.CORINFO_TYPE_VOID);
                Debug.Assert((CorInfoType)TypeFlags.Double == CorInfoType.CORINFO_TYPE_DOUBLE);

                return (CorInfoType)type.Category;
            }

            if (type.IsPointer || type.IsFunctionPointer)
            {
                return CorInfoType.CORINFO_TYPE_PTR;
            }

            if (type.IsByRef)
            {
                return CorInfoType.CORINFO_TYPE_BYREF;
            }

            if (type.IsValueType)
            {
                return CorInfoType.CORINFO_TYPE_VALUECLASS;
            }

            return CorInfoType.CORINFO_TYPE_CLASS;
        }

        private CorInfoType asCorInfoType(TypeDesc type, out CORINFO_CLASS_STRUCT_* structType)
        {
            var corInfoType = asCorInfoType(type);
            structType = ((corInfoType == CorInfoType.CORINFO_TYPE_CLASS) ||
                (corInfoType == CorInfoType.CORINFO_TYPE_VALUECLASS) ||
                (corInfoType == CorInfoType.CORINFO_TYPE_BYREF)) ? ObjectToHandle(type) : null;
            return corInfoType;
        }

        private CORINFO_CONTEXT_STRUCT* contextFromMethod(MethodDesc method)
        {
            return (CORINFO_CONTEXT_STRUCT*)(((ulong)ObjectToHandle(method)) | (ulong)CorInfoContextFlags.CORINFO_CONTEXTFLAGS_METHOD);
        }

        private CORINFO_CONTEXT_STRUCT* contextFromType(TypeDesc type)
        {
            return (CORINFO_CONTEXT_STRUCT*)(((ulong)ObjectToHandle(type)) | (ulong)CorInfoContextFlags.CORINFO_CONTEXTFLAGS_CLASS);
        }

        private MethodDesc methodFromContext(CORINFO_CONTEXT_STRUCT* contextStruct)
        {
            if (((ulong)contextStruct & (ulong)CorInfoContextFlags.CORINFO_CONTEXTFLAGS_MASK) == (ulong)CorInfoContextFlags.CORINFO_CONTEXTFLAGS_CLASS)
            {
                return null;
            }
            else
            {
                return HandleToObject((CORINFO_METHOD_STRUCT_*)((ulong)contextStruct & ~(ulong)CorInfoContextFlags.CORINFO_CONTEXTFLAGS_MASK));
            }
        }

        private TypeDesc typeFromContext(CORINFO_CONTEXT_STRUCT* contextStruct)
        {
            if (((ulong)contextStruct & (ulong)CorInfoContextFlags.CORINFO_CONTEXTFLAGS_MASK) == (ulong)CorInfoContextFlags.CORINFO_CONTEXTFLAGS_CLASS)
            {
                return HandleToObject((CORINFO_CLASS_STRUCT_*)((ulong)contextStruct & ~(ulong)CorInfoContextFlags.CORINFO_CONTEXTFLAGS_MASK));
            }
            else
            {
                return methodFromContext(contextStruct).OwningType;
            }
        }

        private uint getMethodAttribsInternal(MethodDesc method)
        {
            CorInfoFlag result = 0;

            // CORINFO_FLG_PROTECTED - verification only

            if (method.Signature.IsStatic)
                result |= CorInfoFlag.CORINFO_FLG_STATIC;

            if (method.IsSynchronized)
                result |= CorInfoFlag.CORINFO_FLG_SYNCH;
            if (method.IsIntrinsic)
                result |= CorInfoFlag.CORINFO_FLG_INTRINSIC;
            if (method.IsVirtual)
                result |= CorInfoFlag.CORINFO_FLG_VIRTUAL;
            if (method.IsAbstract)
                result |= CorInfoFlag.CORINFO_FLG_ABSTRACT;
            if (method.IsConstructor || method.IsStaticConstructor)
                result |= CorInfoFlag.CORINFO_FLG_CONSTRUCTOR;

            //
            // See if we need to embed a .cctor call at the head of the
            // method body.
            //

            var owningType = method.OwningType;
            var owningMetadataType = owningType as MetadataType;

            // method or class might have the final bit
            if (method.IsFinal || (owningMetadataType != null && owningMetadataType.IsSealed))
                result |= CorInfoFlag.CORINFO_FLG_FINAL;

            if (method.IsSharedByGenericInstantiations)
                result |= CorInfoFlag.CORINFO_FLG_SHAREDINST;

            if (method.IsPInvoke)
            {
                result |= CorInfoFlag.CORINFO_FLG_PINVOKE;

                // See comment in pInvokeMarshalingRequired
                result |= CorInfoFlag.CORINFO_FLG_DONT_INLINE;
            }

            // TODO: Cache inlining hits
            // Check for an inlining directive.

            if (method.IsNoInlining)
            {
                /* Function marked as not inlineable */
                result |= CorInfoFlag.CORINFO_FLG_DONT_INLINE;
            }
            else if (method.IsAggressiveInlining)
            {
                result |= CorInfoFlag.CORINFO_FLG_FORCEINLINE;
            }

            if (owningType.IsDelegate)
            {
                if (method.Name == "Invoke")
                    // This is now used to emit efficient invoke code for any delegate invoke,
                    // including multicast.
                    result |= CorInfoFlag.CORINFO_FLG_DELEGATE_INVOKE;
            }

            result |= CorInfoFlag.CORINFO_FLG_NOSECURITYWRAP;

            return (uint)result;
        }

        private uint getMethodAttribs(CORINFO_METHOD_STRUCT_* ftn)
        {
            return getMethodAttribsInternal(HandleToObject(ftn));
        }

        private void setMethodAttribs(CORINFO_METHOD_STRUCT_* ftn, CorInfoMethodRuntimeFlags attribs)
        {
            // TODO: Inlining
        }

        private void getMethodSig(CORINFO_METHOD_STRUCT_* ftn, CORINFO_SIG_INFO* sig, CORINFO_CLASS_STRUCT_* memberParent)
        {
            MethodDesc method = HandleToObject(ftn);

            Get_CORINFO_SIG_INFO(method, out *sig);
        }

        private bool getMethodInfo(CORINFO_METHOD_STRUCT_* ftn, ref CORINFO_METHOD_INFO info)
        {
            MethodIL methodIL = Get_CORINFO_METHOD_INFO(HandleToObject(ftn), null, out info);
            return methodIL != null;
        }

        private CorInfoInline canInline(CORINFO_METHOD_STRUCT_* callerHnd, CORINFO_METHOD_STRUCT_* calleeHnd, ref uint pRestrictions)
        {
            // No restrictions on inlining
            return CorInfoInline.INLINE_PASS;
        }

        private void reportInliningDecision(CORINFO_METHOD_STRUCT_* inlinerHnd, CORINFO_METHOD_STRUCT_* inlineeHnd, CorInfoInline inlineResult, byte* reason)
        {
        }

        private bool canTailCall(CORINFO_METHOD_STRUCT_* callerHnd, CORINFO_METHOD_STRUCT_* declaredCalleeHnd, CORINFO_METHOD_STRUCT_* exactCalleeHnd, bool fIsTailPrefix)
        {
            // No restrictions on tailcalls
            return true;
        }

        private void reportTailCallDecision(CORINFO_METHOD_STRUCT_* callerHnd, CORINFO_METHOD_STRUCT_* calleeHnd, bool fIsTailPrefix, CorInfoTailCall tailCallResult, byte* reason)
        {
        }

        private void getEHinfo(CORINFO_METHOD_STRUCT_* ftn, uint EHnumber, ref CORINFO_EH_CLAUSE clause)
        {
            var methodIL = _compilation.GetMethodIL(HandleToObject(ftn));

            var ehRegion = methodIL.GetExceptionRegions()[EHnumber];

            clause.Flags = (CORINFO_EH_CLAUSE_FLAGS)ehRegion.Kind;
            clause.TryOffset = (uint)ehRegion.TryOffset;
            clause.TryLength = (uint)ehRegion.TryLength;
            clause.HandlerOffset = (uint)ehRegion.HandlerOffset;
            clause.HandlerLength = (uint)ehRegion.HandlerLength;
            clause.ClassTokenOrOffset = (uint)((ehRegion.Kind == ILExceptionRegionKind.Filter) ? ehRegion.FilterOffset : ehRegion.ClassToken);
        }

        private CORINFO_CLASS_STRUCT_* getMethodClass(CORINFO_METHOD_STRUCT_* method)
        {
            var m = HandleToObject(method);
            return ObjectToHandle(m.OwningType);
        }

        private CORINFO_MODULE_STRUCT_* getMethodModule(CORINFO_METHOD_STRUCT_* method)
        { throw new NotImplementedException("getMethodModule"); }
        private void getMethodVTableOffset(CORINFO_METHOD_STRUCT_* method, ref uint offsetOfIndirection, ref uint offsetAfterIndirection)
        { throw new NotImplementedException("getMethodVTableOffset"); }
        private CORINFO_METHOD_STRUCT_* resolveVirtualMethod(CORINFO_METHOD_STRUCT_* virtualMethod, CORINFO_CLASS_STRUCT_* implementingClass, CORINFO_CONTEXT_STRUCT* ownerType)
        { throw new NotImplementedException("resolveVirtualMethod"); }

        private bool isInSIMDModule(CORINFO_CLASS_STRUCT_* classHnd)
        {
            // TODO: SIMD
            return false;
        }

        private CorInfoUnmanagedCallConv getUnmanagedCallConv(CORINFO_METHOD_STRUCT_* method)
        {
            MethodSignatureFlags unmanagedCallConv = HandleToObject(method).GetPInvokeMethodMetadata().Flags.UnmanagedCallingConvention;

            // Verify that it is safe to convert MethodSignatureFlags.UnmanagedCallingConvention to CorInfoUnmanagedCallConv via a simple cast
            Debug.Assert((int)CorInfoUnmanagedCallConv.CORINFO_UNMANAGED_CALLCONV_C == (int)MethodSignatureFlags.UnmanagedCallingConventionCdecl);
            Debug.Assert((int)CorInfoUnmanagedCallConv.CORINFO_UNMANAGED_CALLCONV_STDCALL == (int)MethodSignatureFlags.UnmanagedCallingConventionStdCall);
            Debug.Assert((int)CorInfoUnmanagedCallConv.CORINFO_UNMANAGED_CALLCONV_THISCALL == (int)MethodSignatureFlags.UnmanagedCallingConventionThisCall);

            return (CorInfoUnmanagedCallConv)unmanagedCallConv;
        }

        private bool pInvokeMarshalingRequired(CORINFO_METHOD_STRUCT_* handle, CORINFO_SIG_INFO* callSiteSig)
        {
            // TODO: Support for PInvoke calli with marshalling. For now, assume there is no marshalling required.
            if (handle == null)
                return false;

            MethodDesc method = HandleToObject(handle);

            if (method.IsRawPInvoke())
                return false;

            // TODO: Ideally, we would just give back the PInvoke stub IL to the JIT and let it inline it, without
            // checking whether it is required upfront. Unfortunatelly, RyuJIT is not able to generate PInvoke
            // transitions in inlined methods today (impCheckForPInvokeCall is not called for inlinees and number of other places
            // depend on it). To get a decent code with this limitation, we mirror CoreCLR behavior: Check
            // whether PInvoke stub is required here, and disable inlining of PInvoke methods in getMethodAttribsInternal.
            return ((Internal.IL.Stubs.PInvokeILStubMethodIL)_compilation.GetMethodIL(method)).IsStubRequired;
        }

        private bool satisfiesMethodConstraints(CORINFO_CLASS_STRUCT_* parent, CORINFO_METHOD_STRUCT_* method)
        { throw new NotImplementedException("satisfiesMethodConstraints"); }
        private bool isCompatibleDelegate(CORINFO_CLASS_STRUCT_* objCls, CORINFO_CLASS_STRUCT_* methodParentCls, CORINFO_METHOD_STRUCT_* method, CORINFO_CLASS_STRUCT_* delegateCls, ref bool pfIsOpenDelegate)
        { throw new NotImplementedException("isCompatibleDelegate"); }

        private bool isDelegateCreationAllowed(CORINFO_CLASS_STRUCT_* delegateHnd, CORINFO_METHOD_STRUCT_* calleeHnd)
        {
            return true;
        }

        private CorInfoInstantiationVerification isInstantiationOfVerifiedGeneric(CORINFO_METHOD_STRUCT_* method)
        { throw new NotImplementedException("isInstantiationOfVerifiedGeneric"); }
        private void initConstraintsForVerification(CORINFO_METHOD_STRUCT_* method, ref bool pfHasCircularClassConstraints, ref bool pfHasCircularMethodConstraint)
        { throw new NotImplementedException("isInstantiationOfVerifiedGeneric"); }

        private CorInfoCanSkipVerificationResult canSkipMethodVerification(CORINFO_METHOD_STRUCT_* ftnHandle)
        {
            return CorInfoCanSkipVerificationResult.CORINFO_VERIFICATION_CAN_SKIP;
        }

        private void methodMustBeLoadedBeforeCodeIsRun(CORINFO_METHOD_STRUCT_* method)
        {
        }

        private CORINFO_METHOD_STRUCT_* mapMethodDeclToMethodImpl(CORINFO_METHOD_STRUCT_* method)
        { throw new NotImplementedException("mapMethodDeclToMethodImpl"); }

        private void getGSCookie(GSCookie* pCookieVal, GSCookie** ppCookieVal)
        {
            // TODO: fully implement GS cookies

            if (pCookieVal != null)
            {
                *pCookieVal = (GSCookie)0x216D6F6D202C6948;
                *ppCookieVal = null;
            }
            else
            {
                throw new NotImplementedException("getGSCookie");
            }
        }

        private object GetRuntimeDeterminedObjectForToken(ref CORINFO_RESOLVED_TOKEN pResolvedToken)
        {
            // Since RyuJIT operates on canonical types (as opposed to runtime determined ones), but the
            // dependency analysis operates on runtime determined ones, we convert the resolved token 
            // to the runtime determined form (e.g. Foo<__Canon> becomes Foo<T__Canon>). 

            var methodIL = (MethodIL)HandleToObject((IntPtr)pResolvedToken.tokenScope);

            if (methodIL.OwningMethod.IsSharedByGenericInstantiations)
            {
                MethodIL methodILUninstantiated = methodIL.GetMethodILDefinition();
                MethodDesc sharedMethod = methodIL.OwningMethod.GetSharedRuntimeFormMethodTarget();
                Instantiation typeInstantiation = sharedMethod.OwningType.Instantiation;
                Instantiation methodInstantiation = sharedMethod.Instantiation;

                object resultUninstantiated = methodILUninstantiated.GetObject((int)pResolvedToken.token);

                if (resultUninstantiated is MethodDesc)
                {
                    return ((MethodDesc)resultUninstantiated).InstantiateSignature(typeInstantiation, methodInstantiation);
                }
                else if (resultUninstantiated is FieldDesc)
                {
                    return ((FieldDesc)resultUninstantiated).InstantiateSignature(typeInstantiation, methodInstantiation);
                }
                else
                {
                    TypeDesc result = ((TypeDesc)resultUninstantiated).InstantiateSignature(typeInstantiation, methodInstantiation);
                    if (pResolvedToken.tokenType == CorInfoTokenKind.CORINFO_TOKENKIND_Newarr)
                        result = result.MakeArrayType();
                    return result;
                }
            }

            return null;
        }

        private void resolveToken(ref CORINFO_RESOLVED_TOKEN pResolvedToken)
        {
            var methodIL = (MethodIL)HandleToObject((IntPtr)pResolvedToken.tokenScope);

            var result = methodIL.GetObject((int)pResolvedToken.token);

            pResolvedToken.hClass = null;
            pResolvedToken.hMethod = null;
            pResolvedToken.hField = null;

            if (result is MethodDesc)
            {
                MethodDesc method = result as MethodDesc;
                pResolvedToken.hMethod = ObjectToHandle(method);
                pResolvedToken.hClass = ObjectToHandle(method.OwningType);
            }
            else
            if (result is FieldDesc)
            {
                FieldDesc field = result as FieldDesc;

                // References to literal fields from IL body should never resolve.
                // The CLR would throw a MissingFieldException while jitting and so should we.
                if (field.IsLiteral)
                    throw new TypeSystemException.MissingFieldException(field.OwningType, field.Name);

                pResolvedToken.hField = ObjectToHandle(field);
                pResolvedToken.hClass = ObjectToHandle(field.OwningType);
            }
            else
            {
                TypeDesc type = (TypeDesc)result;
                if (pResolvedToken.tokenType == CorInfoTokenKind.CORINFO_TOKENKIND_Newarr)
                    type = type.MakeArrayType();
                pResolvedToken.hClass = ObjectToHandle(type);
            }

            pResolvedToken.pTypeSpec = null;
            pResolvedToken.cbTypeSpec = 0;
            pResolvedToken.pMethodSpec = null;
            pResolvedToken.cbMethodSpec = 0;
        }

        private bool tryResolveToken(ref CORINFO_RESOLVED_TOKEN pResolvedToken)
        {
            resolveToken(ref pResolvedToken);
            return true;
        }

        private void findSig(CORINFO_MODULE_STRUCT_* module, uint sigTOK, CORINFO_CONTEXT_STRUCT* context, CORINFO_SIG_INFO* sig)
        {
            var methodIL = (MethodIL)HandleToObject((IntPtr)module);
            Get_CORINFO_SIG_INFO((MethodSignature)methodIL.GetObject((int)sigTOK), out *sig);
        }

        private void findCallSiteSig(CORINFO_MODULE_STRUCT_* module, uint methTOK, CORINFO_CONTEXT_STRUCT* context, CORINFO_SIG_INFO* sig)
        {
            var methodIL = (MethodIL)HandleToObject((IntPtr)module);
            Get_CORINFO_SIG_INFO(((MethodDesc)methodIL.GetObject((int)methTOK)), out *sig);
        }

        private CORINFO_CLASS_STRUCT_* getTokenTypeAsHandle(ref CORINFO_RESOLVED_TOKEN pResolvedToken)
        {
            WellKnownType result = WellKnownType.RuntimeTypeHandle;

            if (pResolvedToken.hMethod != null)
            {
                result = WellKnownType.RuntimeMethodHandle;
            }
            else
            if (pResolvedToken.hField != null)
            {
                result = WellKnownType.RuntimeFieldHandle;
            }

            return ObjectToHandle(_compilation.TypeSystemContext.GetWellKnownType(result));
        }

        private CorInfoCanSkipVerificationResult canSkipVerification(CORINFO_MODULE_STRUCT_* module)
        {
            return CorInfoCanSkipVerificationResult.CORINFO_VERIFICATION_CAN_SKIP;
        }

        private bool isValidToken(CORINFO_MODULE_STRUCT_* module, uint metaTOK)
        { throw new NotImplementedException("isValidToken"); }
        private bool isValidStringRef(CORINFO_MODULE_STRUCT_* module, uint metaTOK)
        { throw new NotImplementedException("isValidStringRef"); }
        private bool shouldEnforceCallvirtRestriction(CORINFO_MODULE_STRUCT_* scope)
        { throw new NotImplementedException("shouldEnforceCallvirtRestriction"); }

        private CorInfoType asCorInfoType(CORINFO_CLASS_STRUCT_* cls)
        {
            var type = HandleToObject(cls);
            return asCorInfoType(type);
        }

        private byte* getClassName(CORINFO_CLASS_STRUCT_* cls)
        {
            var type = HandleToObject(cls);
            return (byte*)GetPin(StringToUTF8(type.ToString()));
        }

        private int appendClassName(short** ppBuf, ref int pnBufLen, CORINFO_CLASS_STRUCT_* cls, bool fNamespace, bool fFullInst, bool fAssembly)
        { throw new NotImplementedException("appendClassName"); }

        private bool isValueClass(CORINFO_CLASS_STRUCT_* cls)
        {
            return HandleToObject(cls).IsValueType;
        }

        private bool canInlineTypeCheckWithObjectVTable(CORINFO_CLASS_STRUCT_* cls)
        {
            return true;
        }

        private uint getClassAttribs(CORINFO_CLASS_STRUCT_* cls)
        {
            TypeDesc type = HandleToObject(cls);
            return getClassAttribsInternal(type);
        }

        private uint getClassAttribsInternal(TypeDesc type)
        {
            // TODO: Support for verification (CORINFO_FLG_GENERIC_TYPE_VARIABLE)

            CorInfoFlag result = (CorInfoFlag)0;

            var metadataType = type as MetadataType;

            // The array flag is used to identify the faked-up methods on
            // array types, i.e. .ctor, Get, Set and Address
            if (type.IsArray)
                result |= CorInfoFlag.CORINFO_FLG_ARRAY;

            if (type.IsInterface)
                result |= CorInfoFlag.CORINFO_FLG_INTERFACE;

            if (type.IsArray || type.IsString)
                result |= CorInfoFlag.CORINFO_FLG_VAROBJSIZE;

            if (type.IsValueType)
            {
                result |= CorInfoFlag.CORINFO_FLG_VALUECLASS;

                if (metadataType.IsByRefLike)
                    result |= CorInfoFlag.CORINFO_FLG_CONTAINS_STACK_PTR;

                // The CLR has more complicated rules around CUSTOMLAYOUT, but this will do.
                if (metadataType.IsExplicitLayout || metadataType.IsWellKnownType(WellKnownType.TypedReference))
                    result |= CorInfoFlag.CORINFO_FLG_CUSTOMLAYOUT;

                // TODO
                // if (type.IsUnsafeValueType)
                //    result |= CorInfoFlag.CORINFO_FLG_UNSAFE_VALUECLASS;
            }

            if (type.IsCanonicalSubtype(CanonicalFormKind.Any))
                result |= CorInfoFlag.CORINFO_FLG_SHAREDINST;

            if (type.HasVariance)
                result |= CorInfoFlag.CORINFO_FLG_VARIANCE;

            if (type.IsDelegate)
                result |= CorInfoFlag.CORINFO_FLG_DELEGATE;

            if (metadataType != null)
            {
                if (metadataType.ContainsGCPointers)
                    result |= CorInfoFlag.CORINFO_FLG_CONTAINS_GC_PTR;

                if (metadataType.IsBeforeFieldInit)
                    result |= CorInfoFlag.CORINFO_FLG_BEFOREFIELDINIT;

                if (metadataType.IsSealed)
                    result |= CorInfoFlag.CORINFO_FLG_FINAL;

                // Assume overlapping fields for explicit layout.
                if (metadataType.IsExplicitLayout)
                    result |= CorInfoFlag.CORINFO_FLG_OVERLAPPING_FIELDS;
            }

            return (uint)result;
        }

        private bool isStructRequiringStackAllocRetBuf(CORINFO_CLASS_STRUCT_* cls)
        {
            // Disable this optimization. It has limited value (only kicks in on x86, and only for less common structs),
            // causes bugs and introduces odd ABI differences not compatible with ReadyToRun.
            return false;
        }

        private CORINFO_MODULE_STRUCT_* getClassModule(CORINFO_CLASS_STRUCT_* cls)
        { throw new NotImplementedException("getClassModule"); }
        private CORINFO_ASSEMBLY_STRUCT_* getModuleAssembly(CORINFO_MODULE_STRUCT_* mod)
        { throw new NotImplementedException("getModuleAssembly"); }
        private byte* getAssemblyName(CORINFO_ASSEMBLY_STRUCT_* assem)
        { throw new NotImplementedException("getAssemblyName"); }

        private void* LongLifetimeMalloc(UIntPtr sz)
        {
            return (void*)Marshal.AllocCoTaskMem((int)sz);
        }

        private void LongLifetimeFree(void* obj)
        {
            Marshal.FreeCoTaskMem((IntPtr)obj);
        }

        private byte* getClassModuleIdForStatics(CORINFO_CLASS_STRUCT_* cls, CORINFO_MODULE_STRUCT_** pModule, void** ppIndirection)
        { throw new NotImplementedException("getClassModuleIdForStatics"); }

        private uint getClassSize(CORINFO_CLASS_STRUCT_* cls)
        {
            TypeDesc type = HandleToObject(cls);
            return (uint)type.GetElementSize().AsInt;
        }

        private uint getClassAlignmentRequirement(CORINFO_CLASS_STRUCT_* cls, bool fDoubleAlignHint)
        {
            DefType type = (DefType)HandleToObject(cls);
            return (uint)type.InstanceByteAlignment.AsInt;
        }

        private int GatherClassGCLayout(TypeDesc type, byte* gcPtrs)
        {
            int result = 0;

            if (type.IsByReferenceOfT)
            {
                *gcPtrs = (byte)CorInfoGCType.TYPE_GC_BYREF;
                return 1;
            }

            foreach (var field in type.GetFields())
            {
                if (field.IsStatic)
                    continue;

                CorInfoGCType gcType = CorInfoGCType.TYPE_GC_NONE;

                var fieldType = field.FieldType;
                if (fieldType.IsValueType)
                {
                    var fieldDefType = (DefType)fieldType;
                    if (!fieldDefType.ContainsGCPointers && !fieldDefType.IsByRefLike)
                        continue;

                    gcType = CorInfoGCType.TYPE_GC_OTHER;
                }
                else if (fieldType.IsGCPointer)
                {
                    gcType = CorInfoGCType.TYPE_GC_REF;
                }
                else if (fieldType.IsByRef)
                {
                    gcType = CorInfoGCType.TYPE_GC_BYREF;
                }
                else
                {
                    continue;
                }

                Debug.Assert(field.Offset.AsInt % PointerSize == 0);
                byte* fieldGcPtrs = gcPtrs + field.Offset.AsInt / PointerSize;

                if (gcType == CorInfoGCType.TYPE_GC_OTHER)
                {
                    result += GatherClassGCLayout(fieldType, fieldGcPtrs);
                }
                else
                {
                    // Ensure that if we have multiple fields with the same offset, 
                    // that we don't double count the data in the gc layout.
                    if (*fieldGcPtrs == (byte)CorInfoGCType.TYPE_GC_NONE)
                    {
                        *fieldGcPtrs = (byte)gcType;
                        result++;
                    }
                    else
                    {
                        Debug.Assert(*fieldGcPtrs == (byte)gcType);
                    }
                }
            }

            return result;
        }

        private uint getClassGClayout(CORINFO_CLASS_STRUCT_* cls, byte* gcPtrs)
        {
            uint result = 0;

            DefType type = (DefType)HandleToObject(cls);

            Debug.Assert(type.IsValueType);

            int pointerSize = PointerSize;

            int ptrsCount = AlignmentHelper.AlignUp(type.InstanceByteCount.AsInt, pointerSize) / pointerSize;

            // Assume no GC pointers at first
            for (int i = 0; i < ptrsCount; i++)
                gcPtrs[i] = (byte)CorInfoGCType.TYPE_GC_NONE;

            if (type.ContainsGCPointers || type.IsByRefLike)
            {
                result = (uint)GatherClassGCLayout(type, gcPtrs);
            }
            return result;
        }

        private uint getClassNumInstanceFields(CORINFO_CLASS_STRUCT_* cls)
        {
            TypeDesc type = HandleToObject(cls);

            uint result = 0;
            foreach (var field in type.GetFields())
            {
                if (!field.IsStatic)
                    result++;
            }

            return result;
        }

        private CORINFO_FIELD_STRUCT_* getFieldInClass(CORINFO_CLASS_STRUCT_* clsHnd, int num)
        {
            TypeDesc classWithFields = HandleToObject(clsHnd);

            int iCurrentFoundField = -1;
            foreach (var field in classWithFields.GetFields())
            {
                if (field.IsStatic)
                    continue;

                ++iCurrentFoundField;
                if (iCurrentFoundField == num)
                {
                    return ObjectToHandle(field);
                }
            }

            // We could not find the field that was searched for.
            throw new InvalidOperationException();
        }

        private bool checkMethodModifier(CORINFO_METHOD_STRUCT_* hMethod, byte* modifier, bool fOptional)
        { throw new NotImplementedException("checkMethodModifier"); }

        private CorInfoHelpFunc getNewHelper(ref CORINFO_RESOLVED_TOKEN pResolvedToken, CORINFO_METHOD_STRUCT_* callerHandle)
        {
            return CorInfoHelpFunc.CORINFO_HELP_NEWFAST;
        }

        private CorInfoHelpFunc getNewArrHelper(CORINFO_CLASS_STRUCT_* arrayCls)
        {
            return CorInfoHelpFunc.CORINFO_HELP_NEWARR_1_DIRECT;
        }

        private CorInfoHelpFunc getCastingHelper(ref CORINFO_RESOLVED_TOKEN pResolvedToken, bool fThrowing)
        {
            // TODO: optimized helpers
            return fThrowing ? CorInfoHelpFunc.CORINFO_HELP_CHKCASTANY : CorInfoHelpFunc.CORINFO_HELP_ISINSTANCEOFANY;
        }

        private CorInfoHelpFunc getSharedCCtorHelper(CORINFO_CLASS_STRUCT_* clsHnd)
        { throw new NotImplementedException("getSharedCCtorHelper"); }
        private CorInfoHelpFunc getSecurityPrologHelper(CORINFO_METHOD_STRUCT_* ftn)
        { throw new NotImplementedException("getSecurityPrologHelper"); }

        private CORINFO_CLASS_STRUCT_* getTypeForBox(CORINFO_CLASS_STRUCT_* cls)
        {
            var type = HandleToObject(cls);

            var typeForBox = type.IsNullable ? type.Instantiation[0] : type;

            return ObjectToHandle(typeForBox);
        }

        private CorInfoHelpFunc getBoxHelper(CORINFO_CLASS_STRUCT_* cls)
        {
            var type = HandleToObject(cls);

            // we shouldn't allow boxing of types that contains stack pointers
            // csc and vbc already disallow it.
            if (type.IsValueType && ((DefType)type).IsByRefLike)
                throw new TypeSystemException.InvalidProgramException(ExceptionStringID.InvalidProgramSpecific, MethodBeingCompiled);

            return type.IsNullable ? CorInfoHelpFunc.CORINFO_HELP_BOX_NULLABLE : CorInfoHelpFunc.CORINFO_HELP_BOX;
        }

        private CorInfoHelpFunc getUnBoxHelper(CORINFO_CLASS_STRUCT_* cls)
        {
            var type = HandleToObject(cls);

            return type.IsNullable ? CorInfoHelpFunc.CORINFO_HELP_UNBOX_NULLABLE : CorInfoHelpFunc.CORINFO_HELP_UNBOX;
        }

        private object GetTargetForFixup(object resolvedToken, ReadyToRunHelperId helperId)
        {
            switch (helperId)
            {
                case ReadyToRunHelperId.TypeHandle:
                    if (resolvedToken is TypeDesc)
                        return resolvedToken;
                    else if (resolvedToken is MethodDesc)
                        return ((MethodDesc)resolvedToken).OwningType;
                    else
                        return ((FieldDesc)resolvedToken).OwningType;

                default:
                    return resolvedToken;
            }
        }

        private ISymbolNode GetGenericLookupHelper(CORINFO_RUNTIME_LOOKUP_KIND runtimeLookupKind, ReadyToRunHelperId helperId, object helperArgument)
        {
            if (runtimeLookupKind == CORINFO_RUNTIME_LOOKUP_KIND.CORINFO_LOOKUP_THISOBJ
                || runtimeLookupKind == CORINFO_RUNTIME_LOOKUP_KIND.CORINFO_LOOKUP_CLASSPARAM)
            {
                return _compilation.NodeFactory.ReadyToRunHelperFromTypeLookup(helperId, helperArgument, MethodBeingCompiled.OwningType);
            }

            Debug.Assert(runtimeLookupKind == CORINFO_RUNTIME_LOOKUP_KIND.CORINFO_LOOKUP_METHODPARAM);
            return _compilation.NodeFactory.ReadyToRunHelperFromDictionaryLookup(helperId, helperArgument, MethodBeingCompiled);
        }

        private bool getReadyToRunHelper(ref CORINFO_RESOLVED_TOKEN pResolvedToken, ref CORINFO_LOOKUP_KIND pGenericLookupKind, CorInfoHelpFunc id, ref CORINFO_CONST_LOOKUP pLookup)
        {
            switch (id)
            {
                case CorInfoHelpFunc.CORINFO_HELP_READYTORUN_NEW:
                    {
                        var type = HandleToObject(pResolvedToken.hClass);
                        Debug.Assert(type.IsDefType);
                        if (type.IsCanonicalSubtype(CanonicalFormKind.Any))
                            return false;

                        pLookup = CreateConstLookupToSymbol(_compilation.NodeFactory.ReadyToRunHelper(ReadyToRunHelperId.NewHelper, type));
                    }
                    break;
                case CorInfoHelpFunc.CORINFO_HELP_READYTORUN_NEWARR_1:
                    {
                        var type = HandleToObject(pResolvedToken.hClass);
                        Debug.Assert(type.IsSzArray);
                        if (type.IsCanonicalSubtype(CanonicalFormKind.Any))
                            return false;

                        pLookup = CreateConstLookupToSymbol(_compilation.NodeFactory.ReadyToRunHelper(ReadyToRunHelperId.NewArr1, type));
                    }
                    break;
                case CorInfoHelpFunc.CORINFO_HELP_READYTORUN_ISINSTANCEOF:
                    {
                        var type = HandleToObject(pResolvedToken.hClass);
                        if (type.IsCanonicalSubtype(CanonicalFormKind.Any))
                            return false;

                        // ECMA-335 III.4.3:  If typeTok is a nullable type, Nullable<T>, it is interpreted as "boxed" T
                        if (type.IsNullable)
                            type = type.Instantiation[0];

                        pLookup = CreateConstLookupToSymbol(_compilation.NodeFactory.ReadyToRunHelper(ReadyToRunHelperId.IsInstanceOf, type));
                    }
                    break;
                case CorInfoHelpFunc.CORINFO_HELP_READYTORUN_CHKCAST:
                    {
                        var type = HandleToObject(pResolvedToken.hClass);
                        if (type.IsCanonicalSubtype(CanonicalFormKind.Any))
                            return false;

                        // ECMA-335 III.4.3:  If typeTok is a nullable type, Nullable<T>, it is interpreted as "boxed" T
                        if (type.IsNullable)
                            type = type.Instantiation[0];

                        pLookup = CreateConstLookupToSymbol(_compilation.NodeFactory.ReadyToRunHelper(ReadyToRunHelperId.CastClass, type));
                    }
                    break;
                case CorInfoHelpFunc.CORINFO_HELP_READYTORUN_STATIC_BASE:
                    {
                        var type = HandleToObject(pResolvedToken.hClass);
                        if (type.IsCanonicalSubtype(CanonicalFormKind.Any))
                            return false;

                        pLookup = CreateConstLookupToSymbol(_compilation.NodeFactory.ReadyToRunHelper(ReadyToRunHelperId.GetNonGCStaticBase, type));
                    }
                    break;
                case CorInfoHelpFunc.CORINFO_HELP_READYTORUN_GENERIC_STATIC_BASE:
                    {
                        // Token == 0 means "initialize this class". We only expect RyuJIT to call it for this case.
                        Debug.Assert(pResolvedToken.token == 0 && pResolvedToken.tokenScope == null);
                        Debug.Assert(pGenericLookupKind.needsRuntimeLookup);

                        DefType typeToInitialize = (DefType)MethodBeingCompiled.OwningType;
                        Debug.Assert(typeToInitialize.IsCanonicalSubtype(CanonicalFormKind.Any));

                        DefType helperArg = typeToInitialize.ConvertToSharedRuntimeDeterminedForm();
                        ISymbolNode helper = GetGenericLookupHelper(pGenericLookupKind.runtimeLookupKind, ReadyToRunHelperId.GetNonGCStaticBase, helperArg);
                        pLookup = CreateConstLookupToSymbol(helper);
                    }
                    break;
                case CorInfoHelpFunc.CORINFO_HELP_READYTORUN_GENERIC_HANDLE:
                    {
                        Debug.Assert(pGenericLookupKind.needsRuntimeLookup);

                        ReadyToRunHelperId helperId = (ReadyToRunHelperId)pGenericLookupKind.runtimeLookupFlags;
                        object helperArg;
                        if (pGenericLookupKind.runtimeLookupArgs == null)
                            helperArg = GetTargetForFixup(GetRuntimeDeterminedObjectForToken(ref pResolvedToken), helperId);
                        else
                            helperArg = HandleToObject((IntPtr)pGenericLookupKind.runtimeLookupArgs);
                        ISymbolNode helper = GetGenericLookupHelper(pGenericLookupKind.runtimeLookupKind, helperId, helperArg);
                        pLookup = CreateConstLookupToSymbol(helper);
                    }
                    break;
                default:
                    throw new NotImplementedException("ReadyToRun: " + id.ToString());
            }
            return true;
        }

        private void getReadyToRunDelegateCtorHelper(ref CORINFO_RESOLVED_TOKEN pTargetMethod, CORINFO_CLASS_STRUCT_* delegateType, ref CORINFO_LOOKUP pLookup)
        {
#if DEBUG
            // In debug, write some bogus data to the struct to ensure we have filled everything
            // properly.
            fixed (CORINFO_LOOKUP* tmp = &pLookup)
                MemoryHelper.FillMemory((byte*)tmp, 0xcc, sizeof(CORINFO_LOOKUP));
#endif

            MethodDesc targetMethod = HandleToObject(pTargetMethod.hMethod);
            TypeDesc delegateTypeDesc = HandleToObject(delegateType);

            if (targetMethod.IsSharedByGenericInstantiations)
            {
                // If the method is not exact, fetch it as a runtime determined method.
                targetMethod = (MethodDesc)GetRuntimeDeterminedObjectForToken(ref pTargetMethod);
            }

            bool isLdvirtftn = pTargetMethod.tokenType == CorInfoTokenKind.CORINFO_TOKENKIND_Ldvirtftn;
            DelegateCreationInfo delegateInfo = _compilation.GetDelegateCtor(delegateTypeDesc, targetMethod, isLdvirtftn);

            if (delegateInfo.NeedsRuntimeLookup)
            {
                pLookup.lookupKind.needsRuntimeLookup = true;

                MethodDesc contextMethod = methodFromContext(pTargetMethod.tokenContext);

                // We should not be inlining these. RyuJIT should have aborted inlining already.
                Debug.Assert(contextMethod == MethodBeingCompiled);
                
                pLookup.lookupKind.runtimeLookupKind = GetGenericRuntimeLookupKind(contextMethod);
                pLookup.lookupKind.runtimeLookupFlags = (ushort)ReadyToRunHelperId.DelegateCtor;
                pLookup.lookupKind.runtimeLookupArgs = (void*)ObjectToHandle(delegateInfo);
            }
            else
            {
                pLookup.lookupKind.needsRuntimeLookup = false;
                pLookup.constLookup = CreateConstLookupToSymbol(_compilation.NodeFactory.ReadyToRunHelper(ReadyToRunHelperId.DelegateCtor, delegateInfo));
            }
        }

        private byte* getHelperName(CorInfoHelpFunc helpFunc)
        {
            return (byte*)GetPin(StringToUTF8(helpFunc.ToString()));
        }

        private CorInfoInitClassResult initClass(CORINFO_FIELD_STRUCT_* field, CORINFO_METHOD_STRUCT_* method, CORINFO_CONTEXT_STRUCT* context, bool speculative)
        {
            FieldDesc fd = field == null ? null : HandleToObject(field);
            Debug.Assert(fd == null || fd.IsStatic);

            MethodDesc md = HandleToObject(method);
            TypeDesc type = fd != null ? fd.OwningType : typeFromContext(context);

            if (!_compilation.HasLazyStaticConstructor(type) || _isFallbackBodyCompilation)
            {
                return CorInfoInitClassResult.CORINFO_INITCLASS_NOT_REQUIRED;
            }

            if (fd == null)
            {
                MetadataType typeToInit = (MetadataType)type;

                if (typeToInit.IsBeforeFieldInit)
                {
                    // We can wait for field accesses to run .cctor
                    return CorInfoInitClassResult.CORINFO_INITCLASS_NOT_REQUIRED;
                }

                // Run .cctor on statics & constructors
                if (md.Signature.IsStatic)
                {
                    // Except don't class construct on .cctor - it would be circular
                    if (md.IsStaticConstructor)
                    {
                        return CorInfoInitClassResult.CORINFO_INITCLASS_NOT_REQUIRED;
                    }
                }
                else if (!md.IsConstructor && !typeToInit.IsValueType)
                {
                    // According to the spec, we should be able to do this optimization for both reference and valuetypes.
                    // To maintain backward compatibility, we are doing it for reference types only.
                    // For instance methods of types with precise-initialization
                    // semantics, we can assume that the .ctor triggerred the
                    // type initialization.
                    // This does not hold for NULL "this" object. However, the spec does
                    // not require that case to work.
                    return CorInfoInitClassResult.CORINFO_INITCLASS_NOT_REQUIRED;
                }
            }

            if (type.IsCanonicalSubtype(CanonicalFormKind.Any))
            {
                // Shared generic code has to use helper. Moreover, tell JIT not to inline since
                // inlining of generic dictionary lookups is not supported.
                return CorInfoInitClassResult.CORINFO_INITCLASS_USE_HELPER | CorInfoInitClassResult.CORINFO_INITCLASS_DONT_INLINE;
            }

            // TODO: before giving up and asking to generate a helper call, check to see if this is some pattern we can
            //       prove doesn't need initclass anymore because we initialized it earlier.

            return CorInfoInitClassResult.CORINFO_INITCLASS_USE_HELPER;
        }

        private void classMustBeLoadedBeforeCodeIsRun(CORINFO_CLASS_STRUCT_* cls)
        {
        }

        private CORINFO_CLASS_STRUCT_* getBuiltinClass(CorInfoClassId classId)
        {
            switch (classId)
            {
                case CorInfoClassId.CLASSID_SYSTEM_OBJECT:
                    return ObjectToHandle(_compilation.TypeSystemContext.GetWellKnownType(WellKnownType.Object));

                case CorInfoClassId.CLASSID_TYPED_BYREF:
                    return ObjectToHandle(_compilation.TypeSystemContext.GetWellKnownType(WellKnownType.TypedReference));

                case CorInfoClassId.CLASSID_TYPE_HANDLE:
                    return ObjectToHandle(_compilation.TypeSystemContext.GetWellKnownType(WellKnownType.RuntimeTypeHandle));

                case CorInfoClassId.CLASSID_FIELD_HANDLE:
                    return ObjectToHandle(_compilation.TypeSystemContext.GetWellKnownType(WellKnownType.RuntimeFieldHandle));

                case CorInfoClassId.CLASSID_METHOD_HANDLE:
                    return ObjectToHandle(_compilation.TypeSystemContext.GetWellKnownType(WellKnownType.RuntimeMethodHandle));

                case CorInfoClassId.CLASSID_ARGUMENT_HANDLE:
                    throw new TypeSystemException.TypeLoadException("System", "RuntimeArgumentHandle", _compilation.TypeSystemContext.SystemModule);

                case CorInfoClassId.CLASSID_STRING:
                    return ObjectToHandle(_compilation.TypeSystemContext.GetWellKnownType(WellKnownType.String));

                case CorInfoClassId.CLASSID_RUNTIME_TYPE:
                    // This is used in a JIT optimization. It's not applicable due to the structure of CoreRT CoreLib.
                    return null;

                default:
                    throw new NotImplementedException();
            }
        }

        private CorInfoType getTypeForPrimitiveValueClass(CORINFO_CLASS_STRUCT_* cls)
        {
            var type = HandleToObject(cls);

            if (!type.IsPrimitive && !type.IsEnum)
                return CorInfoType.CORINFO_TYPE_UNDEF;

            return asCorInfoType(type);
        }

        private bool canCast(CORINFO_CLASS_STRUCT_* child, CORINFO_CLASS_STRUCT_* parent)
        { throw new NotImplementedException("canCast"); }
        private bool areTypesEquivalent(CORINFO_CLASS_STRUCT_* cls1, CORINFO_CLASS_STRUCT_* cls2)
        { throw new NotImplementedException("areTypesEquivalent"); }
        private CORINFO_CLASS_STRUCT_* mergeClasses(CORINFO_CLASS_STRUCT_* cls1, CORINFO_CLASS_STRUCT_* cls2)
        { throw new NotImplementedException("mergeClasses"); }
        private CORINFO_CLASS_STRUCT_* getParentType(CORINFO_CLASS_STRUCT_* cls)
        { throw new NotImplementedException("getParentType"); }

        private CorInfoType getChildType(CORINFO_CLASS_STRUCT_* clsHnd, ref CORINFO_CLASS_STRUCT_* clsRet)
        {
            CorInfoType result = CorInfoType.CORINFO_TYPE_UNDEF;

            var td = HandleToObject(clsHnd);
            if (td.IsArray || td.IsByRef)
            {
                TypeDesc returnType = ((ParameterizedType)td).ParameterType;
                result = asCorInfoType(returnType, out clsRet);
            }
            else
                clsRet = null;

            return result;
        }

        private bool satisfiesClassConstraints(CORINFO_CLASS_STRUCT_* cls)
        { throw new NotImplementedException("satisfiesClassConstraints"); }

        private bool isSDArray(CORINFO_CLASS_STRUCT_* cls)
        {
            var td = HandleToObject(cls);
            return td.IsSzArray;
        }

        private uint getArrayRank(CORINFO_CLASS_STRUCT_* cls)
        {
            var td = HandleToObject(cls) as ArrayType;
            Debug.Assert(td != null);
            return (uint) td.Rank;
        }

        private void* getArrayInitializationData(CORINFO_FIELD_STRUCT_* field, uint size)
        {
            var fd = HandleToObject(field);

            // Check for invalid arguments passed to InitializeArray intrinsic
            if (!fd.HasRva ||
                size > fd.FieldType.GetElementSize().AsInt)
            {
                return null;
            }

            return (void*)ObjectToHandle(_compilation.GetFieldRvaData(fd));
        }

        private CorInfoIsAccessAllowedResult canAccessClass(ref CORINFO_RESOLVED_TOKEN pResolvedToken, CORINFO_METHOD_STRUCT_* callerHandle, ref CORINFO_HELPER_DESC pAccessHelper)
        {
            // TODO: Access check
            return CorInfoIsAccessAllowedResult.CORINFO_ACCESS_ALLOWED;
        }

        private byte* getFieldName(CORINFO_FIELD_STRUCT_* ftn, byte** moduleName)
        {
            var field = HandleToObject(ftn);
            if (moduleName != null)
            {
                MetadataType typeDef = field.OwningType.GetTypeDefinition() as MetadataType;
                if (typeDef != null)
                    *moduleName = (byte*)GetPin(StringToUTF8(typeDef.GetFullName()));
                else
                    *moduleName = (byte*)GetPin(StringToUTF8("unknown"));
            }

            return (byte*)GetPin(StringToUTF8(field.Name));
        }

        private CORINFO_CLASS_STRUCT_* getFieldClass(CORINFO_FIELD_STRUCT_* field)
        {
            var fieldDesc = HandleToObject(field);
            return ObjectToHandle(fieldDesc.OwningType);
        }

        private CorInfoType getFieldType(CORINFO_FIELD_STRUCT_* field, ref CORINFO_CLASS_STRUCT_* structType, CORINFO_CLASS_STRUCT_* memberParent)
        {
            FieldDesc fieldDesc = HandleToObject(field);
            TypeDesc fieldType = fieldDesc.FieldType;
            CorInfoType type = asCorInfoType(fieldType, out structType);

            Debug.Assert(!fieldDesc.OwningType.IsByReferenceOfT ||
                fieldDesc.OwningType.GetKnownField("_value").FieldType.Category == TypeFlags.IntPtr);
            if (type == CorInfoType.CORINFO_TYPE_NATIVEINT && fieldDesc.OwningType.IsByReferenceOfT)
            {
                Debug.Assert(structType == null);
                Debug.Assert(fieldDesc.Offset.AsInt == 0);
                type = CorInfoType.CORINFO_TYPE_BYREF;
            }

            return type;
        }

        private uint getFieldOffset(CORINFO_FIELD_STRUCT_* field)
        {
            var fieldDesc = HandleToObject(field);

            Debug.Assert(fieldDesc.Offset != FieldAndOffset.InvalidOffset);

            return (uint)fieldDesc.Offset.AsInt;
        }

        private bool isWriteBarrierHelperRequired(CORINFO_FIELD_STRUCT_* field)
        { throw new NotImplementedException("isWriteBarrierHelperRequired"); }

        private void getFieldInfo(ref CORINFO_RESOLVED_TOKEN pResolvedToken, CORINFO_METHOD_STRUCT_* callerHandle, CORINFO_ACCESS_FLAGS flags, ref CORINFO_FIELD_INFO pResult)
        {
#if DEBUG
            // In debug, write some bogus data to the struct to ensure we have filled everything
            // properly.
            fixed (CORINFO_FIELD_INFO* tmp = &pResult)
                MemoryHelper.FillMemory((byte*)tmp, 0xcc, Marshal.SizeOf<CORINFO_FIELD_INFO>());
#endif

            Debug.Assert(((int)flags & ((int)CORINFO_ACCESS_FLAGS.CORINFO_ACCESS_GET |
                                        (int)CORINFO_ACCESS_FLAGS.CORINFO_ACCESS_SET |
                                        (int)CORINFO_ACCESS_FLAGS.CORINFO_ACCESS_ADDRESS |
                                        (int)CORINFO_ACCESS_FLAGS.CORINFO_ACCESS_INIT_ARRAY)) != 0);

            var field = HandleToObject(pResolvedToken.hField);

            CORINFO_FIELD_ACCESSOR fieldAccessor;
            CORINFO_FIELD_FLAGS fieldFlags = (CORINFO_FIELD_FLAGS)0;

            if (field.IsStatic)
            {
                fieldFlags |= CORINFO_FIELD_FLAGS.CORINFO_FLG_FIELD_STATIC;

                if (field.HasRva)
                {
                    fieldFlags |= CORINFO_FIELD_FLAGS.CORINFO_FLG_FIELD_UNMANAGED;

                    // TODO: Handle the case when the RVA is in the TLS range
                    fieldAccessor = CORINFO_FIELD_ACCESSOR.CORINFO_FIELD_STATIC_RVA_ADDRESS;

                    // We are not going through a helper. The constructor has to be triggered explicitly.
                    if (_compilation.HasLazyStaticConstructor(field.OwningType))
                    {
                        fieldFlags |= CORINFO_FIELD_FLAGS.CORINFO_FLG_FIELD_INITCLASS;
                    }
                }
                else if (field.OwningType.IsCanonicalSubtype(CanonicalFormKind.Any))
                {
                    // The JIT wants to know how to access a static field on a generic type. We need a runtime lookup.

                    fieldAccessor = CORINFO_FIELD_ACCESSOR.CORINFO_FIELD_STATIC_READYTORUN_HELPER;
                    pResult.helper = CorInfoHelpFunc.CORINFO_HELP_READYTORUN_GENERIC_STATIC_BASE;

                    // Don't try to compute the runtime lookup if we're inlining. The JIT is going to abort the inlining
                    // attempt anyway.
                    MethodDesc contextMethod = methodFromContext(pResolvedToken.tokenContext);
                    if (contextMethod == MethodBeingCompiled)
                    {
                        FieldDesc runtimeDeterminedField = (FieldDesc)GetRuntimeDeterminedObjectForToken(ref pResolvedToken);

                        ReadyToRunHelperId helperId;

                        // Find out what kind of base do we need to look up.
                        if (field.IsThreadStatic)
                        {
                            helperId = ReadyToRunHelperId.GetThreadStaticBase;
                        }
                        else if (field.HasGCStaticBase)
                        {
                            helperId = ReadyToRunHelperId.GetGCStaticBase;
                        }
                        else
                        {
                            helperId = ReadyToRunHelperId.GetNonGCStaticBase;
                        }

                        // What generic context do we look up the base from.
                        ISymbolNode helper;
                        if (contextMethod.AcquiresInstMethodTableFromThis() || contextMethod.RequiresInstMethodTableArg())
                        {
                            helper = _compilation.NodeFactory.ReadyToRunHelperFromTypeLookup(
                                helperId, runtimeDeterminedField.OwningType, contextMethod.OwningType);
                        }
                        else
                        {
                            Debug.Assert(contextMethod.RequiresInstMethodDescArg());
                            helper = _compilation.NodeFactory.ReadyToRunHelperFromDictionaryLookup(
                                helperId, runtimeDeterminedField.OwningType, contextMethod);
                        }

                        pResult.fieldLookup = CreateConstLookupToSymbol(helper);
                    }
                }
                else
                {

                    fieldAccessor = CORINFO_FIELD_ACCESSOR.CORINFO_FIELD_STATIC_SHARED_STATIC_HELPER;
                    pResult.helper = CorInfoHelpFunc.CORINFO_HELP_READYTORUN_STATIC_BASE;

                    ReadyToRunHelperId helperId = ReadyToRunHelperId.Invalid;
                    if (field.IsThreadStatic)
                    {
                        helperId = ReadyToRunHelperId.GetThreadStaticBase;
                    }
                    else if (field.HasGCStaticBase)
                    {
                        helperId = ReadyToRunHelperId.GetGCStaticBase;
                    }
                    else
                    {
                        var owningType = field.OwningType;
                        if ((owningType.IsWellKnownType(WellKnownType.IntPtr) ||
                                owningType.IsWellKnownType(WellKnownType.UIntPtr)) &&
                                    field.Name == "Zero")
                        {
                            fieldAccessor = CORINFO_FIELD_ACCESSOR.CORINFO_FIELD_INTRINSIC_ZERO;
                        }
                        else
                        {
                            helperId = ReadyToRunHelperId.GetNonGCStaticBase;
                        }
                    }

                    if (helperId != ReadyToRunHelperId.Invalid)
                    {
                        pResult.fieldLookup = CreateConstLookupToSymbol(_compilation.NodeFactory.ReadyToRunHelper(helperId, field.OwningType));
                    }
                }
            }
            else
            {
                fieldAccessor = CORINFO_FIELD_ACCESSOR.CORINFO_FIELD_INSTANCE;
            }

            if (field.IsInitOnly)
                fieldFlags |= CORINFO_FIELD_FLAGS.CORINFO_FLG_FIELD_FINAL;

            pResult.fieldAccessor = fieldAccessor;
            pResult.fieldFlags = fieldFlags;
            pResult.fieldType = getFieldType(pResolvedToken.hField, ref pResult.structType, pResolvedToken.hClass);
            pResult.accessAllowed = CorInfoIsAccessAllowedResult.CORINFO_ACCESS_ALLOWED;

            if (!field.IsStatic || !field.HasRva)
                pResult.offset = (uint)field.Offset.AsInt;
            else
                pResult.offset = 0xBAADF00D;

            // TODO: We need to implement access checks for fields and methods.  See JitInterface.cpp in mrtjit
            //       and STS::AccessCheck::CanAccess.
        }

        private bool isFieldStatic(CORINFO_FIELD_STRUCT_* fldHnd)
        {
            return HandleToObject(fldHnd).IsStatic;
        }

        public void SetSequencePoints(IEnumerable<ILSequencePoint> ilSequencePoints)
        {
            Debug.Assert(ilSequencePoints != null);
            Dictionary<int, SequencePoint> sequencePoints = new Dictionary<int, SequencePoint>();

            foreach (var point in ilSequencePoints)
            {
                sequencePoints.Add(point.Offset, new SequencePoint() { Document = point.Document, LineNumber = point.LineNumber });
            }

            _sequencePoints = sequencePoints;
        }

        public void SetLocalVariables(IEnumerable<ILLocalVariable> localVariables)
        {
            Debug.Assert(localVariables != null);
            var localSlotToInfoMap = new Dictionary<uint, ILLocalVariable>();

            foreach (var v in localVariables)
            {
                localSlotToInfoMap[(uint)v.Slot] = v;
            }

            _localSlotToInfoMap = localSlotToInfoMap;
        }

        public void SetParameterNames(IEnumerable<string> parameters)
        {
            Debug.Assert(parameters != null);
            var parameterIndexToNameMap = new Dictionary<uint, string>();
            uint index = 0;

            foreach (var p in parameters)
            {
                parameterIndexToNameMap[index] = p;
                ++index;
            }

            _parameterIndexToNameMap = parameterIndexToNameMap;
        }

        private void getBoundaries(CORINFO_METHOD_STRUCT_* ftn, ref uint cILOffsets, ref uint* pILOffsets, BoundaryTypes* implicitBoundaries)
        {
            // TODO: Debugging
            cILOffsets = 0;
            pILOffsets = null;
            *implicitBoundaries = BoundaryTypes.DEFAULT_BOUNDARIES;
        }

        // Create a DebugLocInfo which is a table from native offset to source line.
        // using native to il offset (pMap) and il to source line (_sequencePoints).
        private void setBoundaries(CORINFO_METHOD_STRUCT_* ftn, uint cMap, OffsetMapping* pMap)
        {
            Debug.Assert(_debugLocInfos == null);
            // No interest if sequencePoints is not populated before.
            if (_sequencePoints == null)
            {
                return;
            }

            int largestILOffset = 0; // All epiloges point to the largest IL offset.
            for (int i = 0; i < cMap; i++)
            {
                OffsetMapping nativeToILInfo = pMap[i];
                int currectILOffset = (int)nativeToILInfo.ilOffset;
                if (currectILOffset > largestILOffset) // Special offsets are negative.
                {
                    largestILOffset = currectILOffset;
                }
            }

            int previousNativeOffset = -1; 
            List<DebugLocInfo> debugLocInfos = new List<DebugLocInfo>();
            for (int i = 0; i < cMap; i++)
            {
                OffsetMapping nativeToILInfo = pMap[i];
                int ilOffset = (int)nativeToILInfo.ilOffset;
                int nativeOffset = (int)pMap[i].nativeOffset;
                if (nativeOffset == previousNativeOffset)
                {
                    // Save the first one, skip others.
                    continue;
                }
                switch (ilOffset)
                {
                    case (int)MappingTypes.PROLOG:
                        ilOffset = 0;
                        break;
                    case (int)MappingTypes.EPILOG:
                        ilOffset = largestILOffset;
                        break;
                    case (int)MappingTypes.NO_MAPPING:
                        continue;
                }
                SequencePoint s;
                if (_sequencePoints.TryGetValue((int)ilOffset, out s))
                {
                    Debug.Assert(!string.IsNullOrEmpty(s.Document));
                    DebugLocInfo loc = new DebugLocInfo(nativeOffset, s.Document, s.LineNumber);
                    debugLocInfos.Add(loc);
                    previousNativeOffset = nativeOffset;
                }
            }

            if (debugLocInfos.Count > 0)
            {
                _debugLocInfos = debugLocInfos.ToArray();
            }
        }

        private void getVars(CORINFO_METHOD_STRUCT_* ftn, ref uint cVars, ILVarInfo** vars, ref bool extendOthers)
        {
            // TODO: Debugging

            cVars = 0;
            *vars = null;

            // Just tell the JIT to extend everything.
            extendOthers = true;
        }

        private void setVars(CORINFO_METHOD_STRUCT_* ftn, uint cVars, NativeVarInfo* vars)
        {
            if (_localSlotToInfoMap == null && _parameterIndexToNameMap == null)
            {
                return;
            }

            uint paramCount = (_parameterIndexToNameMap == null) ? 0 : (uint)_parameterIndexToNameMap.Count;
            Dictionary<uint, DebugVarInfo> debugVars = new Dictionary<uint, DebugVarInfo>();
            int i;

            for (i = 0; i < cVars; i++)
            {
                NativeVarInfo nativeVarInfo = vars[i];

                if (nativeVarInfo.varNumber < paramCount)
                {
                    string name = _parameterIndexToNameMap[nativeVarInfo.varNumber];
                    updateDebugVarInfo(debugVars, name, true, nativeVarInfo);
                }
                else if (_localSlotToInfoMap != null)
                {
                    ILLocalVariable ilVar;
                    uint slotNumber = nativeVarInfo.varNumber - paramCount;
                    if (_localSlotToInfoMap.TryGetValue(slotNumber, out ilVar))
                    {
                        updateDebugVarInfo(debugVars, ilVar.Name, false, nativeVarInfo);
                    }
                }
            }

            i = 0;
            _debugVarInfos = new DebugVarInfo[debugVars.Count];
            foreach (var debugVar in debugVars)
            {
                _debugVarInfos[i] = debugVar.Value;
                i++;
            }
        }

        private void updateDebugVarInfo(Dictionary<uint, DebugVarInfo> debugVars, string name,
                                        bool isParam, NativeVarInfo nativeVarInfo)
        {
            DebugVarInfo debugVar;

            if (!debugVars.TryGetValue(nativeVarInfo.varNumber, out debugVar))
            {
                debugVar = new DebugVarInfo(name, isParam, _variableToTypeDesc[(int)nativeVarInfo.varNumber]);
                debugVars[nativeVarInfo.varNumber] = debugVar;
            }

            debugVar.Ranges.Add(nativeVarInfo);
        }

        private void* allocateArray(uint cBytes)
        {
            return (void*)Marshal.AllocCoTaskMem((int)cBytes);
        }

        private void freeArray(void* array)
        {
            Marshal.FreeCoTaskMem((IntPtr)array);
        }

        private CORINFO_ARG_LIST_STRUCT_* getArgNext(CORINFO_ARG_LIST_STRUCT_* args)
        {
            return (CORINFO_ARG_LIST_STRUCT_*)((int)args + 1);
        }

        private CorInfoTypeWithMod getArgType(CORINFO_SIG_INFO* sig, CORINFO_ARG_LIST_STRUCT_* args, ref CORINFO_CLASS_STRUCT_* vcTypeRet)
        {
            int index = (int)args;
            Object sigObj = HandleToObject((IntPtr)sig->pSig);

            MethodSignature methodSig = sigObj as MethodSignature;

            if (methodSig != null)
            {
                TypeDesc type = methodSig[index];

                CorInfoType corInfoType = asCorInfoType(type, out vcTypeRet);
                return (CorInfoTypeWithMod)corInfoType;
            }
            else
            {
                LocalVariableDefinition[] locals = (LocalVariableDefinition[])sigObj;
                TypeDesc type = locals[index].Type;

                CorInfoType corInfoType = asCorInfoType(type, out vcTypeRet);

                return (CorInfoTypeWithMod)corInfoType | (locals[index].IsPinned ? CorInfoTypeWithMod.CORINFO_TYPE_MOD_PINNED : 0);
            }
        }

        private CORINFO_CLASS_STRUCT_* getArgClass(CORINFO_SIG_INFO* sig, CORINFO_ARG_LIST_STRUCT_* args)
        {
            int index = (int)args;
            Object sigObj = HandleToObject((IntPtr)sig->pSig);

            MethodSignature methodSig = sigObj as MethodSignature;
            if (methodSig != null)
            {
                TypeDesc type = methodSig[index];
                return ObjectToHandle(type);
            }
            else
            {
                LocalVariableDefinition[] locals = (LocalVariableDefinition[])sigObj;
                TypeDesc type = locals[index].Type;
                return ObjectToHandle(type);
            }
        }

        private CorInfoType getHFAType(CORINFO_CLASS_STRUCT_* hClass)
        { throw new NotImplementedException("getHFAType"); }
        private HRESULT GetErrorHRESULT(_EXCEPTION_POINTERS* pExceptionPointers)
        { throw new NotImplementedException("GetErrorHRESULT"); }
        private uint GetErrorMessage(short* buffer, uint bufferLength)
        { throw new NotImplementedException("GetErrorMessage"); }

        private int FilterException(_EXCEPTION_POINTERS* pExceptionPointers)
        {
            // This method is completely handled by the C++ wrapper to the JIT-EE interface,
            // and should never reach the managed implementation.
            Debug.Assert(false, "CorInfoImpl.FilterException should not be called");
            throw new NotSupportedException("FilterException");
        }

        private void HandleException(_EXCEPTION_POINTERS* pExceptionPointers)
        {
            // This method is completely handled by the C++ wrapper to the JIT-EE interface,
            // and should never reach the managed implementation.
            Debug.Assert(false, "CorInfoImpl.HandleException should not be called");
            throw new NotSupportedException("HandleException");
        }

        private bool runWithErrorTrap(void* function, void* parameter)
        {
            // This method is completely handled by the C++ wrapper to the JIT-EE interface,
            // and should never reach the managed implementation.
            Debug.Assert(false, "CorInfoImpl.runWithErrorTrap should not be called");
            throw new NotSupportedException("runWithErrorTrap");
        }

        private void ThrowExceptionForJitResult(HRESULT result)
        { throw new NotImplementedException("ThrowExceptionForJitResult"); }
        private void ThrowExceptionForHelper(ref CORINFO_HELPER_DESC throwHelper)
        { throw new NotImplementedException("ThrowExceptionForHelper"); }

        private uint SizeOfPInvokeTransitionFrame
        {
            get
            {
                // struct PInvokeTransitionFrame:
                //  m_RIP
                //  m_FramePointer
                //  m_pThread
                //  m_dwFlags + align
                //  m_PreserverRegs - RSP
                //      No need to save other preserved regs because of the JIT ensures that there are
                //      no live GC references in callee saved registers around the PInvoke callsite.
                return (uint)(this.PointerSize * 5);
            }
        }

        private void getEEInfo(ref CORINFO_EE_INFO pEEInfoOut)
        {
            pEEInfoOut = new CORINFO_EE_INFO();

#if DEBUG
            // In debug, write some bogus data to the struct to ensure we have filled everything
            // properly.
            fixed (CORINFO_EE_INFO* tmp = &pEEInfoOut)
                MemoryHelper.FillMemory((byte*)tmp, 0xcc, Marshal.SizeOf<CORINFO_EE_INFO>());
#endif

            int pointerSize = this.PointerSize;

            pEEInfoOut.inlinedCallFrameInfo.size = this.SizeOfPInvokeTransitionFrame;

            pEEInfoOut.offsetOfDelegateInstance = (uint)pointerSize;            // Delegate::m_firstParameter
            pEEInfoOut.offsetOfDelegateFirstTarget = (uint)(4 * pointerSize);   // Delegate::m_functionPointer

            pEEInfoOut.offsetOfObjArrayData = (uint)(2 * pointerSize);

            pEEInfoOut.sizeOfReversePInvokeFrame = (uint)(2 * pointerSize);

            pEEInfoOut.osPageSize = new UIntPtr(0x1000);

            pEEInfoOut.maxUncheckedOffsetForNullObject = (_compilation.NodeFactory.Target.IsWindows) ?
                new UIntPtr(32 * 1024 - 1) : new UIntPtr((uint)pEEInfoOut.osPageSize / 2 - 1);

            pEEInfoOut.targetAbi = CORINFO_RUNTIME_ABI.CORINFO_CORERT_ABI;
        }

        private string getJitTimeLogFilename()
        {
            return null;
        }

        private mdToken getMethodDefFromMethod(CORINFO_METHOD_STRUCT_* hMethod)
        {
            MethodDesc method = HandleToObject(hMethod);
            MethodDesc methodDefinition = method.GetTypicalMethodDefinition();

            // Need to cast down to EcmaMethod. Do not use this as a precedent that casting to Ecma*
            // within the JitInterface is fine. We might want to consider moving this to Compilation.
            TypeSystem.Ecma.EcmaMethod ecmaMethodDefinition = methodDefinition as TypeSystem.Ecma.EcmaMethod;
            if (ecmaMethodDefinition != null)
            {
                return (mdToken)System.Reflection.Metadata.Ecma335.MetadataTokens.GetToken(ecmaMethodDefinition.Handle);
            }

            return 0;
        }

        private static byte[] StringToUTF8(string s)
        {
            int byteCount = Encoding.UTF8.GetByteCount(s);
            byte[] bytes = new byte[byteCount + 1];
            Encoding.UTF8.GetBytes(s, 0, s.Length, bytes, 0);
            return bytes;
        }

        private byte* getMethodName(CORINFO_METHOD_STRUCT_* ftn, byte** moduleName)
        {
            MethodDesc method = HandleToObject(ftn);

            if (moduleName != null)
            {
                MetadataType typeDef = method.OwningType.GetTypeDefinition() as MetadataType;
                if (typeDef != null)
                    *moduleName = (byte*)GetPin(StringToUTF8(typeDef.GetFullName()));
                else
                    *moduleName = (byte*)GetPin(StringToUTF8("unknown"));
            }

            return (byte*)GetPin(StringToUTF8(method.Name));
        }

        private uint getMethodHash(CORINFO_METHOD_STRUCT_* ftn)
        {
            return (uint)HandleToObject(ftn).GetHashCode();
        }

        private byte* findNameOfToken(CORINFO_MODULE_STRUCT_* moduleHandle, mdToken token, byte* szFQName, UIntPtr FQNameCapacity)
        { throw new NotImplementedException("findNameOfToken"); }

        private bool getSystemVAmd64PassStructInRegisterDescriptor(CORINFO_CLASS_STRUCT_* structHnd, SYSTEMV_AMD64_CORINFO_STRUCT_REG_PASSING_DESCRIPTOR* structPassInRegDescPtr)
        {
            TypeDesc type = HandleToObject(structHnd);

            if (type.IsValueType)
            {
                // TODO: actually implement
                // https://github.com/dotnet/corert/issues/158
                if (type.GetElementSize().AsInt <= 8)
                {
                    structPassInRegDescPtr->passedInRegisters = true;
                    structPassInRegDescPtr->eightByteCount = 1;
                    structPassInRegDescPtr->eightByteClassifications0 = SystemVClassificationType.SystemVClassificationTypeInteger;
                    structPassInRegDescPtr->eightByteSizes0 = (byte)type.GetElementSize().AsInt;
                    structPassInRegDescPtr->eightByteOffsets0 = 0;
                }
                else
                    structPassInRegDescPtr->passedInRegisters = false;
            }
            else
            {
                structPassInRegDescPtr->passedInRegisters = false;
            }

            return true;
        }

        private uint getThreadTLSIndex(ref void* ppIndirection)
        { throw new NotImplementedException("getThreadTLSIndex"); }
        private void* getInlinedCallFrameVptr(ref void* ppIndirection)
        { throw new NotImplementedException("getInlinedCallFrameVptr"); }
        private int* getAddrOfCaptureThreadGlobal(ref void* ppIndirection)
        { throw new NotImplementedException("getAddrOfCaptureThreadGlobal"); }
        private SIZE_T* getAddrModuleDomainID(CORINFO_MODULE_STRUCT_* module)
        { throw new NotImplementedException("getAddrModuleDomainID"); }

        private Dictionary<CorInfoHelpFunc, ISymbolNode> _helperCache = new Dictionary<CorInfoHelpFunc, ISymbolNode>();
        private ISymbolNode GetHelperFtnUncached(CorInfoHelpFunc ftnNum)
        {
            ReadyToRunHelper id;

            switch (ftnNum)
            {
                case CorInfoHelpFunc.CORINFO_HELP_THROW: id = ReadyToRunHelper.Throw; break;
                case CorInfoHelpFunc.CORINFO_HELP_RETHROW: id = ReadyToRunHelper.Rethrow; break;
                case CorInfoHelpFunc.CORINFO_HELP_USER_BREAKPOINT: id = ReadyToRunHelper.DebugBreak; break;
                case CorInfoHelpFunc.CORINFO_HELP_OVERFLOW: id = ReadyToRunHelper.Overflow; break;
                case CorInfoHelpFunc.CORINFO_HELP_RNGCHKFAIL: id = ReadyToRunHelper.RngChkFail; break;
                case CorInfoHelpFunc.CORINFO_HELP_FAIL_FAST: id = ReadyToRunHelper.FailFast; break;
                case CorInfoHelpFunc.CORINFO_HELP_THROWNULLREF: id = ReadyToRunHelper.ThrowNullRef; break;
                case CorInfoHelpFunc.CORINFO_HELP_THROWDIVZERO: id = ReadyToRunHelper.ThrowDivZero; break;

                case CorInfoHelpFunc.CORINFO_HELP_ASSIGN_REF: id = ReadyToRunHelper.WriteBarrier; break;
                case CorInfoHelpFunc.CORINFO_HELP_CHECKED_ASSIGN_REF: id = ReadyToRunHelper.CheckedWriteBarrier; break;
                case CorInfoHelpFunc.CORINFO_HELP_ASSIGN_BYREF: id = ReadyToRunHelper.ByRefWriteBarrier; break;

                case CorInfoHelpFunc.CORINFO_HELP_ARRADDR_ST: id = ReadyToRunHelper.Stelem_Ref; break;
                case CorInfoHelpFunc.CORINFO_HELP_LDELEMA_REF: id = ReadyToRunHelper.Ldelema_Ref; break;

                case CorInfoHelpFunc.CORINFO_HELP_MEMSET: id = ReadyToRunHelper.MemSet; break;
                case CorInfoHelpFunc.CORINFO_HELP_MEMCPY: id = ReadyToRunHelper.MemCpy; break;

                case CorInfoHelpFunc.CORINFO_HELP_TYPEHANDLE_TO_RUNTIMETYPE: id = ReadyToRunHelper.GetRuntimeTypeHandle; break;
                case CorInfoHelpFunc.CORINFO_HELP_METHODDESC_TO_STUBRUNTIMEMETHOD: id = ReadyToRunHelper.GetRuntimeMethodHandle; break;
                case CorInfoHelpFunc.CORINFO_HELP_FIELDDESC_TO_STUBRUNTIMEFIELD: id = ReadyToRunHelper.GetRuntimeFieldHandle; break;

                case CorInfoHelpFunc.CORINFO_HELP_BOX: id = ReadyToRunHelper.Box; break;
                case CorInfoHelpFunc.CORINFO_HELP_BOX_NULLABLE: id = ReadyToRunHelper.Box_Nullable; break;
                case CorInfoHelpFunc.CORINFO_HELP_UNBOX: id = ReadyToRunHelper.Unbox; break;
                case CorInfoHelpFunc.CORINFO_HELP_UNBOX_NULLABLE: id = ReadyToRunHelper.Unbox_Nullable; break;
                case CorInfoHelpFunc.CORINFO_HELP_NEW_MDARR_NONVARARG: id = ReadyToRunHelper.NewMultiDimArr_NonVarArg; break;
                case CorInfoHelpFunc.CORINFO_HELP_NEWFAST: id = ReadyToRunHelper.NewObject; break;
                case CorInfoHelpFunc.CORINFO_HELP_NEWARR_1_DIRECT: id = ReadyToRunHelper.NewArray; break;

                case CorInfoHelpFunc.CORINFO_HELP_LMUL: id = ReadyToRunHelper.LMul; break;
                case CorInfoHelpFunc.CORINFO_HELP_LMUL_OVF: id = ReadyToRunHelper.LMulOfv; break;
                case CorInfoHelpFunc.CORINFO_HELP_ULMUL_OVF: id = ReadyToRunHelper.ULMulOvf; break;
                case CorInfoHelpFunc.CORINFO_HELP_LDIV: id = ReadyToRunHelper.LDiv; break;
                case CorInfoHelpFunc.CORINFO_HELP_LMOD: id = ReadyToRunHelper.LMod; break;
                case CorInfoHelpFunc.CORINFO_HELP_ULDIV: id = ReadyToRunHelper.ULDiv; break;
                case CorInfoHelpFunc.CORINFO_HELP_ULMOD: id = ReadyToRunHelper.ULMod; break;
                case CorInfoHelpFunc.CORINFO_HELP_LLSH: id = ReadyToRunHelper.LLsh; break;
                case CorInfoHelpFunc.CORINFO_HELP_LRSH: id = ReadyToRunHelper.LRsh; break;
                case CorInfoHelpFunc.CORINFO_HELP_LRSZ: id = ReadyToRunHelper.LRsz; break;
                case CorInfoHelpFunc.CORINFO_HELP_LNG2DBL: id = ReadyToRunHelper.Lng2Dbl; break;
                case CorInfoHelpFunc.CORINFO_HELP_ULNG2DBL: id = ReadyToRunHelper.ULng2Dbl; break;

                case CorInfoHelpFunc.CORINFO_HELP_DIV: id = ReadyToRunHelper.Div; break;
                case CorInfoHelpFunc.CORINFO_HELP_MOD: id = ReadyToRunHelper.Mod; break;
                case CorInfoHelpFunc.CORINFO_HELP_UDIV: id = ReadyToRunHelper.UDiv; break;
                case CorInfoHelpFunc.CORINFO_HELP_UMOD: id = ReadyToRunHelper.UMod; break;

                case CorInfoHelpFunc.CORINFO_HELP_DBL2INT: id = ReadyToRunHelper.Dbl2Int; break;
                case CorInfoHelpFunc.CORINFO_HELP_DBL2INT_OVF: id = ReadyToRunHelper.Dbl2IntOvf; break;
                case CorInfoHelpFunc.CORINFO_HELP_DBL2LNG: id = ReadyToRunHelper.Dbl2Lng; break;
                case CorInfoHelpFunc.CORINFO_HELP_DBL2LNG_OVF: id = ReadyToRunHelper.Dbl2LngOvf; break;
                case CorInfoHelpFunc.CORINFO_HELP_DBL2UINT: id = ReadyToRunHelper.Dbl2UInt; break;
                case CorInfoHelpFunc.CORINFO_HELP_DBL2UINT_OVF: id = ReadyToRunHelper.Dbl2UIntOvf; break;
                case CorInfoHelpFunc.CORINFO_HELP_DBL2ULNG: id = ReadyToRunHelper.Dbl2ULng; break;
                case CorInfoHelpFunc.CORINFO_HELP_DBL2ULNG_OVF: id = ReadyToRunHelper.Dbl2ULngOvf; break;

                case CorInfoHelpFunc.CORINFO_HELP_FLTREM: id = ReadyToRunHelper.FltRem; break;
                case CorInfoHelpFunc.CORINFO_HELP_DBLREM: id = ReadyToRunHelper.DblRem; break;
                case CorInfoHelpFunc.CORINFO_HELP_FLTROUND: id = ReadyToRunHelper.FltRound; break;
                case CorInfoHelpFunc.CORINFO_HELP_DBLROUND: id = ReadyToRunHelper.DblRound; break;

                case CorInfoHelpFunc.CORINFO_HELP_JIT_PINVOKE_BEGIN: id = ReadyToRunHelper.PInvokeBegin; break;
                case CorInfoHelpFunc.CORINFO_HELP_JIT_PINVOKE_END: id = ReadyToRunHelper.PInvokeEnd; break;

                case CorInfoHelpFunc.CORINFO_HELP_JIT_REVERSE_PINVOKE_ENTER: id = ReadyToRunHelper.ReversePInvokeEnter; break;
                case CorInfoHelpFunc.CORINFO_HELP_JIT_REVERSE_PINVOKE_EXIT: id = ReadyToRunHelper.ReversePInvokeExit; break;

                case CorInfoHelpFunc.CORINFO_HELP_CHKCASTANY: id = ReadyToRunHelper.CheckCastAny; break;
                case CorInfoHelpFunc.CORINFO_HELP_ISINSTANCEOFANY: id = ReadyToRunHelper.CheckInstanceAny; break;

                case CorInfoHelpFunc.CORINFO_HELP_MON_ENTER: id = ReadyToRunHelper.MonitorEnter; break;
                case CorInfoHelpFunc.CORINFO_HELP_MON_EXIT: id = ReadyToRunHelper.MonitorExit; break;

                case CorInfoHelpFunc.CORINFO_HELP_MON_ENTER_STATIC: id = ReadyToRunHelper.MonitorEnterStatic; break;
                case CorInfoHelpFunc.CORINFO_HELP_MON_EXIT_STATIC: id = ReadyToRunHelper.MonitorExitStatic; break;

                case CorInfoHelpFunc.CORINFO_HELP_GVMLOOKUP_FOR_SLOT: id = ReadyToRunHelper.GVMLookupForSlot; break;

                case CorInfoHelpFunc.CORINFO_HELP_TYPEHANDLE_TO_RUNTIMETYPE_MAYBENULL: id = ReadyToRunHelper.TypeHandleToRuntimeType; break;
                case CorInfoHelpFunc.CORINFO_HELP_GETREFANY: id = ReadyToRunHelper.GetRefAny; break;

                default:
                    throw new NotImplementedException(ftnNum.ToString());
            }

            string mangledName;
            MethodDesc methodDesc;
            JitHelper.GetEntryPoint(_compilation.TypeSystemContext, id, out mangledName, out methodDesc);
            Debug.Assert(mangledName != null || methodDesc != null);

            ISymbolNode entryPoint;
            if (mangledName != null)
                entryPoint = _compilation.NodeFactory.ExternSymbol(mangledName);
            else
                entryPoint = _compilation.NodeFactory.MethodEntrypoint(methodDesc);

            return entryPoint;
        }

        private void* getHelperFtn(CorInfoHelpFunc ftnNum, ref void* ppIndirection)
        {
            ISymbolNode entryPoint;
            if (!_helperCache.TryGetValue(ftnNum, out entryPoint))
            {
                entryPoint = GetHelperFtnUncached(ftnNum);
                _helperCache.Add(ftnNum, entryPoint);
            }
            return (void*)ObjectToHandle(entryPoint);
        }

        private void getFunctionEntryPoint(CORINFO_METHOD_STRUCT_* ftn, ref CORINFO_CONST_LOOKUP pResult, CORINFO_ACCESS_FLAGS accessFlags)
        {
            MethodDesc method = HandleToObject(ftn);

            // TODO: Implement MapMethodDeclToMethodImpl from CoreCLR
            if (method.IsVirtual)
                throw new NotImplementedException("getFunctionEntryPoint");

            pResult = CreateConstLookupToSymbol(_compilation.NodeFactory.MethodEntrypoint(method));
        }

        private void getFunctionFixedEntryPoint(CORINFO_METHOD_STRUCT_* ftn, ref CORINFO_CONST_LOOKUP pResult)
        { throw new NotImplementedException("getFunctionFixedEntryPoint"); }

        private void* getMethodSync(CORINFO_METHOD_STRUCT_* ftn, ref void* ppIndirection)
        {
            MethodDesc method = HandleToObject(ftn);
            TypeDesc type = method.OwningType;
            ISymbolNode methodSync = _compilation.NodeFactory.NecessaryTypeSymbol(type);

            void *result = (void*)ObjectToHandle(methodSync);

            if (methodSync.RepresentsIndirectionCell)
            {
                ppIndirection = result;
                return null;
            }
            else
            {
                ppIndirection = null;
                return result;
            }
        }

        private CorInfoHelpFunc getLazyStringLiteralHelper(CORINFO_MODULE_STRUCT_* handle)
        {
            // TODO: Lazy string literal helper
            return CorInfoHelpFunc.CORINFO_HELP_UNDEF;
        }

        private CORINFO_MODULE_STRUCT_* embedModuleHandle(CORINFO_MODULE_STRUCT_* handle, ref void* ppIndirection)
        { throw new NotImplementedException("embedModuleHandle"); }
        private CORINFO_CLASS_STRUCT_* embedClassHandle(CORINFO_CLASS_STRUCT_* handle, ref void* ppIndirection)
        { throw new NotImplementedException("embedClassHandle"); }

        private CORINFO_METHOD_STRUCT_* embedMethodHandle(CORINFO_METHOD_STRUCT_* handle, ref void* ppIndirection)
        {
            MethodDesc method = HandleToObject(handle);
            ISymbolNode methodHandleSymbol = _compilation.NodeFactory.RuntimeMethodHandle(method);
            CORINFO_METHOD_STRUCT_* result = (CORINFO_METHOD_STRUCT_*)ObjectToHandle(methodHandleSymbol);

            if (methodHandleSymbol.RepresentsIndirectionCell)
            {
                ppIndirection = result;
                return null;
            }
            else
            {
                ppIndirection = null;
                return result;
            }
        }

        private CORINFO_FIELD_STRUCT_* embedFieldHandle(CORINFO_FIELD_STRUCT_* handle, ref void* ppIndirection)
        { throw new NotImplementedException("embedFieldHandle"); }

        private void expandRawHandleIntrinsic(ref CORINFO_RESOLVED_TOKEN pResolvedToken, ref CORINFO_GENERICHANDLE_RESULT pResult)
        {
            // We need to resolve the token because the hMethod that RyuJIT has is canonicalized even if we
            // know the exact type.
            MethodDesc method = (MethodDesc)GetRuntimeDeterminedObjectForToken(ref pResolvedToken);
            if (method == null)
            {
                CORINFO_RESOLVED_TOKEN resolvedToken = pResolvedToken;
                resolveToken(ref resolvedToken);
                method = HandleToObject(resolvedToken.hMethod);
            }

            Debug.Assert(method.Name == "EETypePtrOf");

            if (method.IsRuntimeDeterminedExactMethod)
            {
                pResult.lookup.lookupKind.needsRuntimeLookup = true;
                pResult.lookup.runtimeLookup.signature = null;
                pResult.lookup.runtimeLookup.indirections = CORINFO.USEHELPER;
                pResult.lookup.lookupKind.runtimeLookupFlags = (ushort)ReadyToRunHelperId.TypeHandle;
                pResult.lookup.lookupKind.runtimeLookupArgs = ObjectToHandle(method.Instantiation[0]);

                MethodDesc contextMethod = methodFromContext(pResolvedToken.tokenContext);

                // Do not bother computing the runtime lookup if we are inlining. The JIT is going
                // to abort the inlining attempt anyway.
                if (contextMethod != MethodBeingCompiled)
                    return;

                pResult.lookup.lookupKind.runtimeLookupKind = GetGenericRuntimeLookupKind(contextMethod);
            }
            else
            {
                pResult.lookup.lookupKind.needsRuntimeLookup = false;
                pResult.lookup.constLookup = CreateConstLookupToSymbol(_compilation.NodeFactory.ConstructedTypeSymbol(method.Instantiation[0]));
            }
        }

        private void embedGenericHandle(ref CORINFO_RESOLVED_TOKEN pResolvedToken, bool fEmbedParent, ref CORINFO_GENERICHANDLE_RESULT pResult)
        {
#if DEBUG
            // In debug, write some bogus data to the struct to ensure we have filled everything
            // properly.
            fixed (CORINFO_GENERICHANDLE_RESULT* tmp = &pResult)
                MemoryHelper.FillMemory((byte*)tmp, 0xcc, Marshal.SizeOf<CORINFO_GENERICHANDLE_RESULT>());
#endif
            if (pResolvedToken.hClass == null)
            {
                Debug.Assert(
                    pResolvedToken.tokenType == CorInfoTokenKind.CORINFO_TOKENKIND_Method
                    && fEmbedParent == false);
                expandRawHandleIntrinsic(ref pResolvedToken, ref pResult);
                return;
            }

            bool runtimeLookup;

            if (!fEmbedParent && pResolvedToken.hMethod != null)
            {
                MethodDesc md = HandleToObject(pResolvedToken.hMethod);
                TypeDesc td = HandleToObject(pResolvedToken.hClass);

                pResult.handleType = CorInfoGenericHandleType.CORINFO_HANDLETYPE_METHOD;

                Debug.Assert(md.OwningType == td);

                runtimeLookup = md.IsSharedByGenericInstantiations;

                pResult.compileTimeHandle = (CORINFO_GENERIC_STRUCT_*)ObjectToHandle(md);

                if (!runtimeLookup)
                {
                    if (pResolvedToken.tokenType == CorInfoTokenKind.CORINFO_TOKENKIND_Ldtoken)
                        pResult.lookup.constLookup = CreateConstLookupToSymbol(_compilation.NodeFactory.RuntimeMethodHandle(md));
                    else
                        throw new NotImplementedException();
                }
                else
                {
                    if (pResolvedToken.tokenType == CorInfoTokenKind.CORINFO_TOKENKIND_Ldtoken)
                        pResult.lookup.lookupKind.runtimeLookupFlags = (ushort)ReadyToRunHelperId.MethodHandle;
                    else if (pResolvedToken.tokenType == CorInfoTokenKind.CORINFO_TOKENKIND_Method)
                        pResult.lookup.lookupKind.runtimeLookupFlags = (ushort)ReadyToRunHelperId.MethodDictionary;
                    else
                        throw new NotImplementedException();

                    pResult.lookup.lookupKind.runtimeLookupArgs = null;
                }
            }
            else if (!fEmbedParent && pResolvedToken.hField != null)
            {
                FieldDesc fd = HandleToObject(pResolvedToken.hField);
                TypeDesc td = HandleToObject(pResolvedToken.hClass);

                pResult.handleType = CorInfoGenericHandleType.CORINFO_HANDLETYPE_FIELD;
                pResult.compileTimeHandle = (CORINFO_GENERIC_STRUCT_*)pResolvedToken.hField;

                runtimeLookup = fd.IsStatic && td.IsCanonicalSubtype(CanonicalFormKind.Any);

                if (!runtimeLookup)
                {
                    Debug.Assert(pResolvedToken.tokenType == CorInfoTokenKind.CORINFO_TOKENKIND_Ldtoken);
                    pResult.lookup.constLookup = CreateConstLookupToSymbol(_compilation.NodeFactory.RuntimeFieldHandle(fd));
                }
                else
                {
                    Debug.Assert(pResolvedToken.tokenType == CorInfoTokenKind.CORINFO_TOKENKIND_Ldtoken);
                    pResult.lookup.lookupKind.runtimeLookupFlags = (ushort)ReadyToRunHelperId.FieldHandle;
                    pResult.lookup.lookupKind.runtimeLookupArgs = null;
                }
            }
            else
            {
                TypeDesc td = HandleToObject(pResolvedToken.hClass);

                pResult.handleType = CorInfoGenericHandleType.CORINFO_HANDLETYPE_CLASS;
                pResult.compileTimeHandle = (CORINFO_GENERIC_STRUCT_*)pResolvedToken.hClass;

                runtimeLookup = td.IsCanonicalSubtype(CanonicalFormKind.Any);

                if (!runtimeLookup)
                {
                    // We could use pResolvedToken.tokenType == CorInfoTokenKind.CORINFO_TOKENKIND_NewObj
                    // to distinguish between "necessary" and "constructed" symbols, but reflection and various
                    // uses of "RhNewObject"/"RuntimeHelpers.RunClassConstructor" with the returned type handle
                    // really give us no chance but to consider this a constructed type.
                    if (ConstructedEETypeNode.CreationAllowed(td))
                        pResult.lookup.constLookup = CreateConstLookupToSymbol(_compilation.NodeFactory.ConstructedTypeSymbol(td));
                    else
                        pResult.lookup.constLookup = CreateConstLookupToSymbol(_compilation.NodeFactory.NecessaryTypeSymbol(td));
                }
                else
                {
                    pResult.lookup.lookupKind.runtimeLookupFlags = (ushort)ReadyToRunHelperId.TypeHandle;
                    pResult.lookup.lookupKind.runtimeLookupArgs = null;
                }
            }

            Debug.Assert(pResult.compileTimeHandle != null);

            if (runtimeLookup)
            {
                pResult.lookup.lookupKind.needsRuntimeLookup = true;
                pResult.lookup.runtimeLookup.signature = null;
                pResult.lookup.runtimeLookup.indirections = CORINFO.USEHELPER;

                MethodDesc contextMethod = methodFromContext(pResolvedToken.tokenContext);

                // Do not bother computing the runtime lookup if we are inlining. The JIT is going
                // to abort the inlining attempt anyway.
                if (contextMethod != MethodBeingCompiled)
                    return;

                pResult.lookup.lookupKind.runtimeLookupKind = GetGenericRuntimeLookupKind(contextMethod);
            }
            else
            {
                // If the target is not shared then we've already got our result and
                // can simply do a static look up
                pResult.lookup.lookupKind.needsRuntimeLookup = false;
            }
        }

        private CORINFO_RUNTIME_LOOKUP_KIND GetGenericRuntimeLookupKind(MethodDesc method)
        {
            if (method.RequiresInstMethodDescArg())
                return CORINFO_RUNTIME_LOOKUP_KIND.CORINFO_LOOKUP_METHODPARAM;
            else if (method.RequiresInstMethodTableArg())
                return CORINFO_RUNTIME_LOOKUP_KIND.CORINFO_LOOKUP_CLASSPARAM;
            else
            {
                Debug.Assert(method.AcquiresInstMethodTableFromThis());
                return CORINFO_RUNTIME_LOOKUP_KIND.CORINFO_LOOKUP_THISOBJ;
            }
        }

        private void getLocationOfThisType(out CORINFO_LOOKUP_KIND result, CORINFO_METHOD_STRUCT_* context)
        {
            result = new CORINFO_LOOKUP_KIND();

            MethodDesc method = HandleToObject(context);

            if (method.IsSharedByGenericInstantiations)
            {
                result.needsRuntimeLookup = true;
                result.runtimeLookupKind = GetGenericRuntimeLookupKind(method);
            }
            else
            {
                result.needsRuntimeLookup = false;
                result.runtimeLookupKind = CORINFO_RUNTIME_LOOKUP_KIND.CORINFO_LOOKUP_THISOBJ;
            }
        }

        private void* getPInvokeUnmanagedTarget(CORINFO_METHOD_STRUCT_* method, ref void* ppIndirection)
        { throw new NotImplementedException("getPInvokeUnmanagedTarget"); }
        private void* getAddressOfPInvokeFixup(CORINFO_METHOD_STRUCT_* method, ref void* ppIndirection)
        { throw new NotImplementedException("getAddressOfPInvokeFixup"); }

        private void getAddressOfPInvokeTarget(CORINFO_METHOD_STRUCT_* method, ref CORINFO_CONST_LOOKUP pLookup)
        {
            MethodDesc md = HandleToObject(method);

            string externName = md.GetPInvokeMethodMetadata().Name ?? md.Name;
            Debug.Assert(externName != null);

            pLookup = CreateConstLookupToSymbol(_compilation.NodeFactory.ExternSymbol(externName));
        }

        private void* GetCookieForPInvokeCalliSig(CORINFO_SIG_INFO* szMetaSig, ref void* ppIndirection)
        { throw new NotImplementedException("GetCookieForPInvokeCalliSig"); }
        private bool canGetCookieForPInvokeCalliSig(CORINFO_SIG_INFO* szMetaSig)
        { throw new NotImplementedException("canGetCookieForPInvokeCalliSig"); }
        private CORINFO_JUST_MY_CODE_HANDLE_* getJustMyCodeHandle(CORINFO_METHOD_STRUCT_* method, ref CORINFO_JUST_MY_CODE_HANDLE_* ppIndirection)
        {
            ppIndirection = null;
            return null;
        }
        private void GetProfilingHandle(ref bool pbHookFunction, ref void* pProfilerHandle, ref bool pbIndirectedHandles)
        { throw new NotImplementedException("GetProfilingHandle"); }

        /// <summary>
        /// Create a CORINFO_CONST_LOOKUP to a symbol and put the address into the addr field
        /// </summary>
        private CORINFO_CONST_LOOKUP CreateConstLookupToSymbol(ISymbolNode symbol)
        {
            CORINFO_CONST_LOOKUP constLookup = new CORINFO_CONST_LOOKUP();
            constLookup.addr = (void*)ObjectToHandle(symbol);
            constLookup.accessType = symbol.RepresentsIndirectionCell ? InfoAccessType.IAT_PVALUE : InfoAccessType.IAT_VALUE;
            return constLookup;
        }

        private void getCallInfo(ref CORINFO_RESOLVED_TOKEN pResolvedToken, CORINFO_RESOLVED_TOKEN* pConstrainedResolvedToken, CORINFO_METHOD_STRUCT_* callerHandle, CORINFO_CALLINFO_FLAGS flags, ref CORINFO_CALL_INFO pResult)
        {
#if DEBUG
            // In debug, write some bogus data to the struct to ensure we have filled everything
            // properly.
            fixed (CORINFO_CALL_INFO* tmp = &pResult)
                MemoryHelper.FillMemory((byte*)tmp, 0xcc, Marshal.SizeOf<CORINFO_CALL_INFO>());
#endif
            MethodDesc method = HandleToObject(pResolvedToken.hMethod);

            // Spec says that a callvirt lookup ignores static methods. Since static methods
            // can't have the exact same signature as instance methods, a lookup that found
            // a static method would have never found an instance method.
            if (method.Signature.IsStatic && (flags & CORINFO_CALLINFO_FLAGS.CORINFO_CALLINFO_CALLVIRT) != 0)
            {
                throw new BadImageFormatException();
            }

            TypeDesc exactType = HandleToObject(pResolvedToken.hClass);

            TypeDesc constrainedType = null;
            if ((flags & CORINFO_CALLINFO_FLAGS.CORINFO_CALLINFO_CALLVIRT) != 0 && pConstrainedResolvedToken != null)
            {
                constrainedType = HandleToObject(pConstrainedResolvedToken->hClass);
            }

            bool resolvedConstraint = false;
            bool forceUseRuntimeLookup = false;
            bool targetIsFatFunctionPointer = false;

            MethodDesc methodAfterConstraintResolution = method;
            if (constrainedType == null)
            {
                pResult.thisTransform = CORINFO_THIS_TRANSFORM.CORINFO_NO_THIS_TRANSFORM;
            }
            else
            {
                // We have a "constrained." call.  Try a partial resolve of the constraint call.  Note that this
                // will not necessarily resolve the call exactly, since we might be compiling
                // shared generic code - it may just resolve it to a candidate suitable for
                // JIT compilation, and require a runtime lookup for the actual code pointer
                // to call.

                MethodDesc directMethod = constrainedType.GetClosestDefType().TryResolveConstraintMethodApprox(exactType, method, out forceUseRuntimeLookup);
                if (directMethod == null && constrainedType.IsEnum)
                {
                    // Constrained calls to methods on enum methods resolve to System.Enum's methods. System.Enum is a reference
                    // type though, so we would fail to resolve and box. We have a special path for those to avoid boxing.
                    directMethod = _compilation.TypeSystemContext.TryResolveConstrainedEnumMethod(constrainedType, method);
                }

                if (directMethod != null)
                {
                    // Either
                    //    1. no constraint resolution at compile time (!directMethod)
                    // OR 2. no code sharing lookup in call
                    // OR 3. we have have resolved to an instantiating stub

                    methodAfterConstraintResolution = directMethod;

                    Debug.Assert(!methodAfterConstraintResolution.OwningType.IsInterface);
                    resolvedConstraint = true;
                    pResult.thisTransform = CORINFO_THIS_TRANSFORM.CORINFO_NO_THIS_TRANSFORM;

                    exactType = constrainedType;
                }
                else if (constrainedType.IsValueType)
                {
                    pResult.thisTransform = CORINFO_THIS_TRANSFORM.CORINFO_BOX_THIS;
                }
                else
                {
                    pResult.thisTransform = CORINFO_THIS_TRANSFORM.CORINFO_DEREF_THIS;
                }
            }

            MethodDesc targetMethod = methodAfterConstraintResolution;

            //
            // Initialize callee context used for inlining and instantiation arguments
            //


            if (targetMethod.HasInstantiation)
            {
                pResult.contextHandle = contextFromMethod(targetMethod);
                pResult.exactContextNeedsRuntimeLookup = targetMethod.IsSharedByGenericInstantiations;
            }
            else
            {
                pResult.contextHandle = contextFromType(exactType);
                pResult.exactContextNeedsRuntimeLookup = exactType.IsCanonicalSubtype(CanonicalFormKind.Any);
            }

            //
            // Determine whether to perform direct call
            //

            bool directCall = false;
            bool resolvedCallVirt = false;

            if (targetMethod.Signature.IsStatic)
            {
                // Static methods are always direct calls
                directCall = true;
            }
            else if (targetMethod.OwningType.IsInterface)
            {
                // Force all interface calls to be interpreted as if they are virtual.
                directCall = false;
            }
            else if ((flags & CORINFO_CALLINFO_FLAGS.CORINFO_CALLINFO_CALLVIRT) == 0 || resolvedConstraint)
            {
                directCall = true;
            }
            else
            {
                if (!targetMethod.IsVirtual || targetMethod.IsFinal || targetMethod.OwningType.IsSealed())
                {
                    resolvedCallVirt = true;
                    directCall = true;
                }
            }

            pResult.codePointerOrStubLookup.lookupKind.needsRuntimeLookup = false;

            bool allowInstParam = (flags & CORINFO_CALLINFO_FLAGS.CORINFO_CALLINFO_ALLOWINSTPARAM) != 0;

            if (directCall && !allowInstParam && targetMethod.GetCanonMethodTarget(CanonicalFormKind.Specific).RequiresInstArg())
            {
                // JIT needs a single address to call this method but the method needs a hidden argument.
                // We need a fat function pointer for this that captures both things.
                targetIsFatFunctionPointer = true;

                // JIT won't expect fat function pointers unless this is e.g. delegate creation
                Debug.Assert((flags & CORINFO_CALLINFO_FLAGS.CORINFO_CALLINFO_LDFTN) != 0);

                pResult.kind = CORINFO_CALL_KIND.CORINFO_CALL_CODE_POINTER;

                if (pResult.exactContextNeedsRuntimeLookup)
                {
                    pResult.codePointerOrStubLookup.lookupKind.needsRuntimeLookup = true;
                    pResult.codePointerOrStubLookup.lookupKind.runtimeLookupFlags = 0;
                    pResult.codePointerOrStubLookup.runtimeLookup.indirections = CORINFO.USEHELPER;

                    // Do not bother computing the runtime lookup if we are inlining. The JIT is going
                    // to abort the inlining attempt anyway.
                    MethodDesc contextMethod = methodFromContext(pResolvedToken.tokenContext);
                    if (contextMethod == MethodBeingCompiled)
                    {
                        pResult.codePointerOrStubLookup.lookupKind.runtimeLookupKind = GetGenericRuntimeLookupKind(contextMethod);
                        pResult.codePointerOrStubLookup.lookupKind.runtimeLookupFlags = (ushort)ReadyToRunHelperId.MethodEntry;
                    }
<<<<<<< HEAD

                    pResult.codePointerOrStubLookup.lookupKind.runtimeLookupKind = GetGenericRuntimeLookupKind(contextMethod);
                    pResult.codePointerOrStubLookup.lookupKind.runtimeLookupFlags = (ushort)ReadyToRunHelperId.MethodEntry;
                    pResult.codePointerOrStubLookup.lookupKind.runtimeLookupArgs = null;
=======
>>>>>>> 873a9079
                }
                else
                {
                    pResult.codePointerOrStubLookup.constLookup = 
                        CreateConstLookupToSymbol(_compilation.NodeFactory.FatFunctionPointer(targetMethod));
                }
            }
            else if (directCall)
            {
                bool referencingArrayAddressMethod = false;

                if (targetMethod.IsIntrinsic)
                {
                    // If this is an intrinsic method with a callsite-specific expansion, this will replace
                    // the method with a method the intrinsic expands into. If it's not the special intrinsic,
                    // method stays unchanged.
                    var methodIL = (MethodIL)HandleToObject((IntPtr)pResolvedToken.tokenScope);
                    targetMethod = _compilation.ExpandIntrinsicForCallsite(targetMethod, methodIL.OwningMethod);

                    // For multidim array Address method, we pretend the method requires a hidden instantiation argument
                    // (even though it doesn't need one). We'll actually swap the method out for a differnt one with
                    // a matching calling convention later. See ArrayMethod for a description.
                    referencingArrayAddressMethod = targetMethod.IsArrayAddressMethod();
                }

                MethodDesc concreteMethod = targetMethod;
                targetMethod = targetMethod.GetCanonMethodTarget(CanonicalFormKind.Specific);

                pResult.kind = CORINFO_CALL_KIND.CORINFO_CALL;

                if (targetMethod.IsConstructor && targetMethod.OwningType.IsString)
                {
                    // Calling a string constructor doesn't call the actual constructor.
                    pResult.codePointerOrStubLookup.constLookup = 
                        CreateConstLookupToSymbol(_compilation.NodeFactory.StringAllocator(targetMethod));
                }
                else if (pResult.exactContextNeedsRuntimeLookup)
                {
                    // Nothing to do... The generic handle lookup gets embedded in to the codegen
                    // during the jitting of the call.
                    // (Note: The generic lookup in R2R is performed by a call to a helper at runtime, not by
                    // codegen emitted at crossgen time)

                    MethodDesc contextMethod = methodFromContext(pResolvedToken.tokenContext);

                    // Do not bother capturing the runtime determined context if we're inlining. The JIT is going
                    // to abort the inlining attempt if the inlinee does any generic lookups.
                    bool inlining = contextMethod != MethodBeingCompiled;

                    // If we resolved a constrained call, calling GetRuntimeDeterminedObjectForToken below would
                    // result in getting back the unresolved target. Don't capture runtime determined dependencies
                    // in that case and rely on the dependency analysis computing them based on seeing a call to the
                    // canonical method body.
                    // Same applies to array address method (the method doesn't actually do any generic lookups).
                    if (targetMethod.IsSharedByGenericInstantiations && !inlining && !resolvedConstraint && !referencingArrayAddressMethod)
                    {
                        MethodDesc runtimeDeterminedMethod = (MethodDesc)GetRuntimeDeterminedObjectForToken(ref pResolvedToken);
                        pResult.codePointerOrStubLookup.constLookup = 
                            CreateConstLookupToSymbol(_compilation.NodeFactory.RuntimeDeterminedMethod(runtimeDeterminedMethod));
                    }
                    else
                    {
                        Debug.Assert(!forceUseRuntimeLookup);
                        pResult.codePointerOrStubLookup.constLookup = 
                            CreateConstLookupToSymbol(_compilation.NodeFactory.MethodEntrypoint(targetMethod));
                    }
                }
                else
                {
                    ISymbolNode instParam = null;

                    if (targetMethod.RequiresInstMethodDescArg())
                    {
                        instParam = _compilation.NodeFactory.MethodGenericDictionary(concreteMethod);
                    }
                    else if (targetMethod.RequiresInstMethodTableArg() || referencingArrayAddressMethod)
                    {
                        // Ask for a constructed type symbol because we need the vtable to get to the dictionary
                        instParam = _compilation.NodeFactory.ConstructedTypeSymbol(concreteMethod.OwningType);
                    }

                    if (instParam != null)
                    {
                        pResult.instParamLookup = CreateConstLookupToSymbol(instParam);

                        if (!referencingArrayAddressMethod)
                        {
                            pResult.codePointerOrStubLookup.constLookup = 
                                CreateConstLookupToSymbol(_compilation.NodeFactory.ShadowConcreteMethod(concreteMethod));
                        }
                        else
                        {
                            // We don't want array Address method to be modeled in the generic dependency analysis.
                            // The method doesn't actually have runtime determined dependencies (won't do
                            // any generic lookups).
                            pResult.codePointerOrStubLookup.constLookup = 
                                CreateConstLookupToSymbol(_compilation.NodeFactory.MethodEntrypoint(targetMethod));
                        }
                    }
                    else if (targetMethod.AcquiresInstMethodTableFromThis())
                    {
                        pResult.codePointerOrStubLookup.constLookup = 
                            CreateConstLookupToSymbol(_compilation.NodeFactory.ShadowConcreteMethod(concreteMethod));
                    }
                    else
                    {
                        pResult.codePointerOrStubLookup.constLookup = 
                            CreateConstLookupToSymbol(_compilation.NodeFactory.MethodEntrypoint(targetMethod));
                    }
                }

                pResult.nullInstanceCheck = resolvedCallVirt;
            }
            else if (method.HasInstantiation)
            {
                // GVM Call Support
                pResult.kind = CORINFO_CALL_KIND.CORINFO_VIRTUALCALL_LDVIRTFTN;
                pResult.codePointerOrStubLookup.constLookup.accessType = InfoAccessType.IAT_VALUE;
                pResult.nullInstanceCheck = true;

                if (pResult.exactContextNeedsRuntimeLookup)
                {
                    pResult.codePointerOrStubLookup.lookupKind.needsRuntimeLookup = true;

                    // Do not bother computing the runtime lookup if we are inlining. The JIT is going
                    // to abort the inlining attempt anyway.
                    MethodDesc contextMethod = methodFromContext(pResolvedToken.tokenContext);
<<<<<<< HEAD
                    if (contextMethod != MethodBeingCompiled)
                        return;

                    pResult.codePointerOrStubLookup.lookupKind.runtimeLookupKind = GetGenericRuntimeLookupKind(contextMethod);
                    pResult.codePointerOrStubLookup.lookupKind.runtimeLookupFlags = (ushort)ReadyToRunHelperId.MethodHandle;
                    pResult.codePointerOrStubLookup.lookupKind.runtimeLookupArgs = null;
=======
                    if (contextMethod == MethodBeingCompiled)
                    {
                        pResult.codePointerOrStubLookup.lookupKind.runtimeLookupKind = GetGenericRuntimeLookupKind(contextMethod);
                        pResult.codePointerOrStubLookup.lookupKind.runtimeLookupFlags = (ushort)ReadyToRunHelperId.MethodHandle;
                    }
>>>>>>> 873a9079
                }

                // RyuJIT will assert if we report CORINFO_CALLCONV_PARAMTYPE for a result of a ldvirtftn
                // We don't need an instantiation parameter, so let's just not report it. Might be nice to
                // move that assert to some place later though.
                targetIsFatFunctionPointer = true;
            }
            else
            {
                ReadyToRunHelperId helperId;
                if ((flags & CORINFO_CALLINFO_FLAGS.CORINFO_CALLINFO_LDFTN) != 0)
                {
                    pResult.kind = CORINFO_CALL_KIND.CORINFO_VIRTUALCALL_LDVIRTFTN;
                    helperId = ReadyToRunHelperId.ResolveVirtualFunction;
                }
                else
                {
                    // CORINFO_CALL_CODE_POINTER tells the JIT that this is indirect
                    // call that should not be inlined.
                    pResult.kind = CORINFO_CALL_KIND.CORINFO_CALL_CODE_POINTER;
                    helperId = ReadyToRunHelperId.VirtualCall;
                }

                // If this is a non-interface call, we actually don't need a runtime lookup to find the target.
                // We don't even need to keep track of the runtime-determined method being called because the system ensures
                // that if e.g. Foo<__Canon>.GetHashCode is needed and we're generating a dictionary for Foo<string>,
                // Foo<string>.GetHashCode is needed too.
                if (pResult.exactContextNeedsRuntimeLookup && targetMethod.OwningType.IsInterface)
                {
                    pResult.codePointerOrStubLookup.lookupKind.needsRuntimeLookup = true;
                    pResult.codePointerOrStubLookup.runtimeLookup.indirections = CORINFO.USEHELPER;

                    // Do not bother computing the runtime lookup if we are inlining. The JIT is going
                    // to abort the inlining attempt anyway.
                    MethodDesc contextMethod = methodFromContext(pResolvedToken.tokenContext);
                    if (contextMethod == MethodBeingCompiled)
                    {
                        pResult.codePointerOrStubLookup.lookupKind.runtimeLookupKind = GetGenericRuntimeLookupKind(contextMethod);
                        pResult.codePointerOrStubLookup.lookupKind.runtimeLookupFlags = (ushort)helperId;
                    }
<<<<<<< HEAD

                    pResult.codePointerOrStubLookup.lookupKind.runtimeLookupKind = GetGenericRuntimeLookupKind(contextMethod);
                    pResult.codePointerOrStubLookup.lookupKind.runtimeLookupFlags = (ushort)helperId;
                    pResult.codePointerOrStubLookup.lookupKind.runtimeLookupArgs = null;
=======
>>>>>>> 873a9079
                }
                else
                {
                    pResult.exactContextNeedsRuntimeLookup = false;

                    // Get the slot defining method to make sure our virtual method use tracking gets this right.
                    // For normal C# code the targetMethod will always be newslot.
                    MethodDesc slotDefiningMethod = targetMethod.IsNewSlot ?
                        targetMethod : MetadataVirtualMethodAlgorithm.FindSlotDefiningMethodForVirtualMethod(targetMethod);

                    pResult.codePointerOrStubLookup.constLookup = 
                        CreateConstLookupToSymbol(
                            _compilation.NodeFactory.ReadyToRunHelper(helperId, slotDefiningMethod));
                }

                // The current CoreRT ReadyToRun helpers do not handle null thisptr - ask the JIT to emit explicit null checks
                // TODO: Optimize this
                pResult.nullInstanceCheck = true;
            }

            pResult.hMethod = ObjectToHandle(targetMethod);

            pResult.accessAllowed = CorInfoIsAccessAllowedResult.CORINFO_ACCESS_ALLOWED;

            // We're pretty much done at this point.  Let's grab the rest of the information that the jit is going to
            // need.
            pResult.classFlags = getClassAttribsInternal(targetMethod.OwningType);

            pResult.methodFlags = getMethodAttribsInternal(targetMethod);
            Get_CORINFO_SIG_INFO(targetMethod, out pResult.sig, targetIsFatFunctionPointer);
            if (targetMethod.IsIntrinsic)
            {
                // We only populate sigInst for intrinsic methods because most of the time,
                // JIT doesn't care what the instantiation is and this is expensive.
                Instantiation owningTypeInst = targetMethod.OwningType.Instantiation;
                pResult.sig.sigInst.classInstCount = (uint)owningTypeInst.Length;
                if (owningTypeInst.Length > 0)
                {
                    var classInst = new IntPtr[owningTypeInst.Length];
                    for (int i = 0; i < owningTypeInst.Length; i++)
                        classInst[i] = (IntPtr)ObjectToHandle(owningTypeInst[i]);
                    pResult.sig.sigInst.classInst = (CORINFO_CLASS_STRUCT_**)GetPin(classInst);
                }
            }

            if ((flags & CORINFO_CALLINFO_FLAGS.CORINFO_CALLINFO_VERIFICATION) != 0)
            {
                if (pResult.hMethod != pResolvedToken.hMethod)
                {
                    pResult.verMethodFlags = getMethodAttribsInternal(targetMethod);
                    Get_CORINFO_SIG_INFO(targetMethod, out pResult.verSig);
                }
                else
                {
                    pResult.verMethodFlags = pResult.methodFlags;
                    pResult.verSig = pResult.sig;
                }
            }
            
            pResult._secureDelegateInvoke = 0;
        }

        private bool canAccessFamily(CORINFO_METHOD_STRUCT_* hCaller, CORINFO_CLASS_STRUCT_* hInstanceType)
        { throw new NotImplementedException("canAccessFamily"); }
        private bool isRIDClassDomainID(CORINFO_CLASS_STRUCT_* cls)
        { throw new NotImplementedException("isRIDClassDomainID"); }
        private uint getClassDomainID(CORINFO_CLASS_STRUCT_* cls, ref void* ppIndirection)
        { throw new NotImplementedException("getClassDomainID"); }

        private void* getFieldAddress(CORINFO_FIELD_STRUCT_* field, ref void* ppIndirection)
        {
            FieldDesc fieldDesc = HandleToObject(field);
            Debug.Assert(fieldDesc.HasRva);
            return (void*)ObjectToHandle(_compilation.GetFieldRvaData(fieldDesc));
        }

        private IntPtr getVarArgsHandle(CORINFO_SIG_INFO* pSig, ref void* ppIndirection)
        { throw new NotImplementedException("getVarArgsHandle"); }
        private bool canGetVarArgsHandle(CORINFO_SIG_INFO* pSig)
        { throw new NotImplementedException("canGetVarArgsHandle"); }

        private InfoAccessType constructStringLiteral(CORINFO_MODULE_STRUCT_* module, mdToken metaTok, ref void* ppValue)
        {
            MethodIL methodIL = (MethodIL)HandleToObject((IntPtr)module);
            object literal = methodIL.GetObject((int)metaTok);
            ISymbolNode stringObject = _compilation.NodeFactory.SerializedStringObject((string)literal);
            ppValue = (void*)ObjectToHandle(stringObject);
            return stringObject.RepresentsIndirectionCell ? InfoAccessType.IAT_PVALUE : InfoAccessType.IAT_VALUE;
        }

        private InfoAccessType emptyStringLiteral(ref void* ppValue)
        { throw new NotImplementedException("emptyStringLiteral"); }
        private uint getFieldThreadLocalStoreID(CORINFO_FIELD_STRUCT_* field, ref void* ppIndirection)
        { throw new NotImplementedException("getFieldThreadLocalStoreID"); }
        private void setOverride(IntPtr pOverride, CORINFO_METHOD_STRUCT_* currentMethod)
        { throw new NotImplementedException("setOverride"); }
        private void addActiveDependency(CORINFO_MODULE_STRUCT_* moduleFrom, CORINFO_MODULE_STRUCT_* moduleTo)
        { throw new NotImplementedException("addActiveDependency"); }
        private CORINFO_METHOD_STRUCT_* GetDelegateCtor(CORINFO_METHOD_STRUCT_* methHnd, CORINFO_CLASS_STRUCT_* clsHnd, CORINFO_METHOD_STRUCT_* targetMethodHnd, ref DelegateCtorArgs pCtorData)
        { throw new NotImplementedException("GetDelegateCtor"); }
        private void MethodCompileComplete(CORINFO_METHOD_STRUCT_* methHnd)
        { throw new NotImplementedException("MethodCompileComplete"); }
        private void* getTailCallCopyArgsThunk(CORINFO_SIG_INFO* pSig, CorInfoHelperTailCallSpecialHandling flags)
        { throw new NotImplementedException("getTailCallCopyArgsThunk"); }

        private void* getMemoryManager()
        {
            // This method is completely handled by the C++ wrapper to the JIT-EE interface,
            // and should never reach the managed implementation.
            Debug.Assert(false, "CorInfoImpl.getMemoryManager should not be called");
            throw new NotSupportedException("getMemoryManager");
        }

        private byte[] _code;
        private byte[] _coldCode;

        private byte[] _roData;
        private BlobNode _roDataBlob;

        private int _numFrameInfos;
        private int _usedFrameInfos;
        private FrameInfo[] _frameInfos;

        private byte[] _gcInfo;
        private CORINFO_EH_CLAUSE[] _ehClauses;

        private Dictionary<int, SequencePoint> _sequencePoints;
        private Dictionary<uint, ILLocalVariable> _localSlotToInfoMap;
        private Dictionary<uint, string> _parameterIndexToNameMap;
        private DebugLocInfo[] _debugLocInfos;
        private DebugVarInfo[] _debugVarInfos;
        private TypeDesc[] _variableToTypeDesc;

        private void allocMem(uint hotCodeSize, uint coldCodeSize, uint roDataSize, uint xcptnsCount, CorJitAllocMemFlag flag, ref void* hotCodeBlock, ref void* coldCodeBlock, ref void* roDataBlock)
        {
            hotCodeBlock = (void*)GetPin(_code = new byte[hotCodeSize]);

            if (coldCodeSize != 0)
                coldCodeBlock = (void*)GetPin(_coldCode = new byte[coldCodeSize]);

            if (roDataSize != 0)
            {
                int alignment = 8;

                if ((flag & CorJitAllocMemFlag.CORJIT_ALLOCMEM_FLG_RODATA_16BYTE_ALIGN) != 0)
                {
                    alignment = 16;
                }
                else if (roDataSize < 8)
                {
                    alignment = PointerSize;
                }

                _roData = new byte[roDataSize];

                _roDataBlob = _compilation.NodeFactory.ReadOnlyDataBlob(
                    "__readonlydata_" + _compilation.NameMangler.GetMangledMethodName(MethodBeingCompiled),
                    _roData, alignment);

                roDataBlock = (void*)GetPin(_roData);
            }

            if (_numFrameInfos > 0)
            {
                _frameInfos = new FrameInfo[_numFrameInfos];
            }
        }

        private void reserveUnwindInfo(bool isFunclet, bool isColdCode, uint unwindSize)
        {
            _numFrameInfos++;
        }

        private void allocUnwindInfo(byte* pHotCode, byte* pColdCode, uint startOffset, uint endOffset, uint unwindSize, byte* pUnwindBlock, CorJitFuncKind funcKind)
        {
            Debug.Assert(FrameInfoFlags.Filter == (FrameInfoFlags)CorJitFuncKind.CORJIT_FUNC_FILTER);
            Debug.Assert(FrameInfoFlags.Handler == (FrameInfoFlags)CorJitFuncKind.CORJIT_FUNC_HANDLER);

            FrameInfoFlags flags = (FrameInfoFlags)funcKind;

            if (funcKind == CorJitFuncKind.CORJIT_FUNC_ROOT)
            {
                if (this.MethodBeingCompiled.IsNativeCallable)
                    flags |= FrameInfoFlags.ReversePInvoke;
            }

            byte[] blobData = new byte[unwindSize];

            for (uint i = 0; i < unwindSize; i++)
            {
                blobData[i] = pUnwindBlock[i];
            }

            _frameInfos[_usedFrameInfos++] = new FrameInfo(flags, (int)startOffset, (int)endOffset, blobData);
        }

        private void* allocGCInfo(UIntPtr size)
        {
            _gcInfo = new byte[(int)size];
            return (void*)GetPin(_gcInfo);
        }

        private void yieldExecution()
        {
            // Nothing to do
        }

        private void setEHcount(uint cEH)
        {
            _ehClauses = new CORINFO_EH_CLAUSE[cEH];
        }

        private void setEHinfo(uint EHnumber, ref CORINFO_EH_CLAUSE clause)
        {
            _ehClauses[EHnumber] = clause;
        }

        private bool logMsg(uint level, byte* fmt, IntPtr args)
        {
            // Console.WriteLine(Marshal.PtrToStringAnsi((IntPtr)fmt));
            return false;
        }

        private int doAssert(byte* szFile, int iLine, byte* szExpr)
        {
            Log.WriteLine(Marshal.PtrToStringAnsi((IntPtr)szFile) + ":" + iLine);
            Log.WriteLine(Marshal.PtrToStringAnsi((IntPtr)szExpr));

            return 1;
        }

        private void reportFatalError(CorJitResult result)
        {
            // We could add some logging here, but for now it's unnecessary.
            // CompileMethod is going to fail with this CorJitResult anyway.
        }

        private HRESULT allocBBProfileBuffer(uint count, ref ProfileBuffer* profileBuffer)
        { throw new NotImplementedException("allocBBProfileBuffer"); }
        private HRESULT getBBProfileData(CORINFO_METHOD_STRUCT_* ftnHnd, ref uint count, ref ProfileBuffer* profileBuffer, ref uint numRuns)
        { throw new NotImplementedException("getBBProfileData"); }

        private void recordCallSite(uint instrOffset, CORINFO_SIG_INFO* callSig, CORINFO_METHOD_STRUCT_* methodHandle)
        {
        }

        private ArrayBuilder<Relocation> _relocs;

        /// <summary>
        /// Various type of block.
        /// </summary>
        public enum BlockType : sbyte
        {
            /// <summary>Not a generated block.</summary>
            Unknown = -1,
            /// <summary>Represent code.</summary>
            Code = 0,
            /// <summary>Represent cold code (i.e. code not called frequently).</summary>
            ColdCode = 1,
            /// <summary>Read-only data.</summary>
            ROData = 2
        }

        private BlockType findKnownBlock(void* location, out int offset)
        {
            fixed (byte* pCode = _code)
            {
                if (pCode <= (byte*)location && (byte*)location < pCode + _code.Length)
                {
                    offset = (int)((byte*)location - pCode);
                    return BlockType.Code;
                }
            }

            if (_coldCode != null)
            {
                fixed (byte* pColdCode = _coldCode)
                {
                    if (pColdCode <= (byte*)location && (byte*)location < pColdCode + _coldCode.Length)
                    {
                        offset = (int)((byte*)location - pColdCode);
                        return BlockType.ColdCode;
                    }
                }
            }

            if (_roData != null)
            {
                fixed (byte* pROData = _roData)
                {
                    if (pROData <= (byte*)location && (byte*)location < pROData + _roData.Length)
                    {
                        offset = (int)((byte*)location - pROData);
                        return BlockType.ROData;
                    }
                }
            }

            offset = 0;
            return BlockType.Unknown;
        }

        private void recordRelocation(void* location, void* target, ushort fRelocType, ushort slotNum, int addlDelta)
        {
            // slotNum is not unused
            Debug.Assert(slotNum == 0);

            int relocOffset;
            BlockType locationBlock = findKnownBlock(location, out relocOffset);
            Debug.Assert(locationBlock != BlockType.Unknown, "BlockType.Unknown not expected");

            // TODO: Arbitrary relocs
            if (locationBlock != BlockType.Code)
                throw new NotImplementedException("Arbitrary relocs");

            int relocDelta;
            BlockType targetBlock = findKnownBlock(target, out relocDelta);

            ISymbolNode relocTarget;
            switch (targetBlock)
            {
                case BlockType.Code:
                    relocTarget = _methodCodeNode;
                    break;

                case BlockType.ColdCode:
                    // TODO: Arbitrary relocs
                    throw new NotImplementedException("Arbitrary relocs");

                case BlockType.ROData:
                    relocTarget = _roDataBlob;
                    break;

                default:
                    // Reloc points to something outside of the generated blocks
                    var targetObject = HandleToObject((IntPtr)target);
                    relocTarget = (ISymbolNode)targetObject;
                    break;
            }

            relocDelta += addlDelta;

            // relocDelta is stored as the value
            Relocation.WriteValue((RelocType)fRelocType, location, relocDelta);

            if (_relocs.Count == 0)
                _relocs.EnsureCapacity(_code.Length / 32 + 1);
            _relocs.Add(new Relocation((RelocType)fRelocType, relocOffset, relocTarget));
        }

        private ushort getRelocTypeHint(void* target)
        {
            if (_compilation.TypeSystemContext.Target.Architecture == TargetArchitecture.X64)
                return (ushort)ILCompiler.DependencyAnalysis.RelocType.IMAGE_REL_BASED_REL32;

            return UInt16.MaxValue;
        }

        private void getModuleNativeEntryPointRange(ref void* pStart, ref void* pEnd)
        { throw new NotImplementedException("getModuleNativeEntryPointRange"); }

        private uint getExpectedTargetArchitecture()
        {
            TargetArchitecture arch = _compilation.TypeSystemContext.Target.Architecture;

            switch (arch)
            {
                case TargetArchitecture.X86:
                    return (uint)ImageFileMachine.I386;
                case TargetArchitecture.X64:
                    return (uint)ImageFileMachine.AMD64;
                case TargetArchitecture.ARM:
                    return (uint)ImageFileMachine.ARM;
                case TargetArchitecture.ARMEL:
                    return (uint)ImageFileMachine.ARM;
                case TargetArchitecture.ARM64:
                    return (uint)ImageFileMachine.ARM;
                default:
                    throw new NotImplementedException("Expected target architecture is not supported");
            }
        }

        private uint getJitFlags(ref CORJIT_FLAGS flags, uint sizeInBytes)
        {
            // Read the user-defined configuration options.
            foreach (var flag in _jitConfig.Flags)
                flags.Set(flag);

            // Set the rest of the flags that don't make sense to expose publically.
            flags.Set(CorJitFlag.CORJIT_FLAG_SKIP_VERIFICATION);
            flags.Set(CorJitFlag.CORJIT_FLAG_READYTORUN);
            flags.Set(CorJitFlag.CORJIT_FLAG_RELOC);
            flags.Set(CorJitFlag.CORJIT_FLAG_PREJIT);
            flags.Set(CorJitFlag.CORJIT_FLAG_USE_PINVOKE_HELPERS);

            if (this.MethodBeingCompiled.IsNativeCallable)
                flags.Set(CorJitFlag.CORJIT_FLAG_REVERSE_PINVOKE);

            if (this.MethodBeingCompiled.IsPInvoke)
                flags.Set(CorJitFlag.CORJIT_FLAG_IL_STUB);

            return (uint)sizeof(CORJIT_FLAGS);
        }
    }
}<|MERGE_RESOLUTION|>--- conflicted
+++ resolved
@@ -2814,14 +2814,8 @@
                     {
                         pResult.codePointerOrStubLookup.lookupKind.runtimeLookupKind = GetGenericRuntimeLookupKind(contextMethod);
                         pResult.codePointerOrStubLookup.lookupKind.runtimeLookupFlags = (ushort)ReadyToRunHelperId.MethodEntry;
+                        pResult.codePointerOrStubLookup.lookupKind.runtimeLookupArgs = null;
                     }
-<<<<<<< HEAD
-
-                    pResult.codePointerOrStubLookup.lookupKind.runtimeLookupKind = GetGenericRuntimeLookupKind(contextMethod);
-                    pResult.codePointerOrStubLookup.lookupKind.runtimeLookupFlags = (ushort)ReadyToRunHelperId.MethodEntry;
-                    pResult.codePointerOrStubLookup.lookupKind.runtimeLookupArgs = null;
-=======
->>>>>>> 873a9079
                 }
                 else
                 {
@@ -2949,20 +2943,12 @@
                     // Do not bother computing the runtime lookup if we are inlining. The JIT is going
                     // to abort the inlining attempt anyway.
                     MethodDesc contextMethod = methodFromContext(pResolvedToken.tokenContext);
-<<<<<<< HEAD
-                    if (contextMethod != MethodBeingCompiled)
-                        return;
-
-                    pResult.codePointerOrStubLookup.lookupKind.runtimeLookupKind = GetGenericRuntimeLookupKind(contextMethod);
-                    pResult.codePointerOrStubLookup.lookupKind.runtimeLookupFlags = (ushort)ReadyToRunHelperId.MethodHandle;
-                    pResult.codePointerOrStubLookup.lookupKind.runtimeLookupArgs = null;
-=======
                     if (contextMethod == MethodBeingCompiled)
                     {
                         pResult.codePointerOrStubLookup.lookupKind.runtimeLookupKind = GetGenericRuntimeLookupKind(contextMethod);
                         pResult.codePointerOrStubLookup.lookupKind.runtimeLookupFlags = (ushort)ReadyToRunHelperId.MethodHandle;
+                        pResult.codePointerOrStubLookup.lookupKind.runtimeLookupArgs = null;
                     }
->>>>>>> 873a9079
                 }
 
                 // RyuJIT will assert if we report CORINFO_CALLCONV_PARAMTYPE for a result of a ldvirtftn
@@ -3002,14 +2988,8 @@
                     {
                         pResult.codePointerOrStubLookup.lookupKind.runtimeLookupKind = GetGenericRuntimeLookupKind(contextMethod);
                         pResult.codePointerOrStubLookup.lookupKind.runtimeLookupFlags = (ushort)helperId;
+                        pResult.codePointerOrStubLookup.lookupKind.runtimeLookupArgs = null;
                     }
-<<<<<<< HEAD
-
-                    pResult.codePointerOrStubLookup.lookupKind.runtimeLookupKind = GetGenericRuntimeLookupKind(contextMethod);
-                    pResult.codePointerOrStubLookup.lookupKind.runtimeLookupFlags = (ushort)helperId;
-                    pResult.codePointerOrStubLookup.lookupKind.runtimeLookupArgs = null;
-=======
->>>>>>> 873a9079
                 }
                 else
                 {
