// Licensed to the .NET Foundation under one or more agreements.
// The .NET Foundation licenses this file to you under the MIT license.
// See the LICENSE file in the project root for more information.

using System;
using System.Collections.Generic;
using System.Diagnostics;
using System.IO;
using System.Text;
using System.Runtime.InteropServices;
using System.Runtime.CompilerServices;
using System.Runtime.ExceptionServices;

#if SUPPORT_JIT
using Internal.Runtime.CompilerServices;
#endif

using Internal.TypeSystem;

using Internal.IL;

using ILCompiler;
using ILCompiler.DependencyAnalysis;

namespace Internal.JitInterface
{
    internal unsafe sealed partial class CorInfoImpl
    {
        //
        // Global initialization and state
        //
        private enum ImageFileMachine
        {
            I386 = 0x014c,
            IA64 = 0x0200,
            AMD64 = 0x8664,
            ARM = 0x01c4,
        }

        private IntPtr _jit;

        private IntPtr _unmanagedCallbacks; // array of pointers to JIT-EE interface callbacks
        private Object _keepAlive; // Keeps delegates for the callbacks alive

        private ExceptionDispatchInfo _lastException;

        [DllImport("clrjitilc")]
        private extern static IntPtr jitStartup(IntPtr host);

        [DllImport("clrjitilc")]
        private extern static IntPtr getJit();

        [DllImport("jitinterface")]
        private extern static IntPtr GetJitHost(IntPtr configProvider);

        //
        // Per-method initialization and state
        //
        private static CorInfoImpl GetThis(IntPtr thisHandle)
        {
            CorInfoImpl _this = Unsafe.Read<CorInfoImpl>((void*)thisHandle);
            Debug.Assert(_this is CorInfoImpl);
            return _this;
        }

        [DllImport("jitinterface")]
        private extern static CorJitResult JitCompileMethod(out IntPtr exception, 
            IntPtr jit, IntPtr thisHandle, IntPtr callbacks,
            ref CORINFO_METHOD_INFO info, uint flags, out IntPtr nativeEntry, out uint codeSize);

        [DllImport("jitinterface")]
        private extern static uint GetMaxIntrinsicSIMDVectorLength(IntPtr jit, CORJIT_FLAGS* flags);

        [DllImport("jitinterface")]
        private extern static IntPtr AllocException([MarshalAs(UnmanagedType.LPWStr)]string message, int messageLength);

        private IntPtr AllocException(Exception ex)
        {
            _lastException = ExceptionDispatchInfo.Capture(ex);

            string exString = ex.ToString();
            IntPtr nativeException = AllocException(exString, exString.Length);
            if (_nativeExceptions == null)
            {
                _nativeExceptions = new List<IntPtr>();
            }
            _nativeExceptions.Add(nativeException);
            return nativeException;
        }

        [DllImport("jitinterface")]
        private extern static void FreeException(IntPtr obj);

        [DllImport("jitinterface")]
        private extern static char* GetExceptionMessage(IntPtr obj);

        private Compilation _compilation;
        private JitConfigProvider _jitConfig;

        public CorInfoImpl(Compilation compilation, JitConfigProvider jitConfig)
        {
            //
            // Global initialization
            //
            _compilation = compilation;
            _jitConfig = jitConfig;

            jitStartup(GetJitHost(_jitConfig.UnmanagedInstance));

            _jit = getJit();
            if (_jit == IntPtr.Zero)
            {
                throw new IOException("Failed to initialize JIT");
            }

            _unmanagedCallbacks = GetUnmanagedCallbacks(out _keepAlive);
        }

        public TextWriter Log
        {
            get
            {
                return _compilation.Logger.Writer;
            }
        }

        private struct SequencePoint
        {
            public string Document;
            public int LineNumber;
        }

        private IMethodCodeNode _methodCodeNode;

        private CORINFO_MODULE_STRUCT_* _methodScope; // Needed to resolve CORINFO_EH_CLAUSE tokens

        private bool _isFallbackBodyCompilation; // True if we're compiling a fallback method body after compiling the real body failed

        public void CompileMethod(IMethodCodeNode methodCodeNodeNeedingCode, MethodIL methodIL = null)
        {
            try
            {
                _methodCodeNode = methodCodeNodeNeedingCode;

                _isFallbackBodyCompilation = methodIL != null;

                CORINFO_METHOD_INFO methodInfo;
                methodIL = Get_CORINFO_METHOD_INFO(MethodBeingCompiled, methodIL, out methodInfo);

                // This is e.g. an "extern" method in C# without a DllImport or InternalCall.
                if (methodIL == null)
                {
                    ThrowHelper.ThrowInvalidProgramException(ExceptionStringID.InvalidProgramSpecific, MethodBeingCompiled);
                }

                _methodScope = methodInfo.scope;
                SetDebugInformation(methodCodeNodeNeedingCode, methodIL);

                CorInfoImpl _this = this;

                IntPtr exception;
                IntPtr nativeEntry;
                uint codeSize;
                var result = JitCompileMethod(out exception,
                        _jit, (IntPtr)Unsafe.AsPointer(ref _this), _unmanagedCallbacks,
                        ref methodInfo, (uint)CorJitFlag.CORJIT_FLAG_CALL_GETJITFLAGS, out nativeEntry, out codeSize);
                if (exception != IntPtr.Zero)
                {
                    if (_lastException != null)
                    {
                        // If we captured a managed exception, rethrow that.
                        // TODO: might not actually be the real reason. It could be e.g. a JIT failure/bad IL that followed
                        // an inlining attempt with a type system problem in it...
#if SUPPORT_JIT
                        _lastException.Throw();
#else
                        if (_lastException.SourceException is TypeSystemException)
                        {
                            // Type system exceptions can be turned into code that throws the exception at runtime.
                            _lastException.Throw();
                        }
                        else
                        {
                            // This is just a bug somewhere.
                            throw new CodeGenerationFailedException(_methodCodeNode.Method, _lastException.SourceException);
                        }
#endif
                    }

                    // This is a failure we don't know much about.
                    char* szMessage = GetExceptionMessage(exception);
                    string message = szMessage != null ? new string(szMessage) : "JIT Exception";
                    throw new Exception(message);
                }
                if (result == CorJitResult.CORJIT_BADCODE)
                {
                    ThrowHelper.ThrowInvalidProgramException();
                }
                if (result != CorJitResult.CORJIT_OK)
                {
#if SUPPORT_JIT
                    // FailFast?
                    throw new Exception("JIT failed");
#else
                    throw new CodeGenerationFailedException(_methodCodeNode.Method);
#endif
                }

                PublishCode();
            }
            finally
            {
                CompileMethodCleanup();
            }
        }

        private void SetDebugInformation(IMethodCodeNode methodCodeNodeNeedingCode, MethodIL methodIL)
        {
            try
            {
                MethodDebugInformation debugInfo = _compilation.GetDebugInfo(methodIL);

                // TODO: NoLineNumbers
                //if (!_compilation.Options.NoLineNumbers)
                {
                    IEnumerable<ILSequencePoint> ilSequencePoints = debugInfo.GetSequencePoints();
                    if (ilSequencePoints != null)
                    {
                        SetSequencePoints(ilSequencePoints);
                    }
                }

                IEnumerable<ILLocalVariable> localVariables = debugInfo.GetLocalVariables();
                if (localVariables != null)
                {
                    SetLocalVariables(localVariables);
                }

                IEnumerable<string> parameters = debugInfo.GetParameterNames();
                if (parameters != null)
                {
                    SetParameterNames(parameters);
                }

                ArrayBuilder<TypeDesc> variableToTypeDesc = new ArrayBuilder<TypeDesc>();

                var signature = MethodBeingCompiled.Signature;
                if (!signature.IsStatic)
                {
                    TypeDesc type = MethodBeingCompiled.OwningType;

                    // This pointer for value types is a byref
                    if (MethodBeingCompiled.OwningType.IsValueType)
                        type = type.MakeByRefType();

                    variableToTypeDesc.Add(type);
                }

                for (int i = 0; i < signature.Length; ++i)
                {
                    TypeDesc type = signature[i];
                    variableToTypeDesc.Add(type);
                }
                var locals = methodIL.GetLocals();
                for (int i = 0; i < locals.Length; ++i)
                {
                    TypeDesc type = locals[i].Type;
                    variableToTypeDesc.Add(type);
                }
                _variableToTypeDesc = variableToTypeDesc.ToArray();
            }
            catch (Exception e)
            {
                // Debug info not successfully loaded.
                Log.WriteLine(e.Message + " (" + methodCodeNodeNeedingCode.ToString() + ")");
            }
        }

        enum RhEHClauseKind
        {
            RH_EH_CLAUSE_TYPED = 0,
            RH_EH_CLAUSE_FAULT = 1,
            RH_EH_CLAUSE_FILTER = 2
        }

        private ObjectNode.ObjectData EncodeEHInfo()
        {
            var builder = new ObjectDataBuilder();
            builder.RequireInitialAlignment(1);

            int totalClauses = _ehClauses.Length;

            // Count the number of special markers that will be needed
            for (int i = 1; i < _ehClauses.Length; i++)
            {
                ref CORINFO_EH_CLAUSE clause = ref _ehClauses[i];
                ref CORINFO_EH_CLAUSE previousClause = ref _ehClauses[i-1];

                if ((previousClause.TryOffset == clause.TryOffset) && 
                    (previousClause.TryLength == clause.TryLength) && 
                    ((clause.Flags & CORINFO_EH_CLAUSE_FLAGS.CORINFO_EH_CLAUSE_SAMETRY) == 0))
                {
                    totalClauses++;
                }
            }

            builder.EmitCompressedUInt((uint)totalClauses);

            for (int i = 0; i < _ehClauses.Length; i++)
            {
                ref CORINFO_EH_CLAUSE clause = ref _ehClauses[i];

                if (i > 0)
                {
                    ref CORINFO_EH_CLAUSE previousClause = ref _ehClauses[i-1];

                    // If the previous clause has same try offset and length as the current clause,
                    // but belongs to a different try block (CORINFO_EH_CLAUSE_SAMETRY is not set),
                    // emit a special marker to allow runtime distinguish this case.
                    if ((previousClause.TryOffset == clause.TryOffset) &&
                        (previousClause.TryLength == clause.TryLength) && 
                        ((clause.Flags & CORINFO_EH_CLAUSE_FLAGS.CORINFO_EH_CLAUSE_SAMETRY) == 0))
                    {
                        builder.EmitCompressedUInt(0);
                        builder.EmitCompressedUInt((uint)RhEHClauseKind.RH_EH_CLAUSE_FAULT);
                        builder.EmitCompressedUInt(0);
                    }
                }

                RhEHClauseKind clauseKind;

                if (((clause.Flags & CORINFO_EH_CLAUSE_FLAGS.CORINFO_EH_CLAUSE_FAULT) != 0) ||
                    ((clause.Flags & CORINFO_EH_CLAUSE_FLAGS.CORINFO_EH_CLAUSE_FINALLY) != 0))
                {
                    clauseKind = RhEHClauseKind.RH_EH_CLAUSE_FAULT;
                }
                else
                if ((clause.Flags & CORINFO_EH_CLAUSE_FLAGS.CORINFO_EH_CLAUSE_FILTER) != 0)
                {
                    clauseKind = RhEHClauseKind.RH_EH_CLAUSE_FILTER;
                }
                else
                {
                    clauseKind = RhEHClauseKind.RH_EH_CLAUSE_TYPED;
                }

                builder.EmitCompressedUInt((uint)clause.TryOffset);

                // clause.TryLength returned by the JIT is actually end offset...
                // https://github.com/dotnet/coreclr/issues/3585
                int tryLength = (int)clause.TryLength - (int)clause.TryOffset;
                builder.EmitCompressedUInt((uint)((tryLength << 2) | (int)clauseKind));

                switch (clauseKind)
                {
                    case RhEHClauseKind.RH_EH_CLAUSE_TYPED:
                        {
                            builder.EmitCompressedUInt(clause.HandlerOffset);

                            var methodIL = (MethodIL)HandleToObject((IntPtr)_methodScope);
                            var type = (TypeDesc)methodIL.GetObject((int)clause.ClassTokenOrOffset);

                            // Once https://github.com/dotnet/corert/issues/3460 is done, this should be an assert.
                            // Throwing InvalidProgram is not great, but we want to do *something* if this happens
                            // because doing nothing means problems at runtime. This is not worth piping a
                            // a new exception with a fancy message for.
                            if (type.IsCanonicalSubtype(CanonicalFormKind.Any))
                                ThrowHelper.ThrowInvalidProgramException();

                            var typeSymbol = _compilation.NodeFactory.NecessaryTypeSymbol(type);

                            RelocType rel = (_compilation.NodeFactory.Target.IsWindows) ?
                                RelocType.IMAGE_REL_BASED_ABSOLUTE :
                                RelocType.IMAGE_REL_BASED_REL32;

                            if (_compilation.NodeFactory.Target.Abi == TargetAbi.Jit)
                                rel = RelocType.IMAGE_REL_BASED_REL32;

                            builder.EmitReloc(typeSymbol, rel);
                        }
                        break;
                    case RhEHClauseKind.RH_EH_CLAUSE_FAULT:
                        builder.EmitCompressedUInt(clause.HandlerOffset);
                        break;
                    case RhEHClauseKind.RH_EH_CLAUSE_FILTER:
                        builder.EmitCompressedUInt(clause.HandlerOffset);
                        builder.EmitCompressedUInt(clause.ClassTokenOrOffset);
                        break;
                }
            }

            return builder.ToObjectData();
        }

        private void PublishCode()
        {
            var relocs = _relocs.ToArray();
            Array.Sort(relocs, (x, y) => (x.Offset - y.Offset));

            var objectData = new ObjectNode.ObjectData(_code,
                                                       relocs,
                                                       _compilation.NodeFactory.Target.MinimumFunctionAlignment,
                                                       new ISymbolDefinitionNode[] { _methodCodeNode });
            ObjectNode.ObjectData ehInfo = _ehClauses != null ? EncodeEHInfo() : null;

            _methodCodeNode.SetCode(objectData);

            _methodCodeNode.InitializeFrameInfos(_frameInfos);
            _methodCodeNode.InitializeGCInfo(_gcInfo);
            _methodCodeNode.InitializeEHInfo(ehInfo);

            _methodCodeNode.InitializeDebugLocInfos(_debugLocInfos);
            _methodCodeNode.InitializeDebugVarInfos(_debugVarInfos);
        }

        private MethodDesc MethodBeingCompiled
        {
            get
            {
                return _methodCodeNode.Method;
            }
        }

        private int PointerSize
        {
            get
            {
                return _compilation.TypeSystemContext.Target.PointerSize;
            }
        }

        private Dictionary<Object, GCHandle> _pins = new Dictionary<object, GCHandle>();

        private IntPtr GetPin(Object obj)
        {
            GCHandle handle;
            if (!_pins.TryGetValue(obj, out handle))
            {
                handle = GCHandle.Alloc(obj, GCHandleType.Pinned);
                _pins.Add(obj, handle);
            }
            return handle.AddrOfPinnedObject();
        }

        private List<IntPtr> _nativeExceptions;

        private void CompileMethodCleanup()
        {
            foreach (var pin in _pins)
                pin.Value.Free();
            _pins.Clear();

            if (_nativeExceptions != null)
            {
                foreach (IntPtr ex in _nativeExceptions)
                    FreeException(ex);
                _nativeExceptions = null;
            }

            _methodCodeNode = null;

            _code = null;
            _coldCode = null;

            _roData = null;
            _roDataBlob = null;

            _relocs = new ArrayBuilder<Relocation>();

            _numFrameInfos = 0;
            _usedFrameInfos = 0;
            _frameInfos = null;

            _gcInfo = null;
            _ehClauses = null;

            _sequencePoints = null;
            _debugLocInfos = null;
            _debugVarInfos = null;
            _variableToTypeDesc = null;

            _lastException = null;
        }

        private Dictionary<Object, IntPtr> _objectToHandle = new Dictionary<Object, IntPtr>();
        private List<Object> _handleToObject = new List<Object>();

        private const int handleMultipler = 8;
        private const int handleBase = 0x420000;

        private IntPtr ObjectToHandle(Object obj)
        {
            IntPtr handle;
            if (!_objectToHandle.TryGetValue(obj, out handle))
            {
                handle = (IntPtr)(handleMultipler * _handleToObject.Count + handleBase);
                _handleToObject.Add(obj);
                _objectToHandle.Add(obj, handle);
            }
            return handle;
        }

        private Object HandleToObject(IntPtr handle)
        {
            int index = ((int)handle - handleBase) / handleMultipler;
            return _handleToObject[index];
        }

        private MethodDesc HandleToObject(CORINFO_METHOD_STRUCT_* method) { return (MethodDesc)HandleToObject((IntPtr)method); }
        private CORINFO_METHOD_STRUCT_* ObjectToHandle(MethodDesc method) { return (CORINFO_METHOD_STRUCT_*)ObjectToHandle((Object)method); }

        private TypeDesc HandleToObject(CORINFO_CLASS_STRUCT_* type) { return (TypeDesc)HandleToObject((IntPtr)type); }
        private CORINFO_CLASS_STRUCT_* ObjectToHandle(TypeDesc type) { return (CORINFO_CLASS_STRUCT_*)ObjectToHandle((Object)type); }

        private FieldDesc HandleToObject(CORINFO_FIELD_STRUCT_* field) { return (FieldDesc)HandleToObject((IntPtr)field); }
        private CORINFO_FIELD_STRUCT_* ObjectToHandle(FieldDesc field) { return (CORINFO_FIELD_STRUCT_*)ObjectToHandle((Object)field); }

        private MethodIL Get_CORINFO_METHOD_INFO(MethodDesc method, MethodIL methodIL, out CORINFO_METHOD_INFO methodInfo)
        {
            // MethodIL can be provided externally for the case of a method whose IL was replaced because we couldn't compile it.
            if (methodIL == null)
                methodIL = _compilation.GetMethodIL(method);

            if (methodIL == null)
            {
                methodInfo = default(CORINFO_METHOD_INFO);
                return null;
            }

            methodInfo.ftn = ObjectToHandle(method);
            methodInfo.scope = (CORINFO_MODULE_STRUCT_*)ObjectToHandle(methodIL);
            var ilCode = methodIL.GetILBytes();
            methodInfo.ILCode = (byte*)GetPin(ilCode);
            methodInfo.ILCodeSize = (uint)ilCode.Length;
            methodInfo.maxStack = (uint)methodIL.MaxStack;
            methodInfo.EHcount = (uint)methodIL.GetExceptionRegions().Length;
            methodInfo.options = methodIL.IsInitLocals ? CorInfoOptions.CORINFO_OPT_INIT_LOCALS : (CorInfoOptions)0;
            methodInfo.regionKind = CorInfoRegionKind.CORINFO_REGION_NONE;

            Get_CORINFO_SIG_INFO(method, out methodInfo.args);
            Get_CORINFO_SIG_INFO(methodIL.GetLocals(), out methodInfo.locals);

            return methodIL;
        }

        private void Get_CORINFO_SIG_INFO(MethodDesc method, out CORINFO_SIG_INFO sig, bool isFatFunctionPointer = false)
        {
            Get_CORINFO_SIG_INFO(method.Signature, out sig);

            // Does the method have a hidden parameter?
            bool hasHiddenParameter = method.RequiresInstArg() && !isFatFunctionPointer;

            if (method.IsIntrinsic)
            {
                // Some intrinsics will beg to differ about the hasHiddenParameter decision
                if (_compilation.TypeSystemContext.IsSpecialUnboxingThunkTargetMethod(method))
                    hasHiddenParameter = false;

                if (method.IsArrayAddressMethod())
                    hasHiddenParameter = true;
                
                // We only populate sigInst for intrinsic methods because most of the time,
                // JIT doesn't care what the instantiation is and this is expensive.
                Instantiation owningTypeInst = method.OwningType.Instantiation;
                sig.sigInst.classInstCount = (uint)owningTypeInst.Length;
                if (owningTypeInst.Length > 0)
                {
                    var classInst = new IntPtr[owningTypeInst.Length];
                    for (int i = 0; i < owningTypeInst.Length; i++)
                        classInst[i] = (IntPtr)ObjectToHandle(owningTypeInst[i]);
                    sig.sigInst.classInst = (CORINFO_CLASS_STRUCT_**)GetPin(classInst);
                }
            }

            if (hasHiddenParameter)
            {
                sig.callConv |= CorInfoCallConv.CORINFO_CALLCONV_PARAMTYPE;
            }
        }

        private void Get_CORINFO_SIG_INFO(MethodSignature signature, out CORINFO_SIG_INFO sig)
        {
            sig.callConv = (CorInfoCallConv)(signature.Flags & MethodSignatureFlags.UnmanagedCallingConventionMask);

            // Varargs are not supported in .NET Core
            if (sig.callConv == CorInfoCallConv.CORINFO_CALLCONV_VARARG)
                ThrowHelper.ThrowBadImageFormatException();

            if (!signature.IsStatic) sig.callConv |= CorInfoCallConv.CORINFO_CALLCONV_HASTHIS;

            TypeDesc returnType = signature.ReturnType;

            CorInfoType corInfoRetType = asCorInfoType(signature.ReturnType, out sig.retTypeClass);
            sig._retType = (byte)corInfoRetType;
            sig.retTypeSigClass = sig.retTypeClass; // The difference between the two is not relevant for ILCompiler

            sig.flags = 0;    // used by IL stubs code

            sig.numArgs = (ushort)signature.Length;

            sig.args = (CORINFO_ARG_LIST_STRUCT_*)0; // CORINFO_ARG_LIST_STRUCT_ is argument index

            sig.sigInst.classInst = null; // Not used by the JIT 
            sig.sigInst.classInstCount = 0; // Not used by the JIT 
            sig.sigInst.methInst = null; // Not used by the JIT 
            sig.sigInst.methInstCount = (uint)signature.GenericParameterCount;

            sig.pSig = (byte*)ObjectToHandle(signature);
            sig.cbSig = 0; // Not used by the JIT
            sig.scope = null; // Not used by the JIT
            sig.token = 0; // Not used by the JIT
        }

        private void Get_CORINFO_SIG_INFO(LocalVariableDefinition[] locals, out CORINFO_SIG_INFO sig)
        {
            sig.callConv = CorInfoCallConv.CORINFO_CALLCONV_DEFAULT;
            sig._retType = (byte)CorInfoType.CORINFO_TYPE_VOID;
            sig.retTypeClass = null;
            sig.retTypeSigClass = null;
            sig.flags = (byte)CorInfoSigInfoFlags.CORINFO_SIGFLAG_IS_LOCAL_SIG;

            sig.numArgs = (ushort)locals.Length;

            sig.sigInst.classInst = null;
            sig.sigInst.classInstCount = 0;
            sig.sigInst.methInst = null;
            sig.sigInst.methInstCount = 0;

            sig.args = (CORINFO_ARG_LIST_STRUCT_*)0; // CORINFO_ARG_LIST_STRUCT_ is argument index

            sig.pSig = (byte*)ObjectToHandle(locals);
            sig.cbSig = 0; // Not used by the JIT
            sig.scope = null; // Not used by the JIT
            sig.token = 0; // Not used by the JIT
        }

        private CorInfoType asCorInfoType(TypeDesc type)
        {
            if (type.IsEnum)
            {
                type = type.UnderlyingType;
            }

            if (type.IsPrimitive)
            {
                Debug.Assert((CorInfoType)TypeFlags.Void == CorInfoType.CORINFO_TYPE_VOID);
                Debug.Assert((CorInfoType)TypeFlags.Double == CorInfoType.CORINFO_TYPE_DOUBLE);

                return (CorInfoType)type.Category;
            }

            if (type.IsPointer || type.IsFunctionPointer)
            {
                return CorInfoType.CORINFO_TYPE_PTR;
            }

            if (type.IsByRef)
            {
                return CorInfoType.CORINFO_TYPE_BYREF;
            }

            if (type.IsValueType)
            {
                return CorInfoType.CORINFO_TYPE_VALUECLASS;
            }

            return CorInfoType.CORINFO_TYPE_CLASS;
        }

        private CorInfoType asCorInfoType(TypeDesc type, out CORINFO_CLASS_STRUCT_* structType)
        {
            var corInfoType = asCorInfoType(type);
            structType = ((corInfoType == CorInfoType.CORINFO_TYPE_CLASS) ||
                (corInfoType == CorInfoType.CORINFO_TYPE_VALUECLASS) ||
                (corInfoType == CorInfoType.CORINFO_TYPE_BYREF)) ? ObjectToHandle(type) : null;
            return corInfoType;
        }

        private CORINFO_CONTEXT_STRUCT* contextFromMethod(MethodDesc method)
        {
            return (CORINFO_CONTEXT_STRUCT*)(((ulong)ObjectToHandle(method)) | (ulong)CorInfoContextFlags.CORINFO_CONTEXTFLAGS_METHOD);
        }

        private CORINFO_CONTEXT_STRUCT* contextFromType(TypeDesc type)
        {
            return (CORINFO_CONTEXT_STRUCT*)(((ulong)ObjectToHandle(type)) | (ulong)CorInfoContextFlags.CORINFO_CONTEXTFLAGS_CLASS);
        }

        private MethodDesc methodFromContext(CORINFO_CONTEXT_STRUCT* contextStruct)
        {
            if (((ulong)contextStruct & (ulong)CorInfoContextFlags.CORINFO_CONTEXTFLAGS_MASK) == (ulong)CorInfoContextFlags.CORINFO_CONTEXTFLAGS_CLASS)
            {
                return null;
            }
            else
            {
                return HandleToObject((CORINFO_METHOD_STRUCT_*)((ulong)contextStruct & ~(ulong)CorInfoContextFlags.CORINFO_CONTEXTFLAGS_MASK));
            }
        }

        private TypeDesc typeFromContext(CORINFO_CONTEXT_STRUCT* contextStruct)
        {
            if (((ulong)contextStruct & (ulong)CorInfoContextFlags.CORINFO_CONTEXTFLAGS_MASK) == (ulong)CorInfoContextFlags.CORINFO_CONTEXTFLAGS_CLASS)
            {
                return HandleToObject((CORINFO_CLASS_STRUCT_*)((ulong)contextStruct & ~(ulong)CorInfoContextFlags.CORINFO_CONTEXTFLAGS_MASK));
            }
            else
            {
                return methodFromContext(contextStruct).OwningType;
            }
        }

        private uint getMethodAttribsInternal(MethodDesc method)
        {
            CorInfoFlag result = 0;

            // CORINFO_FLG_PROTECTED - verification only

            if (method.Signature.IsStatic)
                result |= CorInfoFlag.CORINFO_FLG_STATIC;

            if (method.IsSynchronized)
                result |= CorInfoFlag.CORINFO_FLG_SYNCH;
            if (method.IsIntrinsic)
                result |= CorInfoFlag.CORINFO_FLG_INTRINSIC | CorInfoFlag.CORINFO_FLG_JIT_INTRINSIC;
            if (method.IsVirtual)
                result |= CorInfoFlag.CORINFO_FLG_VIRTUAL;
            if (method.IsAbstract)
                result |= CorInfoFlag.CORINFO_FLG_ABSTRACT;
            if (method.IsConstructor || method.IsStaticConstructor)
                result |= CorInfoFlag.CORINFO_FLG_CONSTRUCTOR;

            //
            // See if we need to embed a .cctor call at the head of the
            // method body.
            //

            // method or class might have the final bit
            if (_compilation.IsEffectivelySealed(method))
                result |= CorInfoFlag.CORINFO_FLG_FINAL;

            if (method.IsSharedByGenericInstantiations)
                result |= CorInfoFlag.CORINFO_FLG_SHAREDINST;

            if (method.IsPInvoke)
            {
                result |= CorInfoFlag.CORINFO_FLG_PINVOKE;

                // See comment in pInvokeMarshalingRequired
                result |= CorInfoFlag.CORINFO_FLG_DONT_INLINE;
            }

            // TODO: Cache inlining hits
            // Check for an inlining directive.

            if (method.IsNoInlining)
            {
                /* Function marked as not inlineable */
                result |= CorInfoFlag.CORINFO_FLG_DONT_INLINE;
            }
            else if (method.IsAggressiveInlining)
            {
                result |= CorInfoFlag.CORINFO_FLG_FORCEINLINE;
            }

            if (method.OwningType.IsDelegate)
            {
                if (method.Name == "Invoke")
                    // This is now used to emit efficient invoke code for any delegate invoke,
                    // including multicast.
                    result |= CorInfoFlag.CORINFO_FLG_DELEGATE_INVOKE;
            }

            result |= CorInfoFlag.CORINFO_FLG_NOSECURITYWRAP;

            return (uint)result;
        }

        private uint getMethodAttribs(CORINFO_METHOD_STRUCT_* ftn)
        {
            return getMethodAttribsInternal(HandleToObject(ftn));
        }

        private void setMethodAttribs(CORINFO_METHOD_STRUCT_* ftn, CorInfoMethodRuntimeFlags attribs)
        {
            // TODO: Inlining
        }

        private void getMethodSig(CORINFO_METHOD_STRUCT_* ftn, CORINFO_SIG_INFO* sig, CORINFO_CLASS_STRUCT_* memberParent)
        {
            MethodDesc method = HandleToObject(ftn);

            Get_CORINFO_SIG_INFO(method, out *sig);
        }

        private bool getMethodInfo(CORINFO_METHOD_STRUCT_* ftn, ref CORINFO_METHOD_INFO info)
        {
            MethodIL methodIL = Get_CORINFO_METHOD_INFO(HandleToObject(ftn), null, out info);
            return methodIL != null;
        }

        private CorInfoInline canInline(CORINFO_METHOD_STRUCT_* callerHnd, CORINFO_METHOD_STRUCT_* calleeHnd, ref uint pRestrictions)
        {
            // No restrictions on inlining
            return CorInfoInline.INLINE_PASS;
        }

        private void reportInliningDecision(CORINFO_METHOD_STRUCT_* inlinerHnd, CORINFO_METHOD_STRUCT_* inlineeHnd, CorInfoInline inlineResult, byte* reason)
        {
        }

        private bool canTailCall(CORINFO_METHOD_STRUCT_* callerHnd, CORINFO_METHOD_STRUCT_* declaredCalleeHnd, CORINFO_METHOD_STRUCT_* exactCalleeHnd, bool fIsTailPrefix)
        {
            // No restrictions on tailcalls
            return true;
        }

        private void reportTailCallDecision(CORINFO_METHOD_STRUCT_* callerHnd, CORINFO_METHOD_STRUCT_* calleeHnd, bool fIsTailPrefix, CorInfoTailCall tailCallResult, byte* reason)
        {
        }

        private void getEHinfo(CORINFO_METHOD_STRUCT_* ftn, uint EHnumber, ref CORINFO_EH_CLAUSE clause)
        {
            var methodIL = _compilation.GetMethodIL(HandleToObject(ftn));

            var ehRegion = methodIL.GetExceptionRegions()[EHnumber];

            clause.Flags = (CORINFO_EH_CLAUSE_FLAGS)ehRegion.Kind;
            clause.TryOffset = (uint)ehRegion.TryOffset;
            clause.TryLength = (uint)ehRegion.TryLength;
            clause.HandlerOffset = (uint)ehRegion.HandlerOffset;
            clause.HandlerLength = (uint)ehRegion.HandlerLength;
            clause.ClassTokenOrOffset = (uint)((ehRegion.Kind == ILExceptionRegionKind.Filter) ? ehRegion.FilterOffset : ehRegion.ClassToken);
        }

        private CORINFO_CLASS_STRUCT_* getMethodClass(CORINFO_METHOD_STRUCT_* method)
        {
            var m = HandleToObject(method);
            return ObjectToHandle(m.OwningType);
        }

        private CORINFO_MODULE_STRUCT_* getMethodModule(CORINFO_METHOD_STRUCT_* method)
        { throw new NotImplementedException("getMethodModule"); }

        private void getMethodVTableOffset(CORINFO_METHOD_STRUCT_* method, ref uint offsetOfIndirection, ref uint offsetAfterIndirection, ref bool isRelative)
        {
            MethodDesc methodDesc = HandleToObject(method);
            int pointerSize = _compilation.TypeSystemContext.Target.PointerSize;
            offsetOfIndirection = (uint)CORINFO_VIRTUALCALL_NO_CHUNK.Value;
            isRelative = false;

            // Normalize to the slot defining method. We don't have slot information for the overrides.
            methodDesc = MetadataVirtualMethodAlgorithm.FindSlotDefiningMethodForVirtualMethod(methodDesc);

            int slot = VirtualMethodSlotHelper.GetVirtualMethodSlot(_compilation.NodeFactory, methodDesc);
            Debug.Assert(slot != -1);

            offsetAfterIndirection = (uint)(EETypeNode.GetVTableOffset(pointerSize) + slot * pointerSize);
        }

        private CORINFO_METHOD_STRUCT_* resolveVirtualMethod(CORINFO_METHOD_STRUCT_* baseMethod, CORINFO_CLASS_STRUCT_* derivedClass, CORINFO_CONTEXT_STRUCT* ownerType)
        {
            TypeDesc implType = HandleToObject(derivedClass);

            // __Canon cannot be devirtualized
            if (implType.IsCanonicalDefinitionType(CanonicalFormKind.Any))
            {
                return null;
            }

            if (implType.IsValueType)
            {
                // TODO: If we resolve to a method on a valuetype, we should return a MethodDesc for the unboxing stub
                // so that RyuJIT won't try to inline it. We don't have MethodDescs for unboxing stubs in the
                // type system though.
                return null;
            }

            MethodDesc decl = HandleToObject(baseMethod);
            Debug.Assert(!decl.HasInstantiation);

            if (ownerType != null)
            {
                TypeDesc ownerTypeDesc = typeFromContext(ownerType);
                if (decl.OwningType != ownerTypeDesc)
                {
                    Debug.Assert(ownerTypeDesc is InstantiatedType);
                    decl = _compilation.TypeSystemContext.GetMethodForInstantiatedType(decl.GetTypicalMethodDefinition(), (InstantiatedType)ownerTypeDesc);
                }
            }

            MethodDesc impl = _compilation.ResolveVirtualMethod(decl, implType);

            return impl != null ? ObjectToHandle(impl) : null;
        }

        private void ComputeLookup(CORINFO_CONTEXT_STRUCT* pContextMethod, object entity, ReadyToRunHelperId helperId, ref CORINFO_LOOKUP lookup)
        {
            if (_compilation.NeedsRuntimeLookup(helperId, entity))
            {
                lookup.lookupKind.needsRuntimeLookup = true;
                lookup.runtimeLookup.signature = null;

                MethodDesc contextMethod = methodFromContext(pContextMethod);

                // Do not bother computing the runtime lookup if we are inlining. The JIT is going
                // to abort the inlining attempt anyway.
                if (contextMethod != MethodBeingCompiled)
                    return;

                // Necessary type handle is not something that can be in a dictionary (only a constructed type).
                // We only use necessary type handles if we can do a constant lookup.
                if (helperId == ReadyToRunHelperId.NecessaryTypeHandle)
                    helperId = ReadyToRunHelperId.TypeHandle;

                GenericDictionaryLookup genericLookup = _compilation.ComputeGenericLookup(contextMethod, helperId, entity);

                if (genericLookup.UseHelper)
                {
                    lookup.runtimeLookup.indirections = CORINFO.USEHELPER;
                    lookup.lookupKind.runtimeLookupFlags = (ushort)helperId;
                    lookup.lookupKind.runtimeLookupArgs = (void*)ObjectToHandle(entity);
                }
                else
                {
                    if (genericLookup.ContextSource == GenericContextSource.MethodParameter)
                    {
                        lookup.runtimeLookup.helper = CorInfoHelpFunc.CORINFO_HELP_RUNTIMEHANDLE_METHOD;
                    }
                    else
                    {
                        lookup.runtimeLookup.helper = CorInfoHelpFunc.CORINFO_HELP_RUNTIMEHANDLE_CLASS;
                    }

                    lookup.runtimeLookup.indirections = (ushort)genericLookup.NumberOfIndirections;
                    lookup.runtimeLookup.offset0 = (IntPtr)genericLookup[0];
                    if (genericLookup.NumberOfIndirections > 1)
                        lookup.runtimeLookup.offset1 = (IntPtr)genericLookup[1];
                    lookup.runtimeLookup.testForFixup = false; // TODO: this will be needed in true multifile
                    lookup.runtimeLookup.testForNull = false;
                    lookup.runtimeLookup.indirectFirstOffset = false;
                    lookup.runtimeLookup.indirectSecondOffset = false;
                    lookup.lookupKind.runtimeLookupFlags = 0;
                    lookup.lookupKind.runtimeLookupArgs = null;
                }
                
                lookup.lookupKind.runtimeLookupKind = GetLookupKindFromContextSource(genericLookup.ContextSource);
            }
            else
            {
                lookup.lookupKind.needsRuntimeLookup = false;
                ISymbolNode constLookup = _compilation.ComputeConstantLookup(helperId, entity);
                lookup.constLookup = CreateConstLookupToSymbol(constLookup);
            }
        }

        private CORINFO_METHOD_STRUCT_* getUnboxedEntry(CORINFO_METHOD_STRUCT_* ftn, byte* requiresInstMethodTableArg)
        { throw new NotImplementedException(); }

        private CORINFO_CLASS_STRUCT_* getDefaultEqualityComparerClass(CORINFO_CLASS_STRUCT_* elemType)
        {
            TypeDesc comparand = HandleToObject(elemType);
            TypeDesc comparer = IL.Stubs.ComparerIntrinsics.GetEqualityComparerForType(comparand);
            return comparer != null ? ObjectToHandle(comparer) : null;
        }

        private void expandRawHandleIntrinsic(ref CORINFO_RESOLVED_TOKEN pResolvedToken, ref CORINFO_GENERICHANDLE_RESULT pResult)
        {
            // Resolved token as a potentially RuntimeDetermined object.
            MethodDesc method = (MethodDesc)GetRuntimeDeterminedObjectForToken(ref pResolvedToken);

            switch (method.Name)
            {
                case "EETypePtrOf":
                    ComputeLookup(pResolvedToken.tokenContext, method.Instantiation[0], ReadyToRunHelperId.TypeHandle, ref pResult.lookup);
                    break;
                case "DefaultConstructorOf":
                    ComputeLookup(pResolvedToken.tokenContext, method.Instantiation[0], ReadyToRunHelperId.DefaultConstructor, ref pResult.lookup);
                    break;
            }
        }

        private SimdHelper _simdHelper;
        private bool isInSIMDModule(CORINFO_CLASS_STRUCT_* classHnd)
        {
            TypeDesc type = HandleToObject(classHnd);
            
            if (_simdHelper.IsInSimdModule(type))
            {
#if DEBUG
                // If this is Vector<T>, make sure the codegen and the type system agree on what instructions/registers
                // we're generating code for.

                CORJIT_FLAGS flags = default(CORJIT_FLAGS);
                getJitFlags(ref flags, (uint)sizeof(CORJIT_FLAGS));

                Debug.Assert(!_simdHelper.IsVectorOfT(type)
                    || ((DefType)type).InstanceFieldSize.AsInt == GetMaxIntrinsicSIMDVectorLength(_jit, &flags));
#endif

                return true;
            }

            return false;
        }

        private CorInfoUnmanagedCallConv getUnmanagedCallConv(CORINFO_METHOD_STRUCT_* method)
        {
            MethodSignatureFlags unmanagedCallConv = HandleToObject(method).GetPInvokeMethodMetadata().Flags.UnmanagedCallingConvention;

            // Verify that it is safe to convert MethodSignatureFlags.UnmanagedCallingConvention to CorInfoUnmanagedCallConv via a simple cast
            Debug.Assert((int)CorInfoUnmanagedCallConv.CORINFO_UNMANAGED_CALLCONV_C == (int)MethodSignatureFlags.UnmanagedCallingConventionCdecl);
            Debug.Assert((int)CorInfoUnmanagedCallConv.CORINFO_UNMANAGED_CALLCONV_STDCALL == (int)MethodSignatureFlags.UnmanagedCallingConventionStdCall);
            Debug.Assert((int)CorInfoUnmanagedCallConv.CORINFO_UNMANAGED_CALLCONV_THISCALL == (int)MethodSignatureFlags.UnmanagedCallingConventionThisCall);

            return (CorInfoUnmanagedCallConv)unmanagedCallConv;
        }

        private bool pInvokeMarshalingRequired(CORINFO_METHOD_STRUCT_* handle, CORINFO_SIG_INFO* callSiteSig)
        {
            // TODO: Support for PInvoke calli with marshalling. For now, assume there is no marshalling required.
            if (handle == null)
                return false;

            MethodDesc method = HandleToObject(handle);

            if (method.IsRawPInvoke())
                return false;

            // TODO: Ideally, we would just give back the PInvoke stub IL to the JIT and let it inline it, without
            // checking whether it is required upfront. Unfortunatelly, RyuJIT is not able to generate PInvoke
            // transitions in inlined methods today (impCheckForPInvokeCall is not called for inlinees and number of other places
            // depend on it). To get a decent code with this limitation, we mirror CoreCLR behavior: Check
            // whether PInvoke stub is required here, and disable inlining of PInvoke methods in getMethodAttribsInternal.
            return ((Internal.IL.Stubs.PInvokeILStubMethodIL)_compilation.GetMethodIL(method)).IsStubRequired;
        }

        private bool satisfiesMethodConstraints(CORINFO_CLASS_STRUCT_* parent, CORINFO_METHOD_STRUCT_* method)
        { throw new NotImplementedException("satisfiesMethodConstraints"); }
        private bool isCompatibleDelegate(CORINFO_CLASS_STRUCT_* objCls, CORINFO_CLASS_STRUCT_* methodParentCls, CORINFO_METHOD_STRUCT_* method, CORINFO_CLASS_STRUCT_* delegateCls, ref bool pfIsOpenDelegate)
        { throw new NotImplementedException("isCompatibleDelegate"); }
        private CorInfoInstantiationVerification isInstantiationOfVerifiedGeneric(CORINFO_METHOD_STRUCT_* method)
        { throw new NotImplementedException("isInstantiationOfVerifiedGeneric"); }
        private void initConstraintsForVerification(CORINFO_METHOD_STRUCT_* method, ref bool pfHasCircularClassConstraints, ref bool pfHasCircularMethodConstraint)
        { throw new NotImplementedException("isInstantiationOfVerifiedGeneric"); }

        private CorInfoCanSkipVerificationResult canSkipMethodVerification(CORINFO_METHOD_STRUCT_* ftnHandle)
        {
            return CorInfoCanSkipVerificationResult.CORINFO_VERIFICATION_CAN_SKIP;
        }

        private void methodMustBeLoadedBeforeCodeIsRun(CORINFO_METHOD_STRUCT_* method)
        {
        }

        private CORINFO_METHOD_STRUCT_* mapMethodDeclToMethodImpl(CORINFO_METHOD_STRUCT_* method)
        { throw new NotImplementedException("mapMethodDeclToMethodImpl"); }

        private void getGSCookie(IntPtr* pCookieVal, IntPtr** ppCookieVal)
        {
            // TODO: fully implement GS cookies

            if (pCookieVal != null)
            {
                if (PointerSize == 4)
                {
                    *pCookieVal = (IntPtr)0x3F796857;
                }
                else
                {
                    *pCookieVal = (IntPtr)0x216D6F6D202C6948;
                }
                *ppCookieVal = null;
            }
            else
            {
                throw new NotImplementedException("getGSCookie");
            }
        }

        private object GetRuntimeDeterminedObjectForToken(ref CORINFO_RESOLVED_TOKEN pResolvedToken)
        {
            // Since RyuJIT operates on canonical types (as opposed to runtime determined ones), but the
            // dependency analysis operates on runtime determined ones, we convert the resolved token 
            // to the runtime determined form (e.g. Foo<__Canon> becomes Foo<T__Canon>). 

            var methodIL = (MethodIL)HandleToObject((IntPtr)pResolvedToken.tokenScope);

            if (methodIL.OwningMethod.IsSharedByGenericInstantiations)
            {
                MethodIL methodILUninstantiated = methodIL.GetMethodILDefinition();
                MethodDesc sharedMethod = methodIL.OwningMethod.GetSharedRuntimeFormMethodTarget();
                Instantiation typeInstantiation = sharedMethod.OwningType.Instantiation;
                Instantiation methodInstantiation = sharedMethod.Instantiation;

                object resultUninstantiated = methodILUninstantiated.GetObject((int)pResolvedToken.token);

                if (resultUninstantiated is MethodDesc)
                {
                    return ((MethodDesc)resultUninstantiated).InstantiateSignature(typeInstantiation, methodInstantiation);
                }
                else if (resultUninstantiated is FieldDesc)
                {
                    return ((FieldDesc)resultUninstantiated).InstantiateSignature(typeInstantiation, methodInstantiation);
                }
                else
                {
                    TypeDesc result = ((TypeDesc)resultUninstantiated).InstantiateSignature(typeInstantiation, methodInstantiation);
                    if (pResolvedToken.tokenType == CorInfoTokenKind.CORINFO_TOKENKIND_Newarr)
                        result = result.MakeArrayType();
                    return result;
                }
            }
            else
            {
                object result = methodIL.GetObject((int)pResolvedToken.token);
                if (pResolvedToken.tokenType == CorInfoTokenKind.CORINFO_TOKENKIND_Newarr)
                    return ((TypeDesc)result).MakeArrayType();

                return result;
            }
        }

        private void resolveToken(ref CORINFO_RESOLVED_TOKEN pResolvedToken)
        {
            var methodIL = (MethodIL)HandleToObject((IntPtr)pResolvedToken.tokenScope);

            var result = methodIL.GetObject((int)pResolvedToken.token);

            pResolvedToken.hClass = null;
            pResolvedToken.hMethod = null;
            pResolvedToken.hField = null;

            if (result is MethodDesc)
            {
                MethodDesc method = result as MethodDesc;
                pResolvedToken.hMethod = ObjectToHandle(method);
                pResolvedToken.hClass = ObjectToHandle(method.OwningType);
            }
            else
            if (result is FieldDesc)
            {
                FieldDesc field = result as FieldDesc;

                // References to literal fields from IL body should never resolve.
                // The CLR would throw a MissingFieldException while jitting and so should we.
                if (field.IsLiteral)
                    ThrowHelper.ThrowMissingFieldException(field.OwningType, field.Name);

                pResolvedToken.hField = ObjectToHandle(field);
                pResolvedToken.hClass = ObjectToHandle(field.OwningType);
            }
            else
            {
                TypeDesc type = (TypeDesc)result;
                if (pResolvedToken.tokenType == CorInfoTokenKind.CORINFO_TOKENKIND_Newarr)
                {
                    if (type.IsVoid)
                        ThrowHelper.ThrowInvalidProgramException(ExceptionStringID.InvalidProgramSpecific, methodIL.OwningMethod);

                    type = type.MakeArrayType();
                }
                pResolvedToken.hClass = ObjectToHandle(type);
            }

            pResolvedToken.pTypeSpec = null;
            pResolvedToken.cbTypeSpec = 0;
            pResolvedToken.pMethodSpec = null;
            pResolvedToken.cbMethodSpec = 0;
        }

        private bool tryResolveToken(ref CORINFO_RESOLVED_TOKEN pResolvedToken)
        {
            resolveToken(ref pResolvedToken);
            return true;
        }

        private void findSig(CORINFO_MODULE_STRUCT_* module, uint sigTOK, CORINFO_CONTEXT_STRUCT* context, CORINFO_SIG_INFO* sig)
        {
            var methodIL = (MethodIL)HandleToObject((IntPtr)module);
            Get_CORINFO_SIG_INFO((MethodSignature)methodIL.GetObject((int)sigTOK), out *sig);
        }

        private void findCallSiteSig(CORINFO_MODULE_STRUCT_* module, uint methTOK, CORINFO_CONTEXT_STRUCT* context, CORINFO_SIG_INFO* sig)
        {
            var methodIL = (MethodIL)HandleToObject((IntPtr)module);
            Get_CORINFO_SIG_INFO(((MethodDesc)methodIL.GetObject((int)methTOK)), out *sig);
        }

        private CORINFO_CLASS_STRUCT_* getTokenTypeAsHandle(ref CORINFO_RESOLVED_TOKEN pResolvedToken)
        {
            WellKnownType result = WellKnownType.RuntimeTypeHandle;

            if (pResolvedToken.hMethod != null)
            {
                result = WellKnownType.RuntimeMethodHandle;
            }
            else
            if (pResolvedToken.hField != null)
            {
                result = WellKnownType.RuntimeFieldHandle;
            }

            return ObjectToHandle(_compilation.TypeSystemContext.GetWellKnownType(result));
        }

        private CorInfoCanSkipVerificationResult canSkipVerification(CORINFO_MODULE_STRUCT_* module)
        {
            return CorInfoCanSkipVerificationResult.CORINFO_VERIFICATION_CAN_SKIP;
        }

        private bool isValidToken(CORINFO_MODULE_STRUCT_* module, uint metaTOK)
        { throw new NotImplementedException("isValidToken"); }
        private bool isValidStringRef(CORINFO_MODULE_STRUCT_* module, uint metaTOK)
        { throw new NotImplementedException("isValidStringRef"); }
        private bool shouldEnforceCallvirtRestriction(CORINFO_MODULE_STRUCT_* scope)
        { throw new NotImplementedException("shouldEnforceCallvirtRestriction"); }

        private CorInfoType asCorInfoType(CORINFO_CLASS_STRUCT_* cls)
        {
            var type = HandleToObject(cls);
            return asCorInfoType(type);
        }

        private byte* getClassName(CORINFO_CLASS_STRUCT_* cls)
        {
            var type = HandleToObject(cls);
            return (byte*)GetPin(StringToUTF8(type.ToString()));
        }

        private byte* getClassNameFromMetadata(CORINFO_CLASS_STRUCT_* cls, byte** namespaceName)
        {
            var type = HandleToObject(cls) as MetadataType;
            if (type != null)
            {
                *namespaceName = (byte*)GetPin(type.Namespace);
                return (byte*)GetPin(type.Name);
            }

            *namespaceName = null;
            return null;
        }
        
        private CORINFO_CLASS_STRUCT_* getTypeInstantiationArgument(CORINFO_CLASS_STRUCT_* cls, uint index)
        {
            TypeDesc type = HandleToObject(cls);
            Instantiation inst = type.Instantiation;

            return index < (uint)inst.Length ? ObjectToHandle(inst[(int)index]) : null;
        }


        private int appendClassName(short** ppBuf, ref int pnBufLen, CORINFO_CLASS_STRUCT_* cls, bool fNamespace, bool fFullInst, bool fAssembly)
        {
            // We support enough of this to make SIMD work, but not much else.

            Debug.Assert(fNamespace && !fFullInst && !fAssembly);

            var type = HandleToObject(cls);
            string name = TypeString.Instance.FormatName(type);

            int length = name.Length;
            if (pnBufLen > 0)
            {
                short* buffer = *ppBuf;
                for (int i = 0; i < Math.Min(name.Length, pnBufLen); i++)
                    buffer[i] = (short)name[i];
                if (name.Length < pnBufLen)
                    buffer[name.Length] = 0;
                else
                    buffer[pnBufLen - 1] = 0;
                pnBufLen -= length;
                *ppBuf = buffer + length;
            }

            return length;
        }

        private bool isValueClass(CORINFO_CLASS_STRUCT_* cls)
        {
            return HandleToObject(cls).IsValueType;
        }

        private bool canInlineTypeCheckWithObjectVTable(CORINFO_CLASS_STRUCT_* cls)
        {
            return true;
        }

        private uint getClassAttribs(CORINFO_CLASS_STRUCT_* cls)
        {
            TypeDesc type = HandleToObject(cls);
            return getClassAttribsInternal(type);
        }

        private uint getClassAttribsInternal(TypeDesc type)
        {
            // TODO: Support for verification (CORINFO_FLG_GENERIC_TYPE_VARIABLE)

            CorInfoFlag result = (CorInfoFlag)0;

            var metadataType = type as MetadataType;

            // The array flag is used to identify the faked-up methods on
            // array types, i.e. .ctor, Get, Set and Address
            if (type.IsArray)
                result |= CorInfoFlag.CORINFO_FLG_ARRAY;

            if (type.IsInterface)
                result |= CorInfoFlag.CORINFO_FLG_INTERFACE;

            if (type.IsArray || type.IsString)
                result |= CorInfoFlag.CORINFO_FLG_VAROBJSIZE;

            if (type.IsValueType)
            {
                result |= CorInfoFlag.CORINFO_FLG_VALUECLASS;

                if (metadataType.IsByRefLike)
                    result |= CorInfoFlag.CORINFO_FLG_CONTAINS_STACK_PTR;

                // The CLR has more complicated rules around CUSTOMLAYOUT, but this will do.
                if (metadataType.IsExplicitLayout || metadataType.IsWellKnownType(WellKnownType.TypedReference))
                    result |= CorInfoFlag.CORINFO_FLG_CUSTOMLAYOUT;

                // TODO
                // if (type.IsUnsafeValueType)
                //    result |= CorInfoFlag.CORINFO_FLG_UNSAFE_VALUECLASS;
            }

            if (type.IsCanonicalSubtype(CanonicalFormKind.Any))
                result |= CorInfoFlag.CORINFO_FLG_SHAREDINST;

            if (type.HasVariance)
                result |= CorInfoFlag.CORINFO_FLG_VARIANCE;

            if (type.IsDelegate)
                result |= CorInfoFlag.CORINFO_FLG_DELEGATE;

            if (_compilation.IsEffectivelySealed(type))
                result |= CorInfoFlag.CORINFO_FLG_FINAL;

            if (metadataType != null)
            {
                if (metadataType.ContainsGCPointers)
                    result |= CorInfoFlag.CORINFO_FLG_CONTAINS_GC_PTR;

                if (metadataType.IsBeforeFieldInit)
                    result |= CorInfoFlag.CORINFO_FLG_BEFOREFIELDINIT;

                // Assume overlapping fields for explicit layout.
                if (metadataType.IsExplicitLayout)
                    result |= CorInfoFlag.CORINFO_FLG_OVERLAPPING_FIELDS;
            }

            return (uint)result;
        }

        private bool isStructRequiringStackAllocRetBuf(CORINFO_CLASS_STRUCT_* cls)
        {
            // Disable this optimization. It has limited value (only kicks in on x86, and only for less common structs),
            // causes bugs and introduces odd ABI differences not compatible with ReadyToRun.
            return false;
        }

        private CORINFO_MODULE_STRUCT_* getClassModule(CORINFO_CLASS_STRUCT_* cls)
        { throw new NotImplementedException("getClassModule"); }
        private CORINFO_ASSEMBLY_STRUCT_* getModuleAssembly(CORINFO_MODULE_STRUCT_* mod)
        { throw new NotImplementedException("getModuleAssembly"); }
        private byte* getAssemblyName(CORINFO_ASSEMBLY_STRUCT_* assem)
        { throw new NotImplementedException("getAssemblyName"); }

        private void* LongLifetimeMalloc(UIntPtr sz)
        {
            return (void*)Marshal.AllocCoTaskMem((int)sz);
        }

        private void LongLifetimeFree(void* obj)
        {
            Marshal.FreeCoTaskMem((IntPtr)obj);
        }

        private byte* getClassModuleIdForStatics(CORINFO_CLASS_STRUCT_* cls, CORINFO_MODULE_STRUCT_** pModule, void** ppIndirection)
        { throw new NotImplementedException("getClassModuleIdForStatics"); }

        private uint getClassSize(CORINFO_CLASS_STRUCT_* cls)
        {
            TypeDesc type = HandleToObject(cls);
            return (uint)type.GetElementSize().AsInt;
        }

        private uint getClassAlignmentRequirement(CORINFO_CLASS_STRUCT_* cls, bool fDoubleAlignHint)
        {
            DefType type = (DefType)HandleToObject(cls);
            return (uint)type.InstanceByteAlignment.AsInt;
        }

        private int GatherClassGCLayout(TypeDesc type, byte* gcPtrs)
        {
            int result = 0;

            if (type.IsByReferenceOfT)
            {
                *gcPtrs = (byte)CorInfoGCType.TYPE_GC_BYREF;
                return 1;
            }

            foreach (var field in type.GetFields())
            {
                if (field.IsStatic)
                    continue;

                CorInfoGCType gcType = CorInfoGCType.TYPE_GC_NONE;

                var fieldType = field.FieldType;
                if (fieldType.IsValueType)
                {
                    var fieldDefType = (DefType)fieldType;
                    if (!fieldDefType.ContainsGCPointers && !fieldDefType.IsByRefLike)
                        continue;

                    gcType = CorInfoGCType.TYPE_GC_OTHER;
                }
                else if (fieldType.IsGCPointer)
                {
                    gcType = CorInfoGCType.TYPE_GC_REF;
                }
                else if (fieldType.IsByRef)
                {
                    gcType = CorInfoGCType.TYPE_GC_BYREF;
                }
                else
                {
                    continue;
                }

                Debug.Assert(field.Offset.AsInt % PointerSize == 0);
                byte* fieldGcPtrs = gcPtrs + field.Offset.AsInt / PointerSize;

                if (gcType == CorInfoGCType.TYPE_GC_OTHER)
                {
                    result += GatherClassGCLayout(fieldType, fieldGcPtrs);
                }
                else
                {
                    // Ensure that if we have multiple fields with the same offset, 
                    // that we don't double count the data in the gc layout.
                    if (*fieldGcPtrs == (byte)CorInfoGCType.TYPE_GC_NONE)
                    {
                        *fieldGcPtrs = (byte)gcType;
                        result++;
                    }
                    else
                    {
                        Debug.Assert(*fieldGcPtrs == (byte)gcType);
                    }
                }
            }

            return result;
        }

        private uint getClassGClayout(CORINFO_CLASS_STRUCT_* cls, byte* gcPtrs)
        {
            uint result = 0;

            DefType type = (DefType)HandleToObject(cls);

            Debug.Assert(type.IsValueType);

            int pointerSize = PointerSize;

            int ptrsCount = AlignmentHelper.AlignUp(type.InstanceByteCount.AsInt, pointerSize) / pointerSize;

            // Assume no GC pointers at first
            for (int i = 0; i < ptrsCount; i++)
                gcPtrs[i] = (byte)CorInfoGCType.TYPE_GC_NONE;

            if (type.ContainsGCPointers || type.IsByRefLike)
            {
                result = (uint)GatherClassGCLayout(type, gcPtrs);
            }
            return result;
        }

        private uint getClassNumInstanceFields(CORINFO_CLASS_STRUCT_* cls)
        {
            TypeDesc type = HandleToObject(cls);

            uint result = 0;
            foreach (var field in type.GetFields())
            {
                if (!field.IsStatic)
                    result++;
            }

            return result;
        }

        private CORINFO_FIELD_STRUCT_* getFieldInClass(CORINFO_CLASS_STRUCT_* clsHnd, int num)
        {
            TypeDesc classWithFields = HandleToObject(clsHnd);

            int iCurrentFoundField = -1;
            foreach (var field in classWithFields.GetFields())
            {
                if (field.IsStatic)
                    continue;

                ++iCurrentFoundField;
                if (iCurrentFoundField == num)
                {
                    return ObjectToHandle(field);
                }
            }

            // We could not find the field that was searched for.
            throw new InvalidOperationException();
        }

        private bool checkMethodModifier(CORINFO_METHOD_STRUCT_* hMethod, byte* modifier, bool fOptional)
        { throw new NotImplementedException("checkMethodModifier"); }

        private CorInfoHelpFunc getNewHelper(ref CORINFO_RESOLVED_TOKEN pResolvedToken, CORINFO_METHOD_STRUCT_* callerHandle)
        {
            return CorInfoHelpFunc.CORINFO_HELP_NEWFAST;
        }

        private CorInfoHelpFunc getNewArrHelper(CORINFO_CLASS_STRUCT_* arrayCls)
        {
            return CorInfoHelpFunc.CORINFO_HELP_NEWARR_1_DIRECT;
        }

        private CorInfoHelpFunc getCastingHelper(ref CORINFO_RESOLVED_TOKEN pResolvedToken, bool fThrowing)
        {
            // TODO: optimized helpers
            return fThrowing ? CorInfoHelpFunc.CORINFO_HELP_CHKCASTANY : CorInfoHelpFunc.CORINFO_HELP_ISINSTANCEOFANY;
        }

        private CorInfoHelpFunc getSharedCCtorHelper(CORINFO_CLASS_STRUCT_* clsHnd)
        { throw new NotImplementedException("getSharedCCtorHelper"); }
        private CorInfoHelpFunc getSecurityPrologHelper(CORINFO_METHOD_STRUCT_* ftn)
        { throw new NotImplementedException("getSecurityPrologHelper"); }

        private CORINFO_CLASS_STRUCT_* getTypeForBox(CORINFO_CLASS_STRUCT_* cls)
        {
            var type = HandleToObject(cls);

            var typeForBox = type.IsNullable ? type.Instantiation[0] : type;

            return ObjectToHandle(typeForBox);
        }

        private CorInfoHelpFunc getBoxHelper(CORINFO_CLASS_STRUCT_* cls)
        {
            var type = HandleToObject(cls);

            // we shouldn't allow boxing of types that contains stack pointers
            // csc and vbc already disallow it.
            if (type.IsByRefLike)
                ThrowHelper.ThrowInvalidProgramException(ExceptionStringID.InvalidProgramSpecific, MethodBeingCompiled);

            return type.IsNullable ? CorInfoHelpFunc.CORINFO_HELP_BOX_NULLABLE : CorInfoHelpFunc.CORINFO_HELP_BOX;
        }

        private CorInfoHelpFunc getUnBoxHelper(CORINFO_CLASS_STRUCT_* cls)
        {
            var type = HandleToObject(cls);

            return type.IsNullable ? CorInfoHelpFunc.CORINFO_HELP_UNBOX_NULLABLE : CorInfoHelpFunc.CORINFO_HELP_UNBOX;
        }

        private ISymbolNode GetGenericLookupHelper(CORINFO_RUNTIME_LOOKUP_KIND runtimeLookupKind, ReadyToRunHelperId helperId, object helperArgument)
        {
            // Necessary type handle is not something that can be in a dictionary (only a constructed type).
            // We only use necessary type handles if we can do a constant lookup.
            if (helperId == ReadyToRunHelperId.NecessaryTypeHandle)
                helperId = ReadyToRunHelperId.TypeHandle;

            if (runtimeLookupKind == CORINFO_RUNTIME_LOOKUP_KIND.CORINFO_LOOKUP_THISOBJ
                || runtimeLookupKind == CORINFO_RUNTIME_LOOKUP_KIND.CORINFO_LOOKUP_CLASSPARAM)
            {
                return _compilation.NodeFactory.ReadyToRunHelperFromTypeLookup(helperId, helperArgument, MethodBeingCompiled.OwningType);
            }

            Debug.Assert(runtimeLookupKind == CORINFO_RUNTIME_LOOKUP_KIND.CORINFO_LOOKUP_METHODPARAM);
            return _compilation.NodeFactory.ReadyToRunHelperFromDictionaryLookup(helperId, helperArgument, MethodBeingCompiled);
        }

        private bool getReadyToRunHelper(ref CORINFO_RESOLVED_TOKEN pResolvedToken, ref CORINFO_LOOKUP_KIND pGenericLookupKind, CorInfoHelpFunc id, ref CORINFO_CONST_LOOKUP pLookup)
        {
            switch (id)
            {
                case CorInfoHelpFunc.CORINFO_HELP_READYTORUN_NEW:
                    {
                        var type = HandleToObject(pResolvedToken.hClass);
                        Debug.Assert(type.IsDefType);
                        if (type.IsCanonicalSubtype(CanonicalFormKind.Any))
                            return false;

                        pLookup = CreateConstLookupToSymbol(_compilation.NodeFactory.ReadyToRunHelper(ReadyToRunHelperId.NewHelper, type));
                    }
                    break;
                case CorInfoHelpFunc.CORINFO_HELP_READYTORUN_NEWARR_1:
                    {
                        var type = HandleToObject(pResolvedToken.hClass);
                        Debug.Assert(type.IsSzArray);
                        if (type.IsCanonicalSubtype(CanonicalFormKind.Any))
                            return false;

                        pLookup = CreateConstLookupToSymbol(_compilation.NodeFactory.ReadyToRunHelper(ReadyToRunHelperId.NewArr1, type));
                    }
                    break;
                case CorInfoHelpFunc.CORINFO_HELP_READYTORUN_ISINSTANCEOF:
                    {
                        var type = HandleToObject(pResolvedToken.hClass);
                        if (type.IsCanonicalSubtype(CanonicalFormKind.Any))
                            return false;

                        // ECMA-335 III.4.3:  If typeTok is a nullable type, Nullable<T>, it is interpreted as "boxed" T
                        if (type.IsNullable)
                            type = type.Instantiation[0];

                        pLookup = CreateConstLookupToSymbol(_compilation.NodeFactory.ReadyToRunHelper(ReadyToRunHelperId.IsInstanceOf, type));
                    }
                    break;
                case CorInfoHelpFunc.CORINFO_HELP_READYTORUN_CHKCAST:
                    {
                        var type = HandleToObject(pResolvedToken.hClass);
                        if (type.IsCanonicalSubtype(CanonicalFormKind.Any))
                            return false;

                        // ECMA-335 III.4.3:  If typeTok is a nullable type, Nullable<T>, it is interpreted as "boxed" T
                        if (type.IsNullable)
                            type = type.Instantiation[0];

                        pLookup = CreateConstLookupToSymbol(_compilation.NodeFactory.ReadyToRunHelper(ReadyToRunHelperId.CastClass, type));
                    }
                    break;
                case CorInfoHelpFunc.CORINFO_HELP_READYTORUN_STATIC_BASE:
                    {
                        var type = HandleToObject(pResolvedToken.hClass);
                        if (type.IsCanonicalSubtype(CanonicalFormKind.Any))
                            return false;

                        pLookup = CreateConstLookupToSymbol(_compilation.NodeFactory.ReadyToRunHelper(ReadyToRunHelperId.GetNonGCStaticBase, type));
                    }
                    break;
                case CorInfoHelpFunc.CORINFO_HELP_READYTORUN_GENERIC_STATIC_BASE:
                    {
                        // Token == 0 means "initialize this class". We only expect RyuJIT to call it for this case.
                        Debug.Assert(pResolvedToken.token == 0 && pResolvedToken.tokenScope == null);
                        Debug.Assert(pGenericLookupKind.needsRuntimeLookup);

                        DefType typeToInitialize = (DefType)MethodBeingCompiled.OwningType;
                        Debug.Assert(typeToInitialize.IsCanonicalSubtype(CanonicalFormKind.Any));

                        DefType helperArg = typeToInitialize.ConvertToSharedRuntimeDeterminedForm();
                        ISymbolNode helper = GetGenericLookupHelper(pGenericLookupKind.runtimeLookupKind, ReadyToRunHelperId.GetNonGCStaticBase, helperArg);
                        pLookup = CreateConstLookupToSymbol(helper);
                    }
                    break;
                case CorInfoHelpFunc.CORINFO_HELP_READYTORUN_GENERIC_HANDLE:
                    {
                        Debug.Assert(pGenericLookupKind.needsRuntimeLookup);

                        ReadyToRunHelperId helperId = (ReadyToRunHelperId)pGenericLookupKind.runtimeLookupFlags;
                        object helperArg = HandleToObject((IntPtr)pGenericLookupKind.runtimeLookupArgs);
                        ISymbolNode helper = GetGenericLookupHelper(pGenericLookupKind.runtimeLookupKind, helperId, helperArg);
                        pLookup = CreateConstLookupToSymbol(helper);
                    }
                    break;
                default:
                    throw new NotImplementedException("ReadyToRun: " + id.ToString());
            }
            return true;
        }

        private void getReadyToRunDelegateCtorHelper(ref CORINFO_RESOLVED_TOKEN pTargetMethod, CORINFO_CLASS_STRUCT_* delegateType, ref CORINFO_LOOKUP pLookup)
        {
#if DEBUG
            // In debug, write some bogus data to the struct to ensure we have filled everything
            // properly.
            fixed (CORINFO_LOOKUP* tmp = &pLookup)
                MemoryHelper.FillMemory((byte*)tmp, 0xcc, sizeof(CORINFO_LOOKUP));
#endif

            MethodDesc targetMethod = HandleToObject(pTargetMethod.hMethod);
            TypeDesc delegateTypeDesc = HandleToObject(delegateType);

            if (targetMethod.IsSharedByGenericInstantiations)
            {
                // If the method is not exact, fetch it as a runtime determined method.
                targetMethod = (MethodDesc)GetRuntimeDeterminedObjectForToken(ref pTargetMethod);
            }

            bool isLdvirtftn = pTargetMethod.tokenType == CorInfoTokenKind.CORINFO_TOKENKIND_Ldvirtftn;
            DelegateCreationInfo delegateInfo = _compilation.GetDelegateCtor(delegateTypeDesc, targetMethod, isLdvirtftn);

            if (delegateInfo.NeedsRuntimeLookup)
            {
                pLookup.lookupKind.needsRuntimeLookup = true;

                MethodDesc contextMethod = methodFromContext(pTargetMethod.tokenContext);

                // We should not be inlining these. RyuJIT should have aborted inlining already.
                Debug.Assert(contextMethod == MethodBeingCompiled);
                
                pLookup.lookupKind.runtimeLookupKind = GetGenericRuntimeLookupKind(contextMethod);
                pLookup.lookupKind.runtimeLookupFlags = (ushort)ReadyToRunHelperId.DelegateCtor;
                pLookup.lookupKind.runtimeLookupArgs = (void*)ObjectToHandle(delegateInfo);
            }
            else
            {
                pLookup.lookupKind.needsRuntimeLookup = false;
                pLookup.constLookup = CreateConstLookupToSymbol(_compilation.NodeFactory.ReadyToRunHelper(ReadyToRunHelperId.DelegateCtor, delegateInfo));
            }
        }

        private byte* getHelperName(CorInfoHelpFunc helpFunc)
        {
            return (byte*)GetPin(StringToUTF8(helpFunc.ToString()));
        }

        private CorInfoInitClassResult initClass(CORINFO_FIELD_STRUCT_* field, CORINFO_METHOD_STRUCT_* method, CORINFO_CONTEXT_STRUCT* context, bool speculative)
        {
            FieldDesc fd = field == null ? null : HandleToObject(field);
            Debug.Assert(fd == null || fd.IsStatic);

            MethodDesc md = HandleToObject(method);
            TypeDesc type = fd != null ? fd.OwningType : typeFromContext(context);

            if (!_compilation.HasLazyStaticConstructor(type) || _isFallbackBodyCompilation)
            {
                return CorInfoInitClassResult.CORINFO_INITCLASS_NOT_REQUIRED;
            }

            MetadataType typeToInit = (MetadataType)type;

            if (fd == null)
            {
                if (typeToInit.IsBeforeFieldInit)
                {
                    // We can wait for field accesses to run .cctor
                    return CorInfoInitClassResult.CORINFO_INITCLASS_NOT_REQUIRED;
                }

                // Run .cctor on statics & constructors
                if (md.Signature.IsStatic)
                {
                    // Except don't class construct on .cctor - it would be circular
                    if (md.IsStaticConstructor)
                    {
                        return CorInfoInitClassResult.CORINFO_INITCLASS_NOT_REQUIRED;
                    }
                }
                else if (!md.IsConstructor && !typeToInit.IsValueType)
                {
                    // According to the spec, we should be able to do this optimization for both reference and valuetypes.
                    // To maintain backward compatibility, we are doing it for reference types only.
                    // For instance methods of types with precise-initialization
                    // semantics, we can assume that the .ctor triggerred the
                    // type initialization.
                    // This does not hold for NULL "this" object. However, the spec does
                    // not require that case to work.
                    return CorInfoInitClassResult.CORINFO_INITCLASS_NOT_REQUIRED;
                }
            }

            if (typeToInit.IsCanonicalSubtype(CanonicalFormKind.Any))
            {
                // Shared generic code has to use helper. Moreover, tell JIT not to inline since
                // inlining of generic dictionary lookups is not supported.
                return CorInfoInitClassResult.CORINFO_INITCLASS_USE_HELPER | CorInfoInitClassResult.CORINFO_INITCLASS_DONT_INLINE;
            }

            //
            // Try to prove that the initialization is not necessary because of nesting
            //

            if (fd == null)
            {
                // Handled above
                Debug.Assert(!typeToInit.IsBeforeFieldInit);

                // Note that jit has both methods the same if asking whether to emit cctor
                // for a given method's code (as opposed to inlining codegen).
                MethodDesc contextMethod = methodFromContext(context);
<<<<<<< HEAD
                if (contextMethod != MethodBeingCompiled && type == MethodBeingCompiled.OwningType)
=======
                if (contextMethod != MethodBeingCompiled && typeToInit == MethodBeingCompiled.OwningType)
>>>>>>> ea2055e1
                {
                    // If we're inling a call to a method in our own type, then we should already
                    // have triggered the .cctor when caller was itself called.
                    return CorInfoInitClassResult.CORINFO_INITCLASS_NOT_REQUIRED;
                }
            }
            else
            {
                // This optimization may cause static fields in reference types to be accessed without cctor being triggered
                // for NULL "this" object. It does not conform with what the spec says. However, we have been historically 
                // doing it for perf reasons.
                if (!typeToInit.IsValueType && !typeToInit.IsBeforeFieldInit)
                {
                    if (typeToInit == typeFromContext(context) || typeToInit == MethodBeingCompiled.OwningType)
                    {
                        // The class will be initialized by the time we access the field.
                        return CorInfoInitClassResult.CORINFO_INITCLASS_NOT_REQUIRED;
                    }
                }

                // If we are currently compiling the class constructor for this static field access then we can skip the initClass 
                if (MethodBeingCompiled.OwningType == typeToInit && MethodBeingCompiled.IsStaticConstructor)
                {
                    // The class will be initialized by the time we access the field.
                    return CorInfoInitClassResult.CORINFO_INITCLASS_NOT_REQUIRED;
                }
<<<<<<< HEAD

=======
>>>>>>> ea2055e1
            }

            return CorInfoInitClassResult.CORINFO_INITCLASS_USE_HELPER;
        }

        private void classMustBeLoadedBeforeCodeIsRun(CORINFO_CLASS_STRUCT_* cls)
        {
        }

        private CORINFO_CLASS_STRUCT_* getBuiltinClass(CorInfoClassId classId)
        {
            switch (classId)
            {
                case CorInfoClassId.CLASSID_SYSTEM_OBJECT:
                    return ObjectToHandle(_compilation.TypeSystemContext.GetWellKnownType(WellKnownType.Object));

                case CorInfoClassId.CLASSID_TYPED_BYREF:
                    return ObjectToHandle(_compilation.TypeSystemContext.GetWellKnownType(WellKnownType.TypedReference));

                case CorInfoClassId.CLASSID_TYPE_HANDLE:
                    return ObjectToHandle(_compilation.TypeSystemContext.GetWellKnownType(WellKnownType.RuntimeTypeHandle));

                case CorInfoClassId.CLASSID_FIELD_HANDLE:
                    return ObjectToHandle(_compilation.TypeSystemContext.GetWellKnownType(WellKnownType.RuntimeFieldHandle));

                case CorInfoClassId.CLASSID_METHOD_HANDLE:
                    return ObjectToHandle(_compilation.TypeSystemContext.GetWellKnownType(WellKnownType.RuntimeMethodHandle));

                case CorInfoClassId.CLASSID_ARGUMENT_HANDLE:
                    ThrowHelper.ThrowTypeLoadException("System", "RuntimeArgumentHandle", _compilation.TypeSystemContext.SystemModule);
                    return null;

                case CorInfoClassId.CLASSID_STRING:
                    return ObjectToHandle(_compilation.TypeSystemContext.GetWellKnownType(WellKnownType.String));

                case CorInfoClassId.CLASSID_RUNTIME_TYPE:
                    // This is used in a JIT optimization. It's not applicable due to the structure of CoreRT CoreLib.
                    return null;

                default:
                    throw new NotImplementedException();
            }
        }

        private CorInfoType getTypeForPrimitiveValueClass(CORINFO_CLASS_STRUCT_* cls)
        {
            var type = HandleToObject(cls);

            if (!type.IsPrimitive && !type.IsEnum)
                return CorInfoType.CORINFO_TYPE_UNDEF;

            return asCorInfoType(type);
        }

        private CorInfoType getTypeForPrimitiveNumericClass(CORINFO_CLASS_STRUCT_* cls)
        {
            var type = HandleToObject(cls);

            switch (type.Category)
            {
                case TypeFlags.Byte:
                case TypeFlags.SByte:
                case TypeFlags.UInt16:
                case TypeFlags.Int16:
                case TypeFlags.UInt32:
                case TypeFlags.Int32:
                case TypeFlags.UInt64:
                case TypeFlags.Int64:
                case TypeFlags.Single:
                case TypeFlags.Double:
                    return asCorInfoType(type);

                default:
                    return CorInfoType.CORINFO_TYPE_UNDEF;
            }
        }

        private bool canCast(CORINFO_CLASS_STRUCT_* child, CORINFO_CLASS_STRUCT_* parent)
        { throw new NotImplementedException("canCast"); }
        private bool areTypesEquivalent(CORINFO_CLASS_STRUCT_* cls1, CORINFO_CLASS_STRUCT_* cls2)
        { throw new NotImplementedException("areTypesEquivalent"); }

        private TypeCompareState compareTypesForCast(CORINFO_CLASS_STRUCT_* fromClass, CORINFO_CLASS_STRUCT_* toClass)
        {
            // TODO: Implement
            return TypeCompareState.May;
        }

        private TypeCompareState compareTypesForEquality(CORINFO_CLASS_STRUCT_* cls1, CORINFO_CLASS_STRUCT_* cls2)
        {
            TypeCompareState result = TypeCompareState.May;

            TypeDesc type1 = HandleToObject(cls1);
            TypeDesc type2 = HandleToObject(cls2);

            // If neither type is a canonical subtype, type handle comparison suffices
            if (!type1.IsCanonicalSubtype(CanonicalFormKind.Any) && !type2.IsCanonicalSubtype(CanonicalFormKind.Any))
            {
                result = (type1 == type2 ? TypeCompareState.Must : TypeCompareState.MustNot);
            }
            // If either or both types are canonical subtypes, we can sometimes prove inequality.
            else
            {
                // If either is a value type then the types cannot
                // be equal unless the type defs are the same.
                if (type1.IsValueType || type2.IsValueType)
                {
                    if (!type1.IsCanonicalDefinitionType(CanonicalFormKind.Universal) && !type2.IsCanonicalDefinitionType(CanonicalFormKind.Universal))
                    {
                        if (!type1.HasSameTypeDefinition(type2))
                        {
                            result = TypeCompareState.MustNot;
                        }
                    }
                }
                // If we have two ref types that are not __Canon, then the
                // types cannot be equal unless the type defs are the same.
                else
                {
                    if (!type1.IsCanonicalDefinitionType(CanonicalFormKind.Any) && !type2.IsCanonicalDefinitionType(CanonicalFormKind.Any))
                    {
                        if (!type1.HasSameTypeDefinition(type2))
                        {
                            result = TypeCompareState.MustNot;
                        }
                    }
                }
            }

            return result;
        }

        private CORINFO_CLASS_STRUCT_* mergeClasses(CORINFO_CLASS_STRUCT_* cls1, CORINFO_CLASS_STRUCT_* cls2)
        { throw new NotImplementedException("mergeClasses"); }
        private CORINFO_CLASS_STRUCT_* getParentType(CORINFO_CLASS_STRUCT_* cls)
        { throw new NotImplementedException("getParentType"); }

        private CorInfoType getChildType(CORINFO_CLASS_STRUCT_* clsHnd, ref CORINFO_CLASS_STRUCT_* clsRet)
        {
            CorInfoType result = CorInfoType.CORINFO_TYPE_UNDEF;

            var td = HandleToObject(clsHnd);
            if (td.IsArray || td.IsByRef)
            {
                TypeDesc returnType = ((ParameterizedType)td).ParameterType;
                result = asCorInfoType(returnType, out clsRet);
            }
            else
                clsRet = null;

            return result;
        }

        private bool satisfiesClassConstraints(CORINFO_CLASS_STRUCT_* cls)
        { throw new NotImplementedException("satisfiesClassConstraints"); }

        private bool isSDArray(CORINFO_CLASS_STRUCT_* cls)
        {
            var td = HandleToObject(cls);
            return td.IsSzArray;
        }

        private uint getArrayRank(CORINFO_CLASS_STRUCT_* cls)
        {
            var td = HandleToObject(cls) as ArrayType;
            Debug.Assert(td != null);
            return (uint) td.Rank;
        }

        private void* getArrayInitializationData(CORINFO_FIELD_STRUCT_* field, uint size)
        {
            var fd = HandleToObject(field);

            // Check for invalid arguments passed to InitializeArray intrinsic
            if (!fd.HasRva ||
                size > fd.FieldType.GetElementSize().AsInt)
            {
                return null;
            }

            return (void*)ObjectToHandle(_compilation.GetFieldRvaData(fd));
        }

        private CorInfoIsAccessAllowedResult canAccessClass(ref CORINFO_RESOLVED_TOKEN pResolvedToken, CORINFO_METHOD_STRUCT_* callerHandle, ref CORINFO_HELPER_DESC pAccessHelper)
        {
            // TODO: Access check
            return CorInfoIsAccessAllowedResult.CORINFO_ACCESS_ALLOWED;
        }

        private byte* getFieldName(CORINFO_FIELD_STRUCT_* ftn, byte** moduleName)
        {
            var field = HandleToObject(ftn);
            if (moduleName != null)
            {
                MetadataType typeDef = field.OwningType.GetTypeDefinition() as MetadataType;
                if (typeDef != null)
                    *moduleName = (byte*)GetPin(StringToUTF8(typeDef.GetFullName()));
                else
                    *moduleName = (byte*)GetPin(StringToUTF8("unknown"));
            }

            return (byte*)GetPin(StringToUTF8(field.Name));
        }

        private CORINFO_CLASS_STRUCT_* getFieldClass(CORINFO_FIELD_STRUCT_* field)
        {
            var fieldDesc = HandleToObject(field);
            return ObjectToHandle(fieldDesc.OwningType);
        }

        private CorInfoType getFieldType(CORINFO_FIELD_STRUCT_* field, ref CORINFO_CLASS_STRUCT_* structType, CORINFO_CLASS_STRUCT_* memberParent)
        {
            FieldDesc fieldDesc = HandleToObject(field);
            TypeDesc fieldType = fieldDesc.FieldType;
            CorInfoType type = asCorInfoType(fieldType, out structType);

            Debug.Assert(!fieldDesc.OwningType.IsByReferenceOfT ||
                fieldDesc.OwningType.GetKnownField("_value").FieldType.Category == TypeFlags.IntPtr);
            if (type == CorInfoType.CORINFO_TYPE_NATIVEINT && fieldDesc.OwningType.IsByReferenceOfT)
            {
                Debug.Assert(structType == null);
                Debug.Assert(fieldDesc.Offset.AsInt == 0);
                type = CorInfoType.CORINFO_TYPE_BYREF;
            }

            return type;
        }

        private uint getFieldOffset(CORINFO_FIELD_STRUCT_* field)
        {
            var fieldDesc = HandleToObject(field);

            Debug.Assert(fieldDesc.Offset != FieldAndOffset.InvalidOffset);

            return (uint)fieldDesc.Offset.AsInt;
        }

        private bool isWriteBarrierHelperRequired(CORINFO_FIELD_STRUCT_* field)
        { throw new NotImplementedException("isWriteBarrierHelperRequired"); }

        private void getFieldInfo(ref CORINFO_RESOLVED_TOKEN pResolvedToken, CORINFO_METHOD_STRUCT_* callerHandle, CORINFO_ACCESS_FLAGS flags, ref CORINFO_FIELD_INFO pResult)
        {
#if DEBUG
            // In debug, write some bogus data to the struct to ensure we have filled everything
            // properly.
            fixed (CORINFO_FIELD_INFO* tmp = &pResult)
                MemoryHelper.FillMemory((byte*)tmp, 0xcc, Marshal.SizeOf<CORINFO_FIELD_INFO>());
#endif

            Debug.Assert(((int)flags & ((int)CORINFO_ACCESS_FLAGS.CORINFO_ACCESS_GET |
                                        (int)CORINFO_ACCESS_FLAGS.CORINFO_ACCESS_SET |
                                        (int)CORINFO_ACCESS_FLAGS.CORINFO_ACCESS_ADDRESS |
                                        (int)CORINFO_ACCESS_FLAGS.CORINFO_ACCESS_INIT_ARRAY)) != 0);

            var field = HandleToObject(pResolvedToken.hField);

            CORINFO_FIELD_ACCESSOR fieldAccessor;
            CORINFO_FIELD_FLAGS fieldFlags = (CORINFO_FIELD_FLAGS)0;

            if (field.IsStatic)
            {
                fieldFlags |= CORINFO_FIELD_FLAGS.CORINFO_FLG_FIELD_STATIC;

                if (field.HasRva)
                {
                    fieldFlags |= CORINFO_FIELD_FLAGS.CORINFO_FLG_FIELD_UNMANAGED;

                    // TODO: Handle the case when the RVA is in the TLS range
                    fieldAccessor = CORINFO_FIELD_ACCESSOR.CORINFO_FIELD_STATIC_RVA_ADDRESS;

                    // We are not going through a helper. The constructor has to be triggered explicitly.
                    if (_compilation.HasLazyStaticConstructor(field.OwningType))
                    {
                        fieldFlags |= CORINFO_FIELD_FLAGS.CORINFO_FLG_FIELD_INITCLASS;
                    }
                }
                else if (field.OwningType.IsCanonicalSubtype(CanonicalFormKind.Any))
                {
                    // The JIT wants to know how to access a static field on a generic type. We need a runtime lookup.

                    fieldAccessor = CORINFO_FIELD_ACCESSOR.CORINFO_FIELD_STATIC_READYTORUN_HELPER;
                    pResult.helper = CorInfoHelpFunc.CORINFO_HELP_READYTORUN_GENERIC_STATIC_BASE;

                    // Don't try to compute the runtime lookup if we're inlining. The JIT is going to abort the inlining
                    // attempt anyway.
                    MethodDesc contextMethod = methodFromContext(pResolvedToken.tokenContext);
                    if (contextMethod == MethodBeingCompiled)
                    {
                        FieldDesc runtimeDeterminedField = (FieldDesc)GetRuntimeDeterminedObjectForToken(ref pResolvedToken);

                        ReadyToRunHelperId helperId;

                        // Find out what kind of base do we need to look up.
                        if (field.IsThreadStatic)
                        {
                            helperId = ReadyToRunHelperId.GetThreadStaticBase;
                        }
                        else if (field.HasGCStaticBase)
                        {
                            helperId = ReadyToRunHelperId.GetGCStaticBase;
                        }
                        else
                        {
                            helperId = ReadyToRunHelperId.GetNonGCStaticBase;
                        }

                        // What generic context do we look up the base from.
                        ISymbolNode helper;
                        if (contextMethod.AcquiresInstMethodTableFromThis() || contextMethod.RequiresInstMethodTableArg())
                        {
                            helper = _compilation.NodeFactory.ReadyToRunHelperFromTypeLookup(
                                helperId, runtimeDeterminedField.OwningType, contextMethod.OwningType);
                        }
                        else
                        {
                            Debug.Assert(contextMethod.RequiresInstMethodDescArg());
                            helper = _compilation.NodeFactory.ReadyToRunHelperFromDictionaryLookup(
                                helperId, runtimeDeterminedField.OwningType, contextMethod);
                        }

                        pResult.fieldLookup = CreateConstLookupToSymbol(helper);
                    }
                }
                else if (field.IsThreadStatic || field.HasGCStaticBase)
                {
                    fieldAccessor = CORINFO_FIELD_ACCESSOR.CORINFO_FIELD_STATIC_SHARED_STATIC_HELPER;
                    pResult.helper = CorInfoHelpFunc.CORINFO_HELP_READYTORUN_STATIC_BASE;

                    ReadyToRunHelperId helperId = ReadyToRunHelperId.Invalid;
                    if (field.IsThreadStatic)
                    {
                        helperId = ReadyToRunHelperId.GetThreadStaticBase;
                    }
                    else
                    {
                        Debug.Assert(field.HasGCStaticBase);
                        helperId = ReadyToRunHelperId.GetGCStaticBase;
                    }

                    if (helperId != ReadyToRunHelperId.Invalid)
                    {
                        pResult.fieldLookup = CreateConstLookupToSymbol(_compilation.NodeFactory.ReadyToRunHelper(helperId, field.OwningType));
                    }
                }
                else
                {
                    var owningType = field.OwningType;
                    if ((owningType.IsWellKnownType(WellKnownType.IntPtr) ||
                            owningType.IsWellKnownType(WellKnownType.UIntPtr)) &&
                                field.Name == "Zero")
                    {
                        fieldAccessor = CORINFO_FIELD_ACCESSOR.CORINFO_FIELD_INTRINSIC_ZERO;
                    }
                    else
                    {
                        fieldAccessor = CORINFO_FIELD_ACCESSOR.CORINFO_FIELD_STATIC_ADDRESS;

                        // We are not going through a helper. The constructor has to be triggered explicitly.
                        if (_compilation.HasLazyStaticConstructor(field.OwningType))
                        {
                            //fieldFlags |= CORINFO_FIELD_FLAGS.CORINFO_FLG_FIELD_INITCLASS;
                        }
                    }
                }
            }
            else
            {
                fieldAccessor = CORINFO_FIELD_ACCESSOR.CORINFO_FIELD_INSTANCE;
            }

            if (field.IsInitOnly)
                fieldFlags |= CORINFO_FIELD_FLAGS.CORINFO_FLG_FIELD_FINAL;

            pResult.fieldAccessor = fieldAccessor;
            pResult.fieldFlags = fieldFlags;
            pResult.fieldType = getFieldType(pResolvedToken.hField, ref pResult.structType, pResolvedToken.hClass);
            pResult.accessAllowed = CorInfoIsAccessAllowedResult.CORINFO_ACCESS_ALLOWED;

            if (!field.IsStatic || !field.HasRva)
                pResult.offset = (uint)field.Offset.AsInt;
            else
                pResult.offset = 0xBAADF00D;

            // TODO: We need to implement access checks for fields and methods.  See JitInterface.cpp in mrtjit
            //       and STS::AccessCheck::CanAccess.
        }

        private bool isFieldStatic(CORINFO_FIELD_STRUCT_* fldHnd)
        {
            return HandleToObject(fldHnd).IsStatic;
        }

        public void SetSequencePoints(IEnumerable<ILSequencePoint> ilSequencePoints)
        {
            Debug.Assert(ilSequencePoints != null);
            Dictionary<int, SequencePoint> sequencePoints = new Dictionary<int, SequencePoint>();

            foreach (var point in ilSequencePoints)
            {
                sequencePoints.Add(point.Offset, new SequencePoint() { Document = point.Document, LineNumber = point.LineNumber });
            }

            _sequencePoints = sequencePoints;
        }

        public void SetLocalVariables(IEnumerable<ILLocalVariable> localVariables)
        {
            Debug.Assert(localVariables != null);
            var localSlotToInfoMap = new Dictionary<uint, ILLocalVariable>();

            foreach (var v in localVariables)
            {
                localSlotToInfoMap[(uint)v.Slot] = v;
            }

            _localSlotToInfoMap = localSlotToInfoMap;
        }

        public void SetParameterNames(IEnumerable<string> parameters)
        {
            Debug.Assert(parameters != null);
            var parameterIndexToNameMap = new Dictionary<uint, string>();
            uint index = 0;

            foreach (var p in parameters)
            {
                parameterIndexToNameMap[index] = p;
                ++index;
            }

            _parameterIndexToNameMap = parameterIndexToNameMap;
        }

        private void getBoundaries(CORINFO_METHOD_STRUCT_* ftn, ref uint cILOffsets, ref uint* pILOffsets, BoundaryTypes* implicitBoundaries)
        {
            // TODO: Debugging
            cILOffsets = 0;
            pILOffsets = null;
            *implicitBoundaries = BoundaryTypes.DEFAULT_BOUNDARIES;
        }

        // Create a DebugLocInfo which is a table from native offset to source line.
        // using native to il offset (pMap) and il to source line (_sequencePoints).
        private void setBoundaries(CORINFO_METHOD_STRUCT_* ftn, uint cMap, OffsetMapping* pMap)
        {
            Debug.Assert(_debugLocInfos == null);
            // No interest if sequencePoints is not populated before.
            if (_sequencePoints == null)
            {
                return;
            }

            int largestILOffset = 0; // All epiloges point to the largest IL offset.
            for (int i = 0; i < cMap; i++)
            {
                OffsetMapping nativeToILInfo = pMap[i];
                int currectILOffset = (int)nativeToILInfo.ilOffset;
                if (currectILOffset > largestILOffset) // Special offsets are negative.
                {
                    largestILOffset = currectILOffset;
                }
            }

            int previousNativeOffset = -1; 
            List<DebugLocInfo> debugLocInfos = new List<DebugLocInfo>();
            for (int i = 0; i < cMap; i++)
            {
                OffsetMapping nativeToILInfo = pMap[i];
                int ilOffset = (int)nativeToILInfo.ilOffset;
                int nativeOffset = (int)pMap[i].nativeOffset;
                if (nativeOffset == previousNativeOffset)
                {
                    // Save the first one, skip others.
                    continue;
                }
                switch (ilOffset)
                {
                    case (int)MappingTypes.PROLOG:
                        ilOffset = 0;
                        break;
                    case (int)MappingTypes.EPILOG:
                        ilOffset = largestILOffset;
                        break;
                    case (int)MappingTypes.NO_MAPPING:
                        continue;
                }
                SequencePoint s;
                if (_sequencePoints.TryGetValue((int)ilOffset, out s))
                {
                    Debug.Assert(s.Document != null);
                    DebugLocInfo loc = new DebugLocInfo(nativeOffset, s.Document, s.LineNumber);
                    debugLocInfos.Add(loc);
                    previousNativeOffset = nativeOffset;
                }
            }

            if (debugLocInfos.Count > 0)
            {
                _debugLocInfos = debugLocInfos.ToArray();
            }
        }

        private void getVars(CORINFO_METHOD_STRUCT_* ftn, ref uint cVars, ILVarInfo** vars, ref bool extendOthers)
        {
            // TODO: Debugging

            cVars = 0;
            *vars = null;

            // Just tell the JIT to extend everything.
            extendOthers = true;
        }

        private void setVars(CORINFO_METHOD_STRUCT_* ftn, uint cVars, NativeVarInfo* vars)
        {
            if (_localSlotToInfoMap == null && _parameterIndexToNameMap == null)
            {
                return;
            }

            uint paramCount = (_parameterIndexToNameMap == null) ? 0 : (uint)_parameterIndexToNameMap.Count;
            Dictionary<uint, DebugVarInfo> debugVars = new Dictionary<uint, DebugVarInfo>();
            int i;

            for (i = 0; i < cVars; i++)
            {
                NativeVarInfo nativeVarInfo = vars[i];

                if (nativeVarInfo.varNumber < paramCount)
                {
                    string name = _parameterIndexToNameMap[nativeVarInfo.varNumber];
                    updateDebugVarInfo(debugVars, name, true, nativeVarInfo);
                }
                else if (_localSlotToInfoMap != null)
                {
                    ILLocalVariable ilVar;
                    uint slotNumber = nativeVarInfo.varNumber - paramCount;
                    if (_localSlotToInfoMap.TryGetValue(slotNumber, out ilVar))
                    {
                        updateDebugVarInfo(debugVars, ilVar.Name, false, nativeVarInfo);
                    }
                }
            }

            i = 0;
            _debugVarInfos = new DebugVarInfo[debugVars.Count];
            foreach (var debugVar in debugVars)
            {
                _debugVarInfos[i] = debugVar.Value;
                i++;
            }
        }

        private void updateDebugVarInfo(Dictionary<uint, DebugVarInfo> debugVars, string name,
                                        bool isParam, NativeVarInfo nativeVarInfo)
        {
            DebugVarInfo debugVar;

            if (!debugVars.TryGetValue(nativeVarInfo.varNumber, out debugVar))
            {
                debugVar = new DebugVarInfo(name, isParam, _variableToTypeDesc[(int)nativeVarInfo.varNumber]);
                debugVars[nativeVarInfo.varNumber] = debugVar;
            }

            debugVar.Ranges.Add(nativeVarInfo);
        }

        private void* allocateArray(uint cBytes)
        {
            return (void*)Marshal.AllocCoTaskMem((int)cBytes);
        }

        private void freeArray(void* array)
        {
            Marshal.FreeCoTaskMem((IntPtr)array);
        }

        private CORINFO_ARG_LIST_STRUCT_* getArgNext(CORINFO_ARG_LIST_STRUCT_* args)
        {
            return (CORINFO_ARG_LIST_STRUCT_*)((int)args + 1);
        }

        private CorInfoTypeWithMod getArgType(CORINFO_SIG_INFO* sig, CORINFO_ARG_LIST_STRUCT_* args, ref CORINFO_CLASS_STRUCT_* vcTypeRet)
        {
            int index = (int)args;
            Object sigObj = HandleToObject((IntPtr)sig->pSig);

            MethodSignature methodSig = sigObj as MethodSignature;

            if (methodSig != null)
            {
                TypeDesc type = methodSig[index];

                CorInfoType corInfoType = asCorInfoType(type, out vcTypeRet);
                return (CorInfoTypeWithMod)corInfoType;
            }
            else
            {
                LocalVariableDefinition[] locals = (LocalVariableDefinition[])sigObj;
                TypeDesc type = locals[index].Type;

                CorInfoType corInfoType = asCorInfoType(type, out vcTypeRet);

                return (CorInfoTypeWithMod)corInfoType | (locals[index].IsPinned ? CorInfoTypeWithMod.CORINFO_TYPE_MOD_PINNED : 0);
            }
        }

        private CORINFO_CLASS_STRUCT_* getArgClass(CORINFO_SIG_INFO* sig, CORINFO_ARG_LIST_STRUCT_* args)
        {
            int index = (int)args;
            Object sigObj = HandleToObject((IntPtr)sig->pSig);

            MethodSignature methodSig = sigObj as MethodSignature;
            if (methodSig != null)
            {
                TypeDesc type = methodSig[index];
                return ObjectToHandle(type);
            }
            else
            {
                LocalVariableDefinition[] locals = (LocalVariableDefinition[])sigObj;
                TypeDesc type = locals[index].Type;
                return ObjectToHandle(type);
            }
        }

        private CorInfoType getHFAType(CORINFO_CLASS_STRUCT_* hClass)
        {
            var type = (DefType)HandleToObject(hClass);
            return type.IsHfa ? asCorInfoType(type.HfaElementType) : CorInfoType.CORINFO_TYPE_UNDEF;
        }

        private HRESULT GetErrorHRESULT(_EXCEPTION_POINTERS* pExceptionPointers)
        { throw new NotImplementedException("GetErrorHRESULT"); }
        private uint GetErrorMessage(short* buffer, uint bufferLength)
        { throw new NotImplementedException("GetErrorMessage"); }

        private int FilterException(_EXCEPTION_POINTERS* pExceptionPointers)
        {
            // This method is completely handled by the C++ wrapper to the JIT-EE interface,
            // and should never reach the managed implementation.
            Debug.Fail("CorInfoImpl.FilterException should not be called");
            throw new NotSupportedException("FilterException");
        }

        private void HandleException(_EXCEPTION_POINTERS* pExceptionPointers)
        {
            // This method is completely handled by the C++ wrapper to the JIT-EE interface,
            // and should never reach the managed implementation.
            Debug.Fail("CorInfoImpl.HandleException should not be called");
            throw new NotSupportedException("HandleException");
        }

        private bool runWithErrorTrap(void* function, void* parameter)
        {
            // This method is completely handled by the C++ wrapper to the JIT-EE interface,
            // and should never reach the managed implementation.
            Debug.Fail("CorInfoImpl.runWithErrorTrap should not be called");
            throw new NotSupportedException("runWithErrorTrap");
        }

        private void ThrowExceptionForJitResult(HRESULT result)
        { throw new NotImplementedException("ThrowExceptionForJitResult"); }
        private void ThrowExceptionForHelper(ref CORINFO_HELPER_DESC throwHelper)
        { throw new NotImplementedException("ThrowExceptionForHelper"); }

        private uint SizeOfPInvokeTransitionFrame
        {
            get
            {
                // struct PInvokeTransitionFrame:
                // #ifdef _TARGET_ARM_
                //  m_ChainPointer
                // #endif
                //  m_RIP
                //  m_FramePointer
                //  m_pThread
                //  m_Flags + align (no align for ARM64 that has 64 bit m_Flags)
                //  m_PreserverRegs - RSP
                //      No need to save other preserved regs because of the JIT ensures that there are
                //      no live GC references in callee saved registers around the PInvoke callsite.
                int size = 5 * this.PointerSize;

                if (_compilation.TypeSystemContext.Target.Architecture == TargetArchitecture.ARM ||
                    _compilation.TypeSystemContext.Target.Architecture == TargetArchitecture.ARMEL)
                    size += this.PointerSize; // m_ChainPointer

                return (uint)size;
            }
        }

        private void getEEInfo(ref CORINFO_EE_INFO pEEInfoOut)
        {
            pEEInfoOut = new CORINFO_EE_INFO();

#if DEBUG
            // In debug, write some bogus data to the struct to ensure we have filled everything
            // properly.
            fixed (CORINFO_EE_INFO* tmp = &pEEInfoOut)
                MemoryHelper.FillMemory((byte*)tmp, 0xcc, Marshal.SizeOf<CORINFO_EE_INFO>());
#endif

            int pointerSize = this.PointerSize;

            pEEInfoOut.inlinedCallFrameInfo.size = this.SizeOfPInvokeTransitionFrame;

            pEEInfoOut.offsetOfDelegateInstance = (uint)pointerSize;            // Delegate::m_firstParameter
            pEEInfoOut.offsetOfDelegateFirstTarget = (uint)(4 * pointerSize);   // Delegate::m_functionPointer

            pEEInfoOut.offsetOfObjArrayData = (uint)(2 * pointerSize);

            pEEInfoOut.sizeOfReversePInvokeFrame = (uint)(2 * pointerSize);

            pEEInfoOut.osPageSize = new UIntPtr(0x1000);

            pEEInfoOut.maxUncheckedOffsetForNullObject = (_compilation.NodeFactory.Target.IsWindows) ?
                new UIntPtr(32 * 1024 - 1) : new UIntPtr((uint)pEEInfoOut.osPageSize / 2 - 1);

            pEEInfoOut.targetAbi = CORINFO_RUNTIME_ABI.CORINFO_CORERT_ABI;
        }

        private string getJitTimeLogFilename()
        {
            return null;
        }

        private mdToken getMethodDefFromMethod(CORINFO_METHOD_STRUCT_* hMethod)
        {
            MethodDesc method = HandleToObject(hMethod);
            MethodDesc methodDefinition = method.GetTypicalMethodDefinition();

            // Need to cast down to EcmaMethod. Do not use this as a precedent that casting to Ecma*
            // within the JitInterface is fine. We might want to consider moving this to Compilation.
            TypeSystem.Ecma.EcmaMethod ecmaMethodDefinition = methodDefinition as TypeSystem.Ecma.EcmaMethod;
            if (ecmaMethodDefinition != null)
            {
                return (mdToken)System.Reflection.Metadata.Ecma335.MetadataTokens.GetToken(ecmaMethodDefinition.Handle);
            }

            return 0;
        }

        private static byte[] StringToUTF8(string s)
        {
            int byteCount = Encoding.UTF8.GetByteCount(s);
            byte[] bytes = new byte[byteCount + 1];
            Encoding.UTF8.GetBytes(s, 0, s.Length, bytes, 0);
            return bytes;
        }

        private byte* getMethodName(CORINFO_METHOD_STRUCT_* ftn, byte** moduleName)
        {
            MethodDesc method = HandleToObject(ftn);

            if (moduleName != null)
            {
                MetadataType typeDef = method.OwningType.GetTypeDefinition() as MetadataType;
                if (typeDef != null)
                    *moduleName = (byte*)GetPin(StringToUTF8(typeDef.GetFullName()));
                else
                    *moduleName = (byte*)GetPin(StringToUTF8("unknown"));
            }

            return (byte*)GetPin(StringToUTF8(method.Name));
        }

        private byte* getMethodNameFromMetadata(CORINFO_METHOD_STRUCT_* ftn, byte** className, byte** namespaceName)
        {
            MethodDesc method = HandleToObject(ftn);

            MetadataType owningType = method.OwningType as MetadataType;
            if (owningType != null)
            {
                if (className != null)
                    *className = (byte*)GetPin(StringToUTF8(owningType.Name));
                if (namespaceName != null)
                    *namespaceName = (byte*)GetPin(StringToUTF8(owningType.Namespace));
            }
            else
            {
                if (className != null)
                    *className = null;
                if (namespaceName != null)
                    *namespaceName = null;
            }

            return (byte*)GetPin(StringToUTF8(method.Name));
        }

        private uint getMethodHash(CORINFO_METHOD_STRUCT_* ftn)
        {
            return (uint)HandleToObject(ftn).GetHashCode();
        }

        private byte* findNameOfToken(CORINFO_MODULE_STRUCT_* moduleHandle, mdToken token, byte* szFQName, UIntPtr FQNameCapacity)
        { throw new NotImplementedException("findNameOfToken"); }

        private bool getSystemVAmd64PassStructInRegisterDescriptor(CORINFO_CLASS_STRUCT_* structHnd, SYSTEMV_AMD64_CORINFO_STRUCT_REG_PASSING_DESCRIPTOR* structPassInRegDescPtr)
        {
            TypeDesc type = HandleToObject(structHnd);

            if (type.IsValueType)
            {
                // TODO: actually implement
                // https://github.com/dotnet/corert/issues/158
                if (type.GetElementSize().AsInt <= 8)
                {
                    structPassInRegDescPtr->passedInRegisters = true;
                    structPassInRegDescPtr->eightByteCount = 1;
                    structPassInRegDescPtr->eightByteClassifications0 = SystemVClassificationType.SystemVClassificationTypeInteger;
                    structPassInRegDescPtr->eightByteSizes0 = (byte)type.GetElementSize().AsInt;
                    structPassInRegDescPtr->eightByteOffsets0 = 0;
                }
                else
                    structPassInRegDescPtr->passedInRegisters = false;
            }
            else
            {
                structPassInRegDescPtr->passedInRegisters = false;
            }

            return true;
        }

        private uint getThreadTLSIndex(ref void* ppIndirection)
        { throw new NotImplementedException("getThreadTLSIndex"); }
        private void* getInlinedCallFrameVptr(ref void* ppIndirection)
        { throw new NotImplementedException("getInlinedCallFrameVptr"); }
        private int* getAddrOfCaptureThreadGlobal(ref void* ppIndirection)
        { throw new NotImplementedException("getAddrOfCaptureThreadGlobal"); }

        private Dictionary<CorInfoHelpFunc, ISymbolNode> _helperCache = new Dictionary<CorInfoHelpFunc, ISymbolNode>();
        private ISymbolNode GetHelperFtnUncached(CorInfoHelpFunc ftnNum)
        {
            ReadyToRunHelper id;

            switch (ftnNum)
            {
                case CorInfoHelpFunc.CORINFO_HELP_THROW: id = ReadyToRunHelper.Throw; break;
                case CorInfoHelpFunc.CORINFO_HELP_RETHROW: id = ReadyToRunHelper.Rethrow; break;
                case CorInfoHelpFunc.CORINFO_HELP_USER_BREAKPOINT: id = ReadyToRunHelper.DebugBreak; break;
                case CorInfoHelpFunc.CORINFO_HELP_OVERFLOW: id = ReadyToRunHelper.Overflow; break;
                case CorInfoHelpFunc.CORINFO_HELP_RNGCHKFAIL: id = ReadyToRunHelper.RngChkFail; break;
                case CorInfoHelpFunc.CORINFO_HELP_FAIL_FAST: id = ReadyToRunHelper.FailFast; break;
                case CorInfoHelpFunc.CORINFO_HELP_THROWNULLREF: id = ReadyToRunHelper.ThrowNullRef; break;
                case CorInfoHelpFunc.CORINFO_HELP_THROWDIVZERO: id = ReadyToRunHelper.ThrowDivZero; break;
                case CorInfoHelpFunc.CORINFO_HELP_THROW_ARGUMENTOUTOFRANGEEXCEPTION: id = ReadyToRunHelper.ThrowArgumentOutOfRange; break;
                case CorInfoHelpFunc.CORINFO_HELP_THROW_ARGUMENTEXCEPTION: id = ReadyToRunHelper.ThrowArgument; break;
                case CorInfoHelpFunc.CORINFO_HELP_THROW_PLATFORM_NOT_SUPPORTED: id = ReadyToRunHelper.ThrowPlatformNotSupported; break;

                case CorInfoHelpFunc.CORINFO_HELP_ASSIGN_REF: id = ReadyToRunHelper.WriteBarrier; break;
                case CorInfoHelpFunc.CORINFO_HELP_CHECKED_ASSIGN_REF: id = ReadyToRunHelper.CheckedWriteBarrier; break;
                case CorInfoHelpFunc.CORINFO_HELP_ASSIGN_BYREF: id = ReadyToRunHelper.ByRefWriteBarrier; break;

                case CorInfoHelpFunc.CORINFO_HELP_ARRADDR_ST: id = ReadyToRunHelper.Stelem_Ref; break;
                case CorInfoHelpFunc.CORINFO_HELP_LDELEMA_REF: id = ReadyToRunHelper.Ldelema_Ref; break;

                case CorInfoHelpFunc.CORINFO_HELP_MEMSET: id = ReadyToRunHelper.MemSet; break;
                case CorInfoHelpFunc.CORINFO_HELP_MEMCPY: id = ReadyToRunHelper.MemCpy; break;

                case CorInfoHelpFunc.CORINFO_HELP_TYPEHANDLE_TO_RUNTIMETYPE: id = ReadyToRunHelper.GetRuntimeTypeHandle; break;
                case CorInfoHelpFunc.CORINFO_HELP_METHODDESC_TO_STUBRUNTIMEMETHOD: id = ReadyToRunHelper.GetRuntimeMethodHandle; break;
                case CorInfoHelpFunc.CORINFO_HELP_FIELDDESC_TO_STUBRUNTIMEFIELD: id = ReadyToRunHelper.GetRuntimeFieldHandle; break;

                case CorInfoHelpFunc.CORINFO_HELP_BOX: id = ReadyToRunHelper.Box; break;
                case CorInfoHelpFunc.CORINFO_HELP_BOX_NULLABLE: id = ReadyToRunHelper.Box_Nullable; break;
                case CorInfoHelpFunc.CORINFO_HELP_UNBOX: id = ReadyToRunHelper.Unbox; break;
                case CorInfoHelpFunc.CORINFO_HELP_UNBOX_NULLABLE: id = ReadyToRunHelper.Unbox_Nullable; break;
                case CorInfoHelpFunc.CORINFO_HELP_NEW_MDARR_NONVARARG: id = ReadyToRunHelper.NewMultiDimArr_NonVarArg; break;
                case CorInfoHelpFunc.CORINFO_HELP_NEWFAST: id = ReadyToRunHelper.NewObject; break;
                case CorInfoHelpFunc.CORINFO_HELP_NEWARR_1_DIRECT: id = ReadyToRunHelper.NewArray; break;

                case CorInfoHelpFunc.CORINFO_HELP_LMUL: id = ReadyToRunHelper.LMul; break;
                case CorInfoHelpFunc.CORINFO_HELP_LMUL_OVF: id = ReadyToRunHelper.LMulOfv; break;
                case CorInfoHelpFunc.CORINFO_HELP_ULMUL_OVF: id = ReadyToRunHelper.ULMulOvf; break;
                case CorInfoHelpFunc.CORINFO_HELP_LDIV: id = ReadyToRunHelper.LDiv; break;
                case CorInfoHelpFunc.CORINFO_HELP_LMOD: id = ReadyToRunHelper.LMod; break;
                case CorInfoHelpFunc.CORINFO_HELP_ULDIV: id = ReadyToRunHelper.ULDiv; break;
                case CorInfoHelpFunc.CORINFO_HELP_ULMOD: id = ReadyToRunHelper.ULMod; break;
                case CorInfoHelpFunc.CORINFO_HELP_LLSH: id = ReadyToRunHelper.LLsh; break;
                case CorInfoHelpFunc.CORINFO_HELP_LRSH: id = ReadyToRunHelper.LRsh; break;
                case CorInfoHelpFunc.CORINFO_HELP_LRSZ: id = ReadyToRunHelper.LRsz; break;
                case CorInfoHelpFunc.CORINFO_HELP_LNG2DBL: id = ReadyToRunHelper.Lng2Dbl; break;
                case CorInfoHelpFunc.CORINFO_HELP_ULNG2DBL: id = ReadyToRunHelper.ULng2Dbl; break;

                case CorInfoHelpFunc.CORINFO_HELP_DIV: id = ReadyToRunHelper.Div; break;
                case CorInfoHelpFunc.CORINFO_HELP_MOD: id = ReadyToRunHelper.Mod; break;
                case CorInfoHelpFunc.CORINFO_HELP_UDIV: id = ReadyToRunHelper.UDiv; break;
                case CorInfoHelpFunc.CORINFO_HELP_UMOD: id = ReadyToRunHelper.UMod; break;

                case CorInfoHelpFunc.CORINFO_HELP_DBL2INT: id = ReadyToRunHelper.Dbl2Int; break;
                case CorInfoHelpFunc.CORINFO_HELP_DBL2INT_OVF: id = ReadyToRunHelper.Dbl2IntOvf; break;
                case CorInfoHelpFunc.CORINFO_HELP_DBL2LNG: id = ReadyToRunHelper.Dbl2Lng; break;
                case CorInfoHelpFunc.CORINFO_HELP_DBL2LNG_OVF: id = ReadyToRunHelper.Dbl2LngOvf; break;
                case CorInfoHelpFunc.CORINFO_HELP_DBL2UINT: id = ReadyToRunHelper.Dbl2UInt; break;
                case CorInfoHelpFunc.CORINFO_HELP_DBL2UINT_OVF: id = ReadyToRunHelper.Dbl2UIntOvf; break;
                case CorInfoHelpFunc.CORINFO_HELP_DBL2ULNG: id = ReadyToRunHelper.Dbl2ULng; break;
                case CorInfoHelpFunc.CORINFO_HELP_DBL2ULNG_OVF: id = ReadyToRunHelper.Dbl2ULngOvf; break;

                case CorInfoHelpFunc.CORINFO_HELP_FLTREM: id = ReadyToRunHelper.FltRem; break;
                case CorInfoHelpFunc.CORINFO_HELP_DBLREM: id = ReadyToRunHelper.DblRem; break;
                case CorInfoHelpFunc.CORINFO_HELP_FLTROUND: id = ReadyToRunHelper.FltRound; break;
                case CorInfoHelpFunc.CORINFO_HELP_DBLROUND: id = ReadyToRunHelper.DblRound; break;

                case CorInfoHelpFunc.CORINFO_HELP_JIT_PINVOKE_BEGIN: id = ReadyToRunHelper.PInvokeBegin; break;
                case CorInfoHelpFunc.CORINFO_HELP_JIT_PINVOKE_END: id = ReadyToRunHelper.PInvokeEnd; break;

                case CorInfoHelpFunc.CORINFO_HELP_JIT_REVERSE_PINVOKE_ENTER: id = ReadyToRunHelper.ReversePInvokeEnter; break;
                case CorInfoHelpFunc.CORINFO_HELP_JIT_REVERSE_PINVOKE_EXIT: id = ReadyToRunHelper.ReversePInvokeExit; break;

                case CorInfoHelpFunc.CORINFO_HELP_CHKCASTANY: id = ReadyToRunHelper.CheckCastAny; break;
                case CorInfoHelpFunc.CORINFO_HELP_ISINSTANCEOFANY: id = ReadyToRunHelper.CheckInstanceAny; break;

                case CorInfoHelpFunc.CORINFO_HELP_MON_ENTER: id = ReadyToRunHelper.MonitorEnter; break;
                case CorInfoHelpFunc.CORINFO_HELP_MON_EXIT: id = ReadyToRunHelper.MonitorExit; break;

                case CorInfoHelpFunc.CORINFO_HELP_MON_ENTER_STATIC: id = ReadyToRunHelper.MonitorEnterStatic; break;
                case CorInfoHelpFunc.CORINFO_HELP_MON_EXIT_STATIC: id = ReadyToRunHelper.MonitorExitStatic; break;

                case CorInfoHelpFunc.CORINFO_HELP_GVMLOOKUP_FOR_SLOT: id = ReadyToRunHelper.GVMLookupForSlot; break;

                case CorInfoHelpFunc.CORINFO_HELP_TYPEHANDLE_TO_RUNTIMETYPE_MAYBENULL: id = ReadyToRunHelper.TypeHandleToRuntimeType; break;
                case CorInfoHelpFunc.CORINFO_HELP_GETREFANY: id = ReadyToRunHelper.GetRefAny; break;

                default:
                    throw new NotImplementedException(ftnNum.ToString());
            }

            string mangledName;
            MethodDesc methodDesc;
            JitHelper.GetEntryPoint(_compilation.TypeSystemContext, id, out mangledName, out methodDesc);
            Debug.Assert(mangledName != null || methodDesc != null);

            ISymbolNode entryPoint;
            if (mangledName != null)
                entryPoint = _compilation.NodeFactory.ExternSymbol(mangledName);
            else
                entryPoint = _compilation.NodeFactory.MethodEntrypoint(methodDesc);

            return entryPoint;
        }

        private void* getHelperFtn(CorInfoHelpFunc ftnNum, ref void* ppIndirection)
        {
            ISymbolNode entryPoint;
            if (!_helperCache.TryGetValue(ftnNum, out entryPoint))
            {
                entryPoint = GetHelperFtnUncached(ftnNum);
                _helperCache.Add(ftnNum, entryPoint);
            }
            ppIndirection = null;
            return (void*)ObjectToHandle(entryPoint);
        }

        private void getFunctionEntryPoint(CORINFO_METHOD_STRUCT_* ftn, ref CORINFO_CONST_LOOKUP pResult, CORINFO_ACCESS_FLAGS accessFlags)
        {
            MethodDesc method = HandleToObject(ftn);

            // TODO: Implement MapMethodDeclToMethodImpl from CoreCLR
            if (method.IsVirtual)
                throw new NotImplementedException("getFunctionEntryPoint");

            pResult = CreateConstLookupToSymbol(_compilation.NodeFactory.MethodEntrypoint(method));
        }

        private void getFunctionFixedEntryPoint(CORINFO_METHOD_STRUCT_* ftn, ref CORINFO_CONST_LOOKUP pResult)
        { throw new NotImplementedException("getFunctionFixedEntryPoint"); }

        private void* getMethodSync(CORINFO_METHOD_STRUCT_* ftn, ref void* ppIndirection)
        {
            MethodDesc method = HandleToObject(ftn);
            TypeDesc type = method.OwningType;
            ISymbolNode methodSync = _compilation.NodeFactory.NecessaryTypeSymbol(type);

            void *result = (void*)ObjectToHandle(methodSync);

            if (methodSync.RepresentsIndirectionCell)
            {
                ppIndirection = result;
                return null;
            }
            else
            {
                ppIndirection = null;
                return result;
            }
        }

        private CorInfoHelpFunc getLazyStringLiteralHelper(CORINFO_MODULE_STRUCT_* handle)
        {
            // TODO: Lazy string literal helper
            return CorInfoHelpFunc.CORINFO_HELP_UNDEF;
        }

        private CORINFO_MODULE_STRUCT_* embedModuleHandle(CORINFO_MODULE_STRUCT_* handle, ref void* ppIndirection)
        { throw new NotImplementedException("embedModuleHandle"); }
        private CORINFO_CLASS_STRUCT_* embedClassHandle(CORINFO_CLASS_STRUCT_* handle, ref void* ppIndirection)
        { throw new NotImplementedException("embedClassHandle"); }

        private CORINFO_METHOD_STRUCT_* embedMethodHandle(CORINFO_METHOD_STRUCT_* handle, ref void* ppIndirection)
        {
            MethodDesc method = HandleToObject(handle);
            ISymbolNode methodHandleSymbol = _compilation.NodeFactory.RuntimeMethodHandle(method);
            CORINFO_METHOD_STRUCT_* result = (CORINFO_METHOD_STRUCT_*)ObjectToHandle(methodHandleSymbol);

            if (methodHandleSymbol.RepresentsIndirectionCell)
            {
                ppIndirection = result;
                return null;
            }
            else
            {
                ppIndirection = null;
                return result;
            }
        }

        private CORINFO_FIELD_STRUCT_* embedFieldHandle(CORINFO_FIELD_STRUCT_* handle, ref void* ppIndirection)
        { throw new NotImplementedException("embedFieldHandle"); }

        private void embedGenericHandle(ref CORINFO_RESOLVED_TOKEN pResolvedToken, bool fEmbedParent, ref CORINFO_GENERICHANDLE_RESULT pResult)
        {
#if DEBUG
            // In debug, write some bogus data to the struct to ensure we have filled everything
            // properly.
            fixed (CORINFO_GENERICHANDLE_RESULT* tmp = &pResult)
                MemoryHelper.FillMemory((byte*)tmp, 0xcc, Marshal.SizeOf<CORINFO_GENERICHANDLE_RESULT>());
#endif
            ReadyToRunHelperId helperId = ReadyToRunHelperId.Invalid;
            object target = null;

            if (!fEmbedParent && pResolvedToken.hMethod != null)
            {
                MethodDesc md = HandleToObject(pResolvedToken.hMethod);
                TypeDesc td = HandleToObject(pResolvedToken.hClass);

                pResult.handleType = CorInfoGenericHandleType.CORINFO_HANDLETYPE_METHOD;

                Debug.Assert(md.OwningType == td);

                pResult.compileTimeHandle = (CORINFO_GENERIC_STRUCT_*)ObjectToHandle(md);

                if (pResolvedToken.tokenType == CorInfoTokenKind.CORINFO_TOKENKIND_Ldtoken)
                    helperId = ReadyToRunHelperId.MethodHandle;
                else
                {
                    Debug.Assert(pResolvedToken.tokenType == CorInfoTokenKind.CORINFO_TOKENKIND_Method);
                    helperId = ReadyToRunHelperId.MethodDictionary;
                }
                
                target = GetRuntimeDeterminedObjectForToken(ref pResolvedToken);
            }
            else if (!fEmbedParent && pResolvedToken.hField != null)
            {
                FieldDesc fd = HandleToObject(pResolvedToken.hField);
                TypeDesc td = HandleToObject(pResolvedToken.hClass);

                pResult.handleType = CorInfoGenericHandleType.CORINFO_HANDLETYPE_FIELD;
                pResult.compileTimeHandle = (CORINFO_GENERIC_STRUCT_*)pResolvedToken.hField;

                Debug.Assert(pResolvedToken.tokenType == CorInfoTokenKind.CORINFO_TOKENKIND_Ldtoken);
                helperId = ReadyToRunHelperId.FieldHandle;
                target = GetRuntimeDeterminedObjectForToken(ref pResolvedToken);
            }
            else
            {
                TypeDesc td = HandleToObject(pResolvedToken.hClass);

                pResult.handleType = CorInfoGenericHandleType.CORINFO_HANDLETYPE_CLASS;
                pResult.compileTimeHandle = (CORINFO_GENERIC_STRUCT_*)pResolvedToken.hClass;

                object obj = GetRuntimeDeterminedObjectForToken(ref pResolvedToken);
                target = obj as TypeDesc;
                if (target == null)
                {
                    Debug.Assert(fEmbedParent);

                    if (obj is MethodDesc)
                    {
                        target = ((MethodDesc)obj).OwningType;
                    }
                    else
                    {
                        Debug.Assert(obj is FieldDesc);
                        target = ((FieldDesc)obj).OwningType;
                    }
                }

                if (pResolvedToken.tokenType == CorInfoTokenKind.CORINFO_TOKENKIND_NewObj
                        || pResolvedToken.tokenType == CorInfoTokenKind.CORINFO_TOKENKIND_Box
                        || (pResolvedToken.tokenType == CorInfoTokenKind.CORINFO_TOKENKIND_Ldtoken && ConstructedEETypeNode.CreationAllowed(td)))
                {
                    helperId = ReadyToRunHelperId.TypeHandle;
                }
                else
                {
                    helperId = ReadyToRunHelperId.NecessaryTypeHandle;
                }
            }

            Debug.Assert(pResult.compileTimeHandle != null);
            
            ComputeLookup(pResolvedToken.tokenContext, target, helperId, ref pResult.lookup);
        }

        private CORINFO_RUNTIME_LOOKUP_KIND GetGenericRuntimeLookupKind(MethodDesc method)
        {
            if (method.RequiresInstMethodDescArg())
                return CORINFO_RUNTIME_LOOKUP_KIND.CORINFO_LOOKUP_METHODPARAM;
            else if (method.RequiresInstMethodTableArg())
                return CORINFO_RUNTIME_LOOKUP_KIND.CORINFO_LOOKUP_CLASSPARAM;
            else
            {
                Debug.Assert(method.AcquiresInstMethodTableFromThis());
                return CORINFO_RUNTIME_LOOKUP_KIND.CORINFO_LOOKUP_THISOBJ;
            }
        }

        private CORINFO_RUNTIME_LOOKUP_KIND GetLookupKindFromContextSource(GenericContextSource contextSource)
        {
            switch (contextSource)
            {
                case GenericContextSource.MethodParameter:
                    return CORINFO_RUNTIME_LOOKUP_KIND.CORINFO_LOOKUP_METHODPARAM;
                case GenericContextSource.TypeParameter:
                    return CORINFO_RUNTIME_LOOKUP_KIND.CORINFO_LOOKUP_CLASSPARAM;
                default:
                    Debug.Assert(contextSource == GenericContextSource.ThisObject);
                    return CORINFO_RUNTIME_LOOKUP_KIND.CORINFO_LOOKUP_THISOBJ;
            }
        }

        private void getLocationOfThisType(out CORINFO_LOOKUP_KIND result, CORINFO_METHOD_STRUCT_* context)
        {
            result = new CORINFO_LOOKUP_KIND();

            MethodDesc method = HandleToObject(context);

            if (method.IsSharedByGenericInstantiations)
            {
                result.needsRuntimeLookup = true;
                result.runtimeLookupKind = GetGenericRuntimeLookupKind(method);
            }
            else
            {
                result.needsRuntimeLookup = false;
                result.runtimeLookupKind = CORINFO_RUNTIME_LOOKUP_KIND.CORINFO_LOOKUP_THISOBJ;
            }
        }

        private void* getPInvokeUnmanagedTarget(CORINFO_METHOD_STRUCT_* method, ref void* ppIndirection)
        { throw new NotImplementedException("getPInvokeUnmanagedTarget"); }
        private void* getAddressOfPInvokeFixup(CORINFO_METHOD_STRUCT_* method, ref void* ppIndirection)
        { throw new NotImplementedException("getAddressOfPInvokeFixup"); }

        private void getAddressOfPInvokeTarget(CORINFO_METHOD_STRUCT_* method, ref CORINFO_CONST_LOOKUP pLookup)
        {
            MethodDesc md = HandleToObject(method);

            string externName = md.GetPInvokeMethodMetadata().Name ?? md.Name;
            Debug.Assert(externName != null);

            pLookup = CreateConstLookupToSymbol(_compilation.NodeFactory.ExternSymbol(externName));
        }

        private void* GetCookieForPInvokeCalliSig(CORINFO_SIG_INFO* szMetaSig, ref void* ppIndirection)
        { throw new NotImplementedException("GetCookieForPInvokeCalliSig"); }
        private bool canGetCookieForPInvokeCalliSig(CORINFO_SIG_INFO* szMetaSig)
        { throw new NotImplementedException("canGetCookieForPInvokeCalliSig"); }
        private CORINFO_JUST_MY_CODE_HANDLE_* getJustMyCodeHandle(CORINFO_METHOD_STRUCT_* method, ref CORINFO_JUST_MY_CODE_HANDLE_* ppIndirection)
        {
            ppIndirection = null;
            return null;
        }
        private void GetProfilingHandle(ref bool pbHookFunction, ref void* pProfilerHandle, ref bool pbIndirectedHandles)
        { throw new NotImplementedException("GetProfilingHandle"); }

        /// <summary>
        /// Create a CORINFO_CONST_LOOKUP to a symbol and put the address into the addr field
        /// </summary>
        private CORINFO_CONST_LOOKUP CreateConstLookupToSymbol(ISymbolNode symbol)
        {
            CORINFO_CONST_LOOKUP constLookup = new CORINFO_CONST_LOOKUP();
            constLookup.addr = (void*)ObjectToHandle(symbol);
            constLookup.accessType = symbol.RepresentsIndirectionCell ? InfoAccessType.IAT_PVALUE : InfoAccessType.IAT_VALUE;
            return constLookup;
        }

        private void getCallInfo(ref CORINFO_RESOLVED_TOKEN pResolvedToken, CORINFO_RESOLVED_TOKEN* pConstrainedResolvedToken, CORINFO_METHOD_STRUCT_* callerHandle, CORINFO_CALLINFO_FLAGS flags, ref CORINFO_CALL_INFO pResult)
        {
#if DEBUG
            // In debug, write some bogus data to the struct to ensure we have filled everything
            // properly.
            fixed (CORINFO_CALL_INFO* tmp = &pResult)
                MemoryHelper.FillMemory((byte*)tmp, 0xcc, Marshal.SizeOf<CORINFO_CALL_INFO>());
#endif
            MethodDesc method = HandleToObject(pResolvedToken.hMethod);

            // Spec says that a callvirt lookup ignores static methods. Since static methods
            // can't have the exact same signature as instance methods, a lookup that found
            // a static method would have never found an instance method.
            if (method.Signature.IsStatic && (flags & CORINFO_CALLINFO_FLAGS.CORINFO_CALLINFO_CALLVIRT) != 0)
            {
                throw new BadImageFormatException();
            }

            // This block enforces the rule that methods with [NativeCallable] attribute
            // can only be called from unmanaged code. The call from managed code is replaced
            // with a stub that throws an InvalidProgramException
            if (method.IsNativeCallable && (flags & CORINFO_CALLINFO_FLAGS.CORINFO_CALLINFO_LDFTN) == 0)
            {
                ThrowHelper.ThrowInvalidProgramException(ExceptionStringID.InvalidProgramNativeCallable, method);
            }

            TypeDesc exactType = HandleToObject(pResolvedToken.hClass);

            TypeDesc constrainedType = null;
            if ((flags & CORINFO_CALLINFO_FLAGS.CORINFO_CALLINFO_CALLVIRT) != 0 && pConstrainedResolvedToken != null)
            {
                constrainedType = HandleToObject(pConstrainedResolvedToken->hClass);
            }

            bool resolvedConstraint = false;
            bool forceUseRuntimeLookup = false;
            bool targetIsFatFunctionPointer = false;

            MethodDesc methodAfterConstraintResolution = method;
            if (constrainedType == null)
            {
                pResult.thisTransform = CORINFO_THIS_TRANSFORM.CORINFO_NO_THIS_TRANSFORM;
            }
            else
            {
                // We have a "constrained." call.  Try a partial resolve of the constraint call.  Note that this
                // will not necessarily resolve the call exactly, since we might be compiling
                // shared generic code - it may just resolve it to a candidate suitable for
                // JIT compilation, and require a runtime lookup for the actual code pointer
                // to call.

                MethodDesc directMethod = constrainedType.GetClosestDefType().TryResolveConstraintMethodApprox(exactType, method, out forceUseRuntimeLookup);
                if (directMethod == null && constrainedType.IsEnum)
                {
                    // Constrained calls to methods on enum methods resolve to System.Enum's methods. System.Enum is a reference
                    // type though, so we would fail to resolve and box. We have a special path for those to avoid boxing.
                    directMethod = _compilation.TypeSystemContext.TryResolveConstrainedEnumMethod(constrainedType, method);
                }

                if (directMethod != null)
                {
                    // Either
                    //    1. no constraint resolution at compile time (!directMethod)
                    // OR 2. no code sharing lookup in call
                    // OR 3. we have have resolved to an instantiating stub

                    methodAfterConstraintResolution = directMethod;

                    Debug.Assert(!methodAfterConstraintResolution.OwningType.IsInterface);
                    resolvedConstraint = true;
                    pResult.thisTransform = CORINFO_THIS_TRANSFORM.CORINFO_NO_THIS_TRANSFORM;

                    exactType = constrainedType;
                }
                else if (constrainedType.IsValueType)
                {
                    pResult.thisTransform = CORINFO_THIS_TRANSFORM.CORINFO_BOX_THIS;
                }
                else
                {
                    pResult.thisTransform = CORINFO_THIS_TRANSFORM.CORINFO_DEREF_THIS;
                }
            }

            MethodDesc targetMethod = methodAfterConstraintResolution;

            //
            // Initialize callee context used for inlining and instantiation arguments
            //


            if (targetMethod.HasInstantiation)
            {
                pResult.contextHandle = contextFromMethod(targetMethod);
                pResult.exactContextNeedsRuntimeLookup = targetMethod.IsSharedByGenericInstantiations;
            }
            else
            {
                pResult.contextHandle = contextFromType(exactType);
                pResult.exactContextNeedsRuntimeLookup = exactType.IsCanonicalSubtype(CanonicalFormKind.Any);
            }

            //
            // Determine whether to perform direct call
            //

            bool directCall = false;
            bool resolvedCallVirt = false;

            if (targetMethod.Signature.IsStatic)
            {
                // Static methods are always direct calls
                directCall = true;
            }
            else if (targetMethod.OwningType.IsInterface)
            {
                // Force all interface calls to be interpreted as if they are virtual.
                directCall = false;
            }
            else if ((flags & CORINFO_CALLINFO_FLAGS.CORINFO_CALLINFO_CALLVIRT) == 0 || resolvedConstraint)
            {
                directCall = true;
            }
            else
            {
                if (!targetMethod.IsVirtual || targetMethod.IsFinal || targetMethod.OwningType.IsSealed())
                {
                    resolvedCallVirt = true;
                    directCall = true;
                }
            }

            pResult.codePointerOrStubLookup.lookupKind.needsRuntimeLookup = false;

            bool allowInstParam = (flags & CORINFO_CALLINFO_FLAGS.CORINFO_CALLINFO_ALLOWINSTPARAM) != 0;

            if (directCall && !allowInstParam && targetMethod.GetCanonMethodTarget(CanonicalFormKind.Specific).RequiresInstArg())
            {
                // JIT needs a single address to call this method but the method needs a hidden argument.
                // We need a fat function pointer for this that captures both things.
                targetIsFatFunctionPointer = true;

                // JIT won't expect fat function pointers unless this is e.g. delegate creation
                Debug.Assert((flags & CORINFO_CALLINFO_FLAGS.CORINFO_CALLINFO_LDFTN) != 0);

                pResult.kind = CORINFO_CALL_KIND.CORINFO_CALL_CODE_POINTER;

                if (pResult.exactContextNeedsRuntimeLookup)
                {
                    pResult.codePointerOrStubLookup.lookupKind.needsRuntimeLookup = true;
                    pResult.codePointerOrStubLookup.lookupKind.runtimeLookupFlags = 0;
                    pResult.codePointerOrStubLookup.runtimeLookup.indirections = CORINFO.USEHELPER;

                    // Do not bother computing the runtime lookup if we are inlining. The JIT is going
                    // to abort the inlining attempt anyway.
                    MethodDesc contextMethod = methodFromContext(pResolvedToken.tokenContext);
                    if (contextMethod == MethodBeingCompiled)
                    {
                        pResult.codePointerOrStubLookup.lookupKind.runtimeLookupKind = GetGenericRuntimeLookupKind(contextMethod);
                        pResult.codePointerOrStubLookup.lookupKind.runtimeLookupFlags = (ushort)ReadyToRunHelperId.MethodEntry;
                        pResult.codePointerOrStubLookup.lookupKind.runtimeLookupArgs = (void*)ObjectToHandle(GetRuntimeDeterminedObjectForToken(ref pResolvedToken));
                    }
                }
                else
                {
                    pResult.codePointerOrStubLookup.constLookup = 
                        CreateConstLookupToSymbol(_compilation.NodeFactory.FatFunctionPointer(targetMethod));
                }
            }
            else if (directCall)
            {
                bool referencingArrayAddressMethod = false;

                if (targetMethod.IsIntrinsic)
                {
                    // If this is an intrinsic method with a callsite-specific expansion, this will replace
                    // the method with a method the intrinsic expands into. If it's not the special intrinsic,
                    // method stays unchanged.
                    var methodIL = (MethodIL)HandleToObject((IntPtr)pResolvedToken.tokenScope);
                    targetMethod = _compilation.ExpandIntrinsicForCallsite(targetMethod, methodIL.OwningMethod);

                    // For multidim array Address method, we pretend the method requires a hidden instantiation argument
                    // (even though it doesn't need one). We'll actually swap the method out for a differnt one with
                    // a matching calling convention later. See ArrayMethod for a description.
                    referencingArrayAddressMethod = targetMethod.IsArrayAddressMethod();
                }

                MethodDesc concreteMethod = targetMethod;
                targetMethod = targetMethod.GetCanonMethodTarget(CanonicalFormKind.Specific);

                pResult.kind = CORINFO_CALL_KIND.CORINFO_CALL;

                if (targetMethod.IsConstructor && targetMethod.OwningType.IsString)
                {
                    // Calling a string constructor doesn't call the actual constructor.
                    pResult.codePointerOrStubLookup.constLookup = 
                        CreateConstLookupToSymbol(_compilation.NodeFactory.StringAllocator(targetMethod));
                }
                else if (pResult.exactContextNeedsRuntimeLookup)
                {
                    // Nothing to do... The generic handle lookup gets embedded in to the codegen
                    // during the jitting of the call.
                    // (Note: The generic lookup in R2R is performed by a call to a helper at runtime, not by
                    // codegen emitted at crossgen time)

                    Debug.Assert(!forceUseRuntimeLookup);
                    pResult.codePointerOrStubLookup.constLookup = 
                        CreateConstLookupToSymbol(_compilation.NodeFactory.MethodEntrypoint(targetMethod));
                }
                else
                {
                    ISymbolNode instParam = null;

                    if (targetMethod.RequiresInstMethodDescArg())
                    {
                        instParam = _compilation.NodeFactory.MethodGenericDictionary(concreteMethod);
                    }
                    else if (targetMethod.RequiresInstMethodTableArg() || referencingArrayAddressMethod)
                    {
                        // Ask for a constructed type symbol because we need the vtable to get to the dictionary
                        instParam = _compilation.NodeFactory.ConstructedTypeSymbol(concreteMethod.OwningType);
                    }

                    if (instParam != null)
                    {
                        pResult.instParamLookup = CreateConstLookupToSymbol(instParam);

                        if (!referencingArrayAddressMethod)
                        {
                            pResult.codePointerOrStubLookup.constLookup = 
                                CreateConstLookupToSymbol(_compilation.NodeFactory.ShadowConcreteMethod(concreteMethod));
                        }
                        else
                        {
                            // We don't want array Address method to be modeled in the generic dependency analysis.
                            // The method doesn't actually have runtime determined dependencies (won't do
                            // any generic lookups).
                            pResult.codePointerOrStubLookup.constLookup = 
                                CreateConstLookupToSymbol(_compilation.NodeFactory.MethodEntrypoint(targetMethod));
                        }
                    }
                    else if (targetMethod.AcquiresInstMethodTableFromThis())
                    {
                        pResult.codePointerOrStubLookup.constLookup = 
                            CreateConstLookupToSymbol(_compilation.NodeFactory.ShadowConcreteMethod(concreteMethod));
                    }
                    else
                    {
                        pResult.codePointerOrStubLookup.constLookup = 
                            CreateConstLookupToSymbol(_compilation.NodeFactory.MethodEntrypoint(targetMethod));
                    }
                }

                pResult.nullInstanceCheck = resolvedCallVirt;
            }
            else if (method.HasInstantiation)
            {
                // GVM Call Support
                pResult.kind = CORINFO_CALL_KIND.CORINFO_VIRTUALCALL_LDVIRTFTN;
                pResult.codePointerOrStubLookup.constLookup.accessType = InfoAccessType.IAT_VALUE;
                pResult.nullInstanceCheck = true;

                if (pResult.exactContextNeedsRuntimeLookup)
                {
                    ComputeLookup(pResolvedToken.tokenContext,
                        GetRuntimeDeterminedObjectForToken(ref pResolvedToken),
                        ReadyToRunHelperId.MethodHandle,
                        ref pResult.codePointerOrStubLookup);
                    Debug.Assert(pResult.codePointerOrStubLookup.lookupKind.needsRuntimeLookup);
                }

                // RyuJIT will assert if we report CORINFO_CALLCONV_PARAMTYPE for a result of a ldvirtftn
                // We don't need an instantiation parameter, so let's just not report it. Might be nice to
                // move that assert to some place later though.
                targetIsFatFunctionPointer = true;
            }
            else if ((flags & CORINFO_CALLINFO_FLAGS.CORINFO_CALLINFO_LDFTN) == 0
                && targetMethod.OwningType.IsInterface)
            {
                pResult.kind = CORINFO_CALL_KIND.CORINFO_VIRTUALCALL_STUB;

                if (pResult.exactContextNeedsRuntimeLookup)
                {
                    ComputeLookup(pResolvedToken.tokenContext,
                        GetRuntimeDeterminedObjectForToken(ref pResolvedToken),
                        ReadyToRunHelperId.VirtualDispatchCell,
                        ref pResult.codePointerOrStubLookup);
                    Debug.Assert(pResult.codePointerOrStubLookup.lookupKind.needsRuntimeLookup);
                }
                else
                {
                    pResult.codePointerOrStubLookup.lookupKind.needsRuntimeLookup = false;
                    pResult.codePointerOrStubLookup.constLookup.accessType = InfoAccessType.IAT_PVALUE;
                    pResult.codePointerOrStubLookup.constLookup.addr = (void*)ObjectToHandle(
                        _compilation.NodeFactory.InterfaceDispatchCell(targetMethod
#if !SUPPORT_JIT
                        , _compilation.NameMangler.GetMangledMethodName(MethodBeingCompiled).ToString()
#endif
                        ));
                }
            }
            else if ((flags & CORINFO_CALLINFO_FLAGS.CORINFO_CALLINFO_LDFTN) == 0
                && _compilation.HasFixedSlotVTable(targetMethod.OwningType))
            {
                pResult.kind = CORINFO_CALL_KIND.CORINFO_VIRTUALCALL_VTABLE;
                pResult.nullInstanceCheck = true;
            }
            else
            {
                ReadyToRunHelperId helperId;
                if ((flags & CORINFO_CALLINFO_FLAGS.CORINFO_CALLINFO_LDFTN) != 0)
                {
                    pResult.kind = CORINFO_CALL_KIND.CORINFO_VIRTUALCALL_LDVIRTFTN;
                    helperId = ReadyToRunHelperId.ResolveVirtualFunction;
                }
                else
                {
                    // CORINFO_CALL_CODE_POINTER tells the JIT that this is indirect
                    // call that should not be inlined.
                    pResult.kind = CORINFO_CALL_KIND.CORINFO_CALL_CODE_POINTER;
                    helperId = ReadyToRunHelperId.VirtualCall;
                }

                // If this is a non-interface call, we actually don't need a runtime lookup to find the target.
                // We don't even need to keep track of the runtime-determined method being called because the system ensures
                // that if e.g. Foo<__Canon>.GetHashCode is needed and we're generating a dictionary for Foo<string>,
                // Foo<string>.GetHashCode is needed too.
                if (pResult.exactContextNeedsRuntimeLookup && targetMethod.OwningType.IsInterface)
                {
                    // We need JitInterface changes to fully support this.
                    // If this is LDVIRTFTN of an interface method that is part of a verifiable delegate creation sequence,
                    // RyuJIT is not going to use this value.
                    Debug.Assert(helperId == ReadyToRunHelperId.ResolveVirtualFunction);
                    pResult.exactContextNeedsRuntimeLookup = false;
                    pResult.codePointerOrStubLookup.constLookup = CreateConstLookupToSymbol(_compilation.NodeFactory.ExternSymbol("NYI_LDVIRTFTN"));
                }
                else
                {
                    pResult.exactContextNeedsRuntimeLookup = false;

                    // Get the slot defining method to make sure our virtual method use tracking gets this right.
                    // For normal C# code the targetMethod will always be newslot.
                    MethodDesc slotDefiningMethod = targetMethod.IsNewSlot ?
                        targetMethod : MetadataVirtualMethodAlgorithm.FindSlotDefiningMethodForVirtualMethod(targetMethod);

                    pResult.codePointerOrStubLookup.constLookup = 
                        CreateConstLookupToSymbol(
                            _compilation.NodeFactory.ReadyToRunHelper(helperId, slotDefiningMethod));
                }

                // The current CoreRT ReadyToRun helpers do not handle null thisptr - ask the JIT to emit explicit null checks
                // TODO: Optimize this
                pResult.nullInstanceCheck = true;
            }

            pResult.hMethod = ObjectToHandle(targetMethod);

            pResult.accessAllowed = CorInfoIsAccessAllowedResult.CORINFO_ACCESS_ALLOWED;

            // We're pretty much done at this point.  Let's grab the rest of the information that the jit is going to
            // need.
            pResult.classFlags = getClassAttribsInternal(targetMethod.OwningType);

            pResult.methodFlags = getMethodAttribsInternal(targetMethod);
            Get_CORINFO_SIG_INFO(targetMethod, out pResult.sig, targetIsFatFunctionPointer);

            if ((flags & CORINFO_CALLINFO_FLAGS.CORINFO_CALLINFO_VERIFICATION) != 0)
            {
                if (pResult.hMethod != pResolvedToken.hMethod)
                {
                    pResult.verMethodFlags = getMethodAttribsInternal(targetMethod);
                    Get_CORINFO_SIG_INFO(targetMethod, out pResult.verSig);
                }
                else
                {
                    pResult.verMethodFlags = pResult.methodFlags;
                    pResult.verSig = pResult.sig;
                }
            }
            
            pResult._secureDelegateInvoke = 0;
        }

        private bool canAccessFamily(CORINFO_METHOD_STRUCT_* hCaller, CORINFO_CLASS_STRUCT_* hInstanceType)
        { throw new NotImplementedException("canAccessFamily"); }
        private bool isRIDClassDomainID(CORINFO_CLASS_STRUCT_* cls)
        { throw new NotImplementedException("isRIDClassDomainID"); }
        private uint getClassDomainID(CORINFO_CLASS_STRUCT_* cls, ref void* ppIndirection)
        { throw new NotImplementedException("getClassDomainID"); }

        private void* getFieldAddress(CORINFO_FIELD_STRUCT_* field, ref void* ppIndirection)
        {
            FieldDesc fieldDesc = HandleToObject(field);
            if (fieldDesc.HasRva)
            {
                return (void*)ObjectToHandle(_compilation.GetFieldRvaData(fieldDesc));
            }
            else
            {
                var owningType = fieldDesc.OwningType;
                Debug.Assert(!fieldDesc.IsThreadStatic && !fieldDesc.HasGCStaticBase);

                ISymbolNode baseAddr = _compilation.NodeFactory.TypeNonGCStaticsSymbol((MetadataType)owningType);

                return (void*)ObjectToHandle(new SymbolWithOffsetNode(baseAddr, fieldDesc.Offset.AsInt));
            }
        }

        private IntPtr getVarArgsHandle(CORINFO_SIG_INFO* pSig, ref void* ppIndirection)
        { throw new NotImplementedException("getVarArgsHandle"); }
        private bool canGetVarArgsHandle(CORINFO_SIG_INFO* pSig)
        { throw new NotImplementedException("canGetVarArgsHandle"); }

        private InfoAccessType constructStringLiteral(CORINFO_MODULE_STRUCT_* module, mdToken metaTok, ref void* ppValue)
        {
            MethodIL methodIL = (MethodIL)HandleToObject((IntPtr)module);
            object literal = methodIL.GetObject((int)metaTok);
            ISymbolNode stringObject = _compilation.NodeFactory.SerializedStringObject((string)literal);
            ppValue = (void*)ObjectToHandle(stringObject);
            return stringObject.RepresentsIndirectionCell ? InfoAccessType.IAT_PVALUE : InfoAccessType.IAT_VALUE;
        }

        private InfoAccessType emptyStringLiteral(ref void* ppValue)
        { throw new NotImplementedException("emptyStringLiteral"); }
        private uint getFieldThreadLocalStoreID(CORINFO_FIELD_STRUCT_* field, ref void* ppIndirection)
        { throw new NotImplementedException("getFieldThreadLocalStoreID"); }
        private void setOverride(IntPtr pOverride, CORINFO_METHOD_STRUCT_* currentMethod)
        { throw new NotImplementedException("setOverride"); }
        private void addActiveDependency(CORINFO_MODULE_STRUCT_* moduleFrom, CORINFO_MODULE_STRUCT_* moduleTo)
        { throw new NotImplementedException("addActiveDependency"); }
        private CORINFO_METHOD_STRUCT_* GetDelegateCtor(CORINFO_METHOD_STRUCT_* methHnd, CORINFO_CLASS_STRUCT_* clsHnd, CORINFO_METHOD_STRUCT_* targetMethodHnd, ref DelegateCtorArgs pCtorData)
        { throw new NotImplementedException("GetDelegateCtor"); }
        private void MethodCompileComplete(CORINFO_METHOD_STRUCT_* methHnd)
        { throw new NotImplementedException("MethodCompileComplete"); }
        private void* getTailCallCopyArgsThunk(CORINFO_SIG_INFO* pSig, CorInfoHelperTailCallSpecialHandling flags)
        { throw new NotImplementedException("getTailCallCopyArgsThunk"); }

        private void* getMemoryManager()
        {
            // This method is completely handled by the C++ wrapper to the JIT-EE interface,
            // and should never reach the managed implementation.
            Debug.Fail("CorInfoImpl.getMemoryManager should not be called");
            throw new NotSupportedException("getMemoryManager");
        }

        private byte[] _code;
        private byte[] _coldCode;

        private byte[] _roData;
        private BlobNode _roDataBlob;

        private int _numFrameInfos;
        private int _usedFrameInfos;
        private FrameInfo[] _frameInfos;

        private byte[] _gcInfo;
        private CORINFO_EH_CLAUSE[] _ehClauses;

        private Dictionary<int, SequencePoint> _sequencePoints;
        private Dictionary<uint, ILLocalVariable> _localSlotToInfoMap;
        private Dictionary<uint, string> _parameterIndexToNameMap;
        private DebugLocInfo[] _debugLocInfos;
        private DebugVarInfo[] _debugVarInfos;
        private TypeDesc[] _variableToTypeDesc;

        private void allocMem(uint hotCodeSize, uint coldCodeSize, uint roDataSize, uint xcptnsCount, CorJitAllocMemFlag flag, ref void* hotCodeBlock, ref void* coldCodeBlock, ref void* roDataBlock)
        {
            hotCodeBlock = (void*)GetPin(_code = new byte[hotCodeSize]);

            if (coldCodeSize != 0)
                coldCodeBlock = (void*)GetPin(_coldCode = new byte[coldCodeSize]);

            if (roDataSize != 0)
            {
                int alignment = 8;

                if ((flag & CorJitAllocMemFlag.CORJIT_ALLOCMEM_FLG_RODATA_16BYTE_ALIGN) != 0)
                {
                    alignment = 16;
                }
                else if (roDataSize < 8)
                {
                    alignment = PointerSize;
                }

                _roData = new byte[roDataSize];

                _roDataBlob = _compilation.NodeFactory.ReadOnlyDataBlob(
                    "__readonlydata_" + _compilation.NameMangler.GetMangledMethodName(MethodBeingCompiled),
                    _roData, alignment);

                roDataBlock = (void*)GetPin(_roData);
            }

            if (_numFrameInfos > 0)
            {
                _frameInfos = new FrameInfo[_numFrameInfos];
            }
        }

        private void reserveUnwindInfo(bool isFunclet, bool isColdCode, uint unwindSize)
        {
            _numFrameInfos++;
        }

        private void allocUnwindInfo(byte* pHotCode, byte* pColdCode, uint startOffset, uint endOffset, uint unwindSize, byte* pUnwindBlock, CorJitFuncKind funcKind)
        {
            Debug.Assert(FrameInfoFlags.Filter == (FrameInfoFlags)CorJitFuncKind.CORJIT_FUNC_FILTER);
            Debug.Assert(FrameInfoFlags.Handler == (FrameInfoFlags)CorJitFuncKind.CORJIT_FUNC_HANDLER);

            FrameInfoFlags flags = (FrameInfoFlags)funcKind;

            if (funcKind == CorJitFuncKind.CORJIT_FUNC_ROOT)
            {
                if (this.MethodBeingCompiled.IsNativeCallable)
                    flags |= FrameInfoFlags.ReversePInvoke;
            }

            byte[] blobData = new byte[unwindSize];

            for (uint i = 0; i < unwindSize; i++)
            {
                blobData[i] = pUnwindBlock[i];
            }

            _frameInfos[_usedFrameInfos++] = new FrameInfo(flags, (int)startOffset, (int)endOffset, blobData);
        }

        private void* allocGCInfo(UIntPtr size)
        {
            _gcInfo = new byte[(int)size];
            return (void*)GetPin(_gcInfo);
        }

        private void yieldExecution()
        {
            // Nothing to do
        }

        private void setEHcount(uint cEH)
        {
            _ehClauses = new CORINFO_EH_CLAUSE[cEH];
        }

        private void setEHinfo(uint EHnumber, ref CORINFO_EH_CLAUSE clause)
        {
            _ehClauses[EHnumber] = clause;
        }

        private bool logMsg(uint level, byte* fmt, IntPtr args)
        {
            // Console.WriteLine(Marshal.PtrToStringAnsi((IntPtr)fmt));
            return false;
        }

        private int doAssert(byte* szFile, int iLine, byte* szExpr)
        {
            Log.WriteLine(Marshal.PtrToStringAnsi((IntPtr)szFile) + ":" + iLine);
            Log.WriteLine(Marshal.PtrToStringAnsi((IntPtr)szExpr));

            return 1;
        }

        private void reportFatalError(CorJitResult result)
        {
            // We could add some logging here, but for now it's unnecessary.
            // CompileMethod is going to fail with this CorJitResult anyway.
        }

        private HRESULT allocBBProfileBuffer(uint count, ref ProfileBuffer* profileBuffer)
        { throw new NotImplementedException("allocBBProfileBuffer"); }
        private HRESULT getBBProfileData(CORINFO_METHOD_STRUCT_* ftnHnd, ref uint count, ref ProfileBuffer* profileBuffer, ref uint numRuns)
        { throw new NotImplementedException("getBBProfileData"); }

        private void recordCallSite(uint instrOffset, CORINFO_SIG_INFO* callSig, CORINFO_METHOD_STRUCT_* methodHandle)
        {
        }

        private ArrayBuilder<Relocation> _relocs;

        /// <summary>
        /// Various type of block.
        /// </summary>
        public enum BlockType : sbyte
        {
            /// <summary>Not a generated block.</summary>
            Unknown = -1,
            /// <summary>Represent code.</summary>
            Code = 0,
            /// <summary>Represent cold code (i.e. code not called frequently).</summary>
            ColdCode = 1,
            /// <summary>Read-only data.</summary>
            ROData = 2
        }

        private BlockType findKnownBlock(void* location, out int offset)
        {
            fixed (byte* pCode = _code)
            {
                if (pCode <= (byte*)location && (byte*)location < pCode + _code.Length)
                {
                    offset = (int)((byte*)location - pCode);
                    return BlockType.Code;
                }
            }

            if (_coldCode != null)
            {
                fixed (byte* pColdCode = _coldCode)
                {
                    if (pColdCode <= (byte*)location && (byte*)location < pColdCode + _coldCode.Length)
                    {
                        offset = (int)((byte*)location - pColdCode);
                        return BlockType.ColdCode;
                    }
                }
            }

            if (_roData != null)
            {
                fixed (byte* pROData = _roData)
                {
                    if (pROData <= (byte*)location && (byte*)location < pROData + _roData.Length)
                    {
                        offset = (int)((byte*)location - pROData);
                        return BlockType.ROData;
                    }
                }
            }

            offset = 0;
            return BlockType.Unknown;
        }

        private void recordRelocation(void* location, void* target, ushort fRelocType, ushort slotNum, int addlDelta)
        {
            // slotNum is not unused
            Debug.Assert(slotNum == 0);

            int relocOffset;
            BlockType locationBlock = findKnownBlock(location, out relocOffset);
            Debug.Assert(locationBlock != BlockType.Unknown, "BlockType.Unknown not expected");

            if (locationBlock != BlockType.Code)
            {
                // TODO: https://github.com/dotnet/corert/issues/3877
                TargetArchitecture targetArchitecture = _compilation.TypeSystemContext.Target.Architecture;
                if (targetArchitecture == TargetArchitecture.ARM || targetArchitecture == TargetArchitecture.ARMEL)
                    return;
                throw new NotImplementedException("Arbitrary relocs"); 
            }

            int relocDelta;
            BlockType targetBlock = findKnownBlock(target, out relocDelta);

            ISymbolNode relocTarget;
            switch (targetBlock)
            {
                case BlockType.Code:
                    relocTarget = _methodCodeNode;
                    break;

                case BlockType.ColdCode:
                    // TODO: Arbitrary relocs
                    throw new NotImplementedException("ColdCode relocs");

                case BlockType.ROData:
                    relocTarget = _roDataBlob;
                    break;

                default:
                    // Reloc points to something outside of the generated blocks
                    var targetObject = HandleToObject((IntPtr)target);
                    relocTarget = (ISymbolNode)targetObject;
                    break;
            }

            relocDelta += addlDelta;

            // relocDelta is stored as the value
            Relocation.WriteValue((RelocType)fRelocType, location, relocDelta);

            if (_relocs.Count == 0)
                _relocs.EnsureCapacity(_code.Length / 32 + 1);
            _relocs.Add(new Relocation((RelocType)fRelocType, relocOffset, relocTarget));
        }

        private ushort getRelocTypeHint(void* target)
        {
            switch (_compilation.TypeSystemContext.Target.Architecture)
            {
                case TargetArchitecture.X64:
                    return (ushort)ILCompiler.DependencyAnalysis.RelocType.IMAGE_REL_BASED_REL32;

                case TargetArchitecture.ARM:
                case TargetArchitecture.ARMEL:
                    return (ushort)ILCompiler.DependencyAnalysis.RelocType.IMAGE_REL_BASED_THUMB_BRANCH24;

                default:
                    return UInt16.MaxValue;
            }
        }

        private void getModuleNativeEntryPointRange(ref void* pStart, ref void* pEnd)
        { throw new NotImplementedException("getModuleNativeEntryPointRange"); }

        private uint getExpectedTargetArchitecture()
        {
            TargetArchitecture arch = _compilation.TypeSystemContext.Target.Architecture;

            switch (arch)
            {
                case TargetArchitecture.X86:
                    return (uint)ImageFileMachine.I386;
                case TargetArchitecture.X64:
                    return (uint)ImageFileMachine.AMD64;
                case TargetArchitecture.ARM:
                    return (uint)ImageFileMachine.ARM;
                case TargetArchitecture.ARMEL:
                    return (uint)ImageFileMachine.ARM;
                case TargetArchitecture.ARM64:
                    return (uint)ImageFileMachine.ARM;
                default:
                    throw new NotImplementedException("Expected target architecture is not supported");
            }
        }

        private uint getJitFlags(ref CORJIT_FLAGS flags, uint sizeInBytes)
        {
            // Read the user-defined configuration options.
            foreach (var flag in _jitConfig.Flags)
                flags.Set(flag);

            // Set the rest of the flags that don't make sense to expose publically.
            flags.Set(CorJitFlag.CORJIT_FLAG_SKIP_VERIFICATION);
            flags.Set(CorJitFlag.CORJIT_FLAG_READYTORUN);
            flags.Set(CorJitFlag.CORJIT_FLAG_RELOC);
            flags.Set(CorJitFlag.CORJIT_FLAG_PREJIT);
            flags.Set(CorJitFlag.CORJIT_FLAG_USE_PINVOKE_HELPERS);

            if (this.MethodBeingCompiled.IsNativeCallable)
                flags.Set(CorJitFlag.CORJIT_FLAG_REVERSE_PINVOKE);

            if (this.MethodBeingCompiled.IsPInvoke)
                flags.Set(CorJitFlag.CORJIT_FLAG_IL_STUB);

            return (uint)sizeof(CORJIT_FLAGS);
        }
    }
}<|MERGE_RESOLUTION|>--- conflicted
+++ resolved
@@ -1785,11 +1785,7 @@
                 // Note that jit has both methods the same if asking whether to emit cctor
                 // for a given method's code (as opposed to inlining codegen).
                 MethodDesc contextMethod = methodFromContext(context);
-<<<<<<< HEAD
-                if (contextMethod != MethodBeingCompiled && type == MethodBeingCompiled.OwningType)
-=======
                 if (contextMethod != MethodBeingCompiled && typeToInit == MethodBeingCompiled.OwningType)
->>>>>>> ea2055e1
                 {
                     // If we're inling a call to a method in our own type, then we should already
                     // have triggered the .cctor when caller was itself called.
@@ -1816,10 +1812,6 @@
                     // The class will be initialized by the time we access the field.
                     return CorInfoInitClassResult.CORINFO_INITCLASS_NOT_REQUIRED;
                 }
-<<<<<<< HEAD
-
-=======
->>>>>>> ea2055e1
             }
 
             return CorInfoInitClassResult.CORINFO_INITCLASS_USE_HELPER;
