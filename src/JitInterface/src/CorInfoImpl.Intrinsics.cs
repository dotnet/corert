--- conflicted
+++ resolved
@@ -124,14 +124,9 @@
             // table.Add(CorInfoIntrinsics.CORINFO_INTRINSIC_GetManagedThreadId, "get_ManagedThreadId", "System", "Thread"); // not in .NET Core
             table.Add(CorInfoIntrinsics.CORINFO_INTRINSIC_ByReference_Ctor, ".ctor", "System", "ByReference`1");
             table.Add(CorInfoIntrinsics.CORINFO_INTRINSIC_ByReference_Value, "get_Value", "System", "ByReference`1");
-<<<<<<< HEAD
-            // table.Add(CorInfoIntrinsics.CORINFO_INTRINSIC_Span_GetItem, "get_Item", "System", "Span`1"); // not handled
-            // table.Add(CorInfoIntrinsics.CORINFO_INTRINSIC_ReadOnlySpan_GetItem, "get_Item", "System", "ReadOnlySpan`1"); // not handled
+            table.Add(CorInfoIntrinsics.CORINFO_INTRINSIC_Span_GetItem, "get_Item", "System", "Span`1");
+            table.Add(CorInfoIntrinsics.CORINFO_INTRINSIC_ReadOnlySpan_GetItem, "get_Item", "System", "ReadOnlySpan`1");
             table.Add(CorInfoIntrinsics.CORINFO_INTRINSIC_GetRawHandle, "EETypePtrOf", "System", "EETypePtr");
-=======
-            table.Add(CorInfoIntrinsics.CORINFO_INTRINSIC_Span_GetItem, "get_Item", "System", "Span`1"); // not handled
-            table.Add(CorInfoIntrinsics.CORINFO_INTRINSIC_ReadOnlySpan_GetItem, "get_Item", "System", "ReadOnlySpan`1"); // not handled
->>>>>>> 9a1e20d8
 
             // If this assert fails, make sure to add the new intrinsics to the table above and update the expected count below.
             Debug.Assert((int)CorInfoIntrinsics.CORINFO_INTRINSIC_Count == 50);
