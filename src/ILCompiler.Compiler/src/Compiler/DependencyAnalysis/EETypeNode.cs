--- conflicted
+++ resolved
@@ -163,124 +163,7 @@
             
             return objData.ToObjectData();
         }
-<<<<<<< HEAD
-
-        protected override DependencyList ComputeNonRelocationBasedDependencies(NodeFactory factory)
-        {
-            if (_constructed)
-            {
-                DependencyList dependencyList = new DependencyList();
-                if (_type.RuntimeInterfaces.Length > 0)
-                {
-                    dependencyList.Add(factory.InterfaceDispatchMap(_type), "Interface dispatch map");
-
-                    // If any of the implemented interfaces have variance, calls against compatible interface methods
-                    // could result in interface methods of this type being used (e.g. IEnumberable<object>.GetEnumerator()
-                    // can dispatch to an implementation of IEnumerable<string>.GetEnumerator()).
-                    // For now, we will not try to optimize this and we will pretend all interface methods are necessary.
-                    DefType defType = _type.GetClosestDefType();
-                    foreach (var implementedInterface in defType.RuntimeInterfaces)
-                    {
-                        if (implementedInterface.HasVariance)
-                        {
-                            foreach (var interfaceMethod in implementedInterface.GetAllVirtualMethods())
-                            {
-                                MethodDesc implMethod = defType.ResolveInterfaceMethodToVirtualMethodOnType(interfaceMethod);
-                                if (implMethod != null)
-                                {
-                                    dependencyList.Add(factory.VirtualMethodUse(interfaceMethod), "Variant interface method");
-                                    dependencyList.Add(factory.VirtualMethodUse(implMethod), "Variant interface method");
-                                }
-                            }
-                        }
-                    }
-                }
-
-                if (_type.IsArray)
-                {
-                    // Array EEType depends on System.Array's virtuals. Array EETypes don't point to
-                    // their base type (i.e. there's no reloc based dependency making this "just work").
-                    dependencyList.Add(factory.ConstructedTypeSymbol(_type.BaseType), "Array base type");
-                }
-
-                dependencyList.Add(factory.VTable(_type), "VTable");
-
-                for (DefType baseType = _type.GetClosestDefType(); baseType != null; baseType = baseType.BaseType)
-                {
-                    if (baseType.HasGenericDictionarySlot())
-                        dependencyList.Add(factory.TypeGenericDictionary(baseType), "Type generic dictionary");
-                }
-
-                return dependencyList;
-            }
-
-            return null;
-        }
-
-        public override bool HasConditionalStaticDependencies
-        {
-            get
-            {
-                // non constructed types don't have vtables
-                if (!_constructed)
-                    return false;
-
-                // Since the vtable is dependency driven, generate conditional static dependencies for
-                // all possible vtable entries
-                if (_type.GetClosestDefType().GetAllVirtualMethods().GetEnumerator().MoveNext())
-                {
-                    return true;
-                }
-
-                // If the type implements at least one interface, calls against that interface could result in this type's
-                // implementation being used.
-                if (_type.RuntimeInterfaces.Length > 0)
-                    return true;
-
-                return false;
-            }
-        }
-
-        public override IEnumerable<CombinedDependencyListEntry> GetConditionalStaticDependencies(NodeFactory factory)
-        {
-            DefType defType = _type.GetClosestDefType();
-
-            foreach (MethodDesc decl in defType.EnumAllVirtualSlots())
-            {
-                MethodDesc impl = defType.FindVirtualFunctionTargetMethodOnObjectType(decl);
-                if (impl.OwningType == defType && !impl.IsAbstract)
-                {
-                    yield return new DependencyNodeCore<NodeFactory>.CombinedDependencyListEntry(factory.MethodEntrypoint(impl, _type.IsValueType), factory.VirtualMethodUse(decl), "Virtual method");
-                }
-            }
-
-            Debug.Assert(
-                _type == defType ||
-                ((System.Collections.IStructuralEquatable)defType.RuntimeInterfaces).Equals(_type.RuntimeInterfaces,
-                EqualityComparer<DefType>.Default));
-
-            // Add conditional dependencies for interface methods the type implements. For example, if the type T implements
-            // interface IFoo which has a method M1, add a dependency on T.M1 dependent on IFoo.M1 being called, since it's
-            // possible for any IFoo object to actually be an instance of T.
-            foreach (DefType interfaceType in defType.RuntimeInterfaces)
-            {
-                Debug.Assert(interfaceType.IsInterface);
-
-                foreach (MethodDesc interfaceMethod in interfaceType.GetAllVirtualMethods())
-                {
-                    MethodDesc implMethod = defType.ResolveInterfaceMethodToVirtualMethodOnType(interfaceMethod);
-                    if (implMethod != null)
-                    {
-                        yield return new CombinedDependencyListEntry(factory.VirtualMethodUse(implMethod), factory.ReadyToRunHelper(ReadyToRunHelperId.InterfaceDispatch, interfaceMethod), "Interface method");
-                        yield return new CombinedDependencyListEntry(factory.VirtualMethodUse(implMethod), factory.ReadyToRunHelper(ReadyToRunHelperId.ResolveVirtualFunction, interfaceMethod), "Interface method address");
-                    }
-                }
-            }
-        }
-
-=======
-        
->>>>>>> f5d1ab0a
+        
         /// <summary>
         /// Returns the offset within an EEType of the beginning of VTable entries
         /// </summary>
@@ -428,39 +311,7 @@
 
         protected virtual void OutputVirtualSlots(NodeFactory factory, ref ObjectDataBuilder objData, TypeDesc implType, TypeDesc declType)
         {
-<<<<<<< HEAD
-            declType = declType.GetClosestDefType();
-
-            var baseType = declType.BaseType;
-            if (baseType != null)
-                OutputVirtualSlots(factory, ref objData, implType, baseType);
-
-            IReadOnlyList<MethodDesc> virtualSlots = factory.VTable(declType).Slots;
-            
-            for (int i = 0; i < virtualSlots.Count; i++)
-            {
-                MethodDesc declMethod = virtualSlots[i];
-                MethodDesc implMethod = implType.GetClosestDefType().FindVirtualFunctionTargetMethodOnObjectType(declMethod);
-
-                if (declMethod.HasInstantiation)
-                {
-                    // Generic virtual methods will "compile", but will fail to link. Check for it here.
-                    throw new NotImplementedException("VTable for " + _type + " has generic virtual methods.");
-                }
-
-                if (!implMethod.IsAbstract)
-                    objData.EmitPointerReloc(factory.MethodEntrypoint(implMethod, implMethod.OwningType.IsValueType));
-                else
-                    objData.EmitZeroPointer();
-            }
-
-            if (declType.HasGenericDictionarySlot())
-            {
-                objData.EmitPointerReloc(factory.TypeGenericDictionary(declType));
-            }
-=======
             // Non-constructed EETypes have no VTable
->>>>>>> f5d1ab0a
         }
         
         protected virtual void OutputInterfaceMap(NodeFactory factory, ref ObjectDataBuilder objData)
