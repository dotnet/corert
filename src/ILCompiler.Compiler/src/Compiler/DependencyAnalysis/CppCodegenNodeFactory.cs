--- conflicted
+++ resolved
@@ -10,13 +10,8 @@
 {
     public sealed class CppCodegenNodeFactory : NodeFactory
     {
-<<<<<<< HEAD
-        public CppCodegenNodeFactory(CompilerTypeSystemContext context, CompilationModuleGroup compilationModuleGroup)
-            : base(context, compilationModuleGroup, new CompilerGeneratedMetadataManager(compilationModuleGroup, context), new CoreRTNameMangler(new CppNodeMangler(), true))
-=======
         public CppCodegenNodeFactory(CompilerTypeSystemContext context, CompilationModuleGroup compilationModuleGroup, MetadataManager metadataManager)
-            : base(context, compilationModuleGroup, metadataManager, new CoreRTNameMangler(true))
->>>>>>> 14a2f1aa
+            : base(context, compilationModuleGroup, metadataManager, new CoreRTNameMangler(new CppNodeMangler(), true))
         {
         }
 
