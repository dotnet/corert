--- conflicted
+++ resolved
@@ -113,7 +113,6 @@
                         "Dictionary dependency") };
         }
 
-<<<<<<< HEAD
         protected void AppendLookupSignatureMangledName(NameMangler nameMangler, Utf8StringBuilder sb)
         {
             if (_id != ReadyToRunHelperId.DelegateCtor)
@@ -133,7 +132,8 @@
                     createInfo.Thunk.AppendMangledName(nameMangler, sb);
                 }
             }
-=======
+        }
+
         protected override DependencyList ComputeNonRelocationBasedDependencies(NodeFactory factory)
         {
             DependencyList dependencies = new DependencyList();
@@ -194,7 +194,6 @@
             }
             
             return conditionalDependencies;
->>>>>>> 3fe6eef5
         }
     }
 
