--- conflicted
+++ resolved
@@ -70,13 +70,8 @@
             }
         }
 
-<<<<<<< HEAD
-        public UtcNodeFactory(CompilerTypeSystemContext context, CompilationModuleGroup compilationModuleGroup, IEnumerable<ModuleDesc> inputModules, string metadataFile, string outputFile, UTCNameMangler nameMangler) 
+        public UtcNodeFactory(CompilerTypeSystemContext context, CompilationModuleGroup compilationModuleGroup, IEnumerable<ModuleDesc> inputModules, string metadataFile, string outputFile, UTCNameMangler nameMangler, bool buildMRT) 
             : base(context, compilationModuleGroup, PickMetadataManager(context, compilationModuleGroup, inputModules, metadataFile), nameMangler, new AttributeDrivenLazyGenericsPolicy(), null)
-=======
-        public UtcNodeFactory(CompilerTypeSystemContext context, CompilationModuleGroup compilationModuleGroup, IEnumerable<ModuleDesc> inputModules, string metadataFile, string outputFile, UTCNameMangler nameMangler, bool buildMRT) 
-            : base(context, compilationModuleGroup, PickMetadataManager(context, compilationModuleGroup, inputModules, metadataFile), nameMangler, new AttributeDrivenLazyGenericsPolicy())
->>>>>>> 1c9d5697
         {
             CreateHostedNodeCaches();
             CompilationUnitPrefix = nameMangler.CompilationUnitPrefix;
