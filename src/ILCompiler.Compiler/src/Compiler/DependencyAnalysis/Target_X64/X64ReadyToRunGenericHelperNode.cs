--- conflicted
+++ resolved
@@ -210,11 +210,8 @@
                 case ReadyToRunHelperId.VirtualCall:
                 case ReadyToRunHelperId.ResolveVirtualFunction:
                 case ReadyToRunHelperId.MethodEntry:
-<<<<<<< HEAD
                 case ReadyToRunHelperId.InterfaceDispatchCell:
-=======
                 case ReadyToRunHelperId.DefaultConstructor:
->>>>>>> ce34bb18
                     {
                         EmitDictionaryLookup(factory, ref encoder, contextRegister, encoder.TargetRegister.Result, _lookupSignature, relocsOnly);
                         encoder.EmitRET();
