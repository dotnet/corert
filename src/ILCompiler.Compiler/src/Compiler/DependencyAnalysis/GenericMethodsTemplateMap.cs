﻿// Licensed to the .NET Foundation under one or more agreements.
// The .NET Foundation licenses this file to you under the MIT license.
// See the LICENSE file in the project root for more information.

using System;
using System.Diagnostics;

using Internal.Text;
using Internal.TypeSystem;
using Internal.NativeFormat;

namespace ILCompiler.DependencyAnalysis
{
    /// <summary>
    /// Hashtable of all generic method templates used by the TypeLoader at runtime
    /// </summary>
    public sealed class GenericMethodsTemplateMap : ObjectNode, ISymbolDefinitionNode
    {
        private ObjectAndOffsetSymbolNode _endSymbol;
        private ExternalReferencesTableNode _externalReferences;

        public GenericMethodsTemplateMap(ExternalReferencesTableNode externalReferences)
        {
            _endSymbol = new ObjectAndOffsetSymbolNode(this, 0, "__GenericMethodsTemplateMap_End", true);
            _externalReferences = externalReferences;
        }

        public void AppendMangledName(NameMangler nameMangler, Utf8StringBuilder sb)
        {
            sb.Append(nameMangler.CompilationUnitPrefix).Append("__GenericMethodsTemplateMap");
        }

        public ISymbolNode EndSymbol => _endSymbol;
        public int Offset => 0;
        public override bool IsShareable => false;
        public override ObjectNodeSection Section => _externalReferences.Section;
        public override bool StaticDependenciesAreComputed => true;
        protected override string GetName(NodeFactory factory) => this.GetMangledName(factory.NameMangler);

        public override ObjectData GetData(NodeFactory factory, bool relocsOnly = false)
        {
            // Dependencies for this node are tracked by the method code nodes
            if (relocsOnly)
                return new ObjectData(Array.Empty<byte>(), Array.Empty<Relocation>(), 1, new ISymbolDefinitionNode[] { this });

            // Ensure the native layout data has been saved, in order to get valid Vertex offsets for the signature Vertices
            factory.MetadataManager.NativeLayoutInfo.SaveNativeLayoutInfoWriter(factory);

            NativeWriter nativeWriter = new NativeWriter();
            VertexHashtable hashtable = new VertexHashtable();
            Section nativeSection = nativeWriter.NewSection();
            nativeSection.Place(hashtable);


            foreach (MethodDesc method in factory.MetadataManager.GetCompiledMethods())
            {
                if (!IsEligibleToBeATemplate(method))
                    continue;

<<<<<<< HEAD
=======
                var methodEntryNode = factory.NativeLayout.TemplateMethodEntry(method);

                if (!methodEntryNode.Marked)
                    continue;
>>>>>>> 958e141d

                // Method entry
                Vertex methodEntry = methodEntryNode.SavedVertex;

                // Method's native layout info
                Vertex nativeLayout = factory.NativeLayout.TemplateMethodLayout(method).SavedVertex;

                // Hashtable Entry
                Vertex entry = nativeWriter.GetTuple(
                    nativeWriter.GetUnsignedConstant((uint)methodEntry.VertexOffset),
                    nativeWriter.GetUnsignedConstant((uint)nativeLayout.VertexOffset));

                // Add to the hash table, hashed by the containing type's hashcode
                uint hashCode = (uint)method.GetHashCode();
                if (method.ToString().Contains("InvokeRetOII"))
                {

                }
                hashtable.Append(hashCode, nativeSection.Place(entry));
            }

            byte[] streamBytes = nativeWriter.Save();

            _endSymbol.SetSymbolOffset(streamBytes.Length);

            return new ObjectData(streamBytes, Array.Empty<Relocation>(), 1, new ISymbolDefinitionNode[] { this, _endSymbol });
        }

        public static void GetTemplateMethodDependencies(ref DependencyList dependencies, NodeFactory factory, MethodDesc method)
        {
            if (!IsEligibleToBeATemplate(method))
                return;

            dependencies = dependencies ?? new DependencyList();
            dependencies.Add(new DependencyListEntry(factory.NativeLayout.TemplateMethodEntry(method), "Template Method Entry"));
            dependencies.Add(new DependencyListEntry(factory.NativeLayout.TemplateMethodLayout(method), "Template Method Layout"));
        }

        private static bool IsEligibleToBeATemplate(MethodDesc method)
        {
            if (!method.HasInstantiation)
                return false;

            if (method.IsAbstract)
                return false;

            if (method.IsCanonicalMethod(CanonicalFormKind.Specific))
            {
                // Must be fully canonical
                Debug.Assert(method == method.GetCanonMethodTarget(CanonicalFormKind.Specific));
                return true;
            }
            else if (method.IsCanonicalMethod(CanonicalFormKind.Universal))
            {
                // Must be fully canonical
                if (method == method.GetCanonMethodTarget(CanonicalFormKind.Universal))
                    return true;
            }

            return false;
        }

        protected internal override int Phase => (int)ObjectNodePhase.Ordered;
        public override int ClassCode => (int)ObjectNodeOrder.GenericMethodsTemplateMap;
    }
}<|MERGE_RESOLUTION|>--- conflicted
+++ resolved
@@ -57,13 +57,10 @@
                 if (!IsEligibleToBeATemplate(method))
                     continue;
 
-<<<<<<< HEAD
-=======
                 var methodEntryNode = factory.NativeLayout.TemplateMethodEntry(method);
 
                 if (!methodEntryNode.Marked)
                     continue;
->>>>>>> 958e141d
 
                 // Method entry
                 Vertex methodEntry = methodEntryNode.SavedVertex;
@@ -78,10 +75,6 @@
 
                 // Add to the hash table, hashed by the containing type's hashcode
                 uint hashCode = (uint)method.GetHashCode();
-                if (method.ToString().Contains("InvokeRetOII"))
-                {
-
-                }
                 hashtable.Append(hashCode, nativeSection.Place(entry));
             }
 
