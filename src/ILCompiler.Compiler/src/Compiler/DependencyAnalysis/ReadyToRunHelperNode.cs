--- conflicted
+++ resolved
@@ -31,11 +31,8 @@
         FieldHandle,
         MethodDictionary,
         MethodEntry,
-<<<<<<< HEAD
         InterfaceDispatchCell,
-=======
         DefaultConstructor,
->>>>>>> ce34bb18
     }
 
     public partial class ReadyToRunHelperNode : AssemblyStubNode
