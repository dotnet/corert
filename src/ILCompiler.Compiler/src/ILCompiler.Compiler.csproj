﻿<?xml version="1.0" encoding="utf-8"?>
<Project ToolsVersion="12.0" DefaultTargets="Build" xmlns="http://schemas.microsoft.com/developer/msbuild/2003">
  <Import Project="$([MSBuild]::GetDirectoryNameOfFileAbove($(MSBuildThisFileDirectory), dir.props))\dir.props" Condition="'$(IsProjectNLibrary)' != 'true'" />
  <PropertyGroup>
    <Configuration Condition=" '$(Configuration)' == '' ">Debug</Configuration>
    <Platform Condition=" '$(Platform)' == '' ">AnyCPU</Platform>
    <ProjectGuid>{13BB3788-C3EB-4046-8105-A95F8AE49404}</ProjectGuid>
    <OutputType>Library</OutputType>
    <RootNamespace>ILCompiler.Compiler</RootNamespace>
    <AssemblyName>ILCompiler.Compiler</AssemblyName>
    <AllowUnsafeBlocks>true</AllowUnsafeBlocks>
    <ExcludeResourcesImport>true</ExcludeResourcesImport>
    <NuGetTargetMoniker>.NETStandard,Version=v1.3</NuGetTargetMoniker>
  </PropertyGroup>
  <PropertyGroup Condition=" '$(Configuration)|$(Platform)' == 'Debug|AnyCPU' ">
  </PropertyGroup>
  <PropertyGroup Condition=" '$(Configuration)|$(Platform)' == 'Release|AnyCPU' ">
  </PropertyGroup>
  <ItemGroup>
    <PackageDestination Include="Tools">
      <InProject>false</InProject>
      <TargetFramework>.NetCoreApp,Version=2.0</TargetFramework>
    </PackageDestination>
  </ItemGroup>
  <ItemGroup Condition="'$(IsProjectNLibrary)' != 'true'">
    <ProjectReference Include="..\..\ILCompiler.DependencyAnalysisFramework\src\ILCompiler.DependencyAnalysisFramework.csproj">
      <Project>{dac23e9f-f826-4577-ae7a-0849ff83280c}</Project>
      <Name>ILCompiler.DependencyAnalysisFramework</Name>
    </ProjectReference>
    <ProjectReference Include="..\..\ILCompiler.MetadataTransform\src\ILCompiler.MetadataTransform.csproj">
      <Project>{a965ea82-219d-48f7-ad51-bc030c16cc6f}</Project>
      <Name>ILCompiler.MetadataTransform</Name>
    </ProjectReference>
    <ProjectReference Include="..\..\ILCompiler.MetadataWriter\src\ILCompiler.MetadataWriter.csproj">
      <Project>{d66338d4-f9e4-4051-b302-232c6bfb6ef6}</Project>
      <Name>ILCompiler.MetadataWriter</Name>
    </ProjectReference>
    <ProjectReference Include="..\..\ILCompiler.TypeSystem\src\ILCompiler.TypeSystem.csproj">
      <Project>{1a9df196-43a9-44bb-b2c6-d62aa56b0e49}</Project>
      <Name>ILCompiler.TypeSystem</Name>
    </ProjectReference>
  </ItemGroup>
  <ItemGroup>
    <Compile Include="..\..\Common\src\Internal\Runtime\GCDescEncoder.cs">
      <Link>Common\GCDescEncoder.cs</Link>
    </Compile>
    <Compile Include="..\..\Common\src\Internal\Runtime\ITargetBinaryWriter.cs">
      <Link>Common\ITargetBinaryWriter.cs</Link>
    </Compile>
    <Compile Include="..\..\Common\src\Internal\Runtime\MappingTableFlags.cs">
      <Link>Common\MappingTableFlags.cs</Link>
    </Compile>
    <Compile Include="..\..\Common\src\Internal\Runtime\MetadataBlob.cs">
      <Link>Common\MetadataBlob.cs</Link>
    </Compile>
    <Compile Include="..\..\Common\src\Internal\Runtime\RuntimeConstants.cs">
      <Link>Common\RuntimeConstants.cs</Link>
    </Compile>
    <Compile Include="..\..\Common\src\Internal\Text\Utf8String.cs">
      <Link>Common\Utf8String.cs</Link>
    </Compile>
    <Compile Include="..\..\Common\src\Internal\Text\Utf8StringBuilder.cs">
      <Link>Common\Utf8StringBuilder.cs</Link>
    </Compile>
    <Compile Include="..\..\Common\src\TypeSystem\IL\Stubs\DelegateMethodILEmitter.cs">
      <Link>IL\Stubs\DelegateMethodILEmitter.cs</Link>
    </Compile>
    <Compile Include="..\..\Common\src\TypeSystem\IL\Stubs\DynamicInvokeMethodThunk.cs">
      <Link>IL\Stubs\DynamicInvokeMethodThunk.cs</Link>
    </Compile>
    <Compile Include="..\..\Common\src\TypeSystem\IL\Stubs\EETypePtrOfIntrinsic.cs">
      <Link>IL\Stubs\EETypePtrOfIntrinsic.cs</Link>
    </Compile>
    <Compile Include="..\..\Common\src\TypeSystem\IL\Stubs\TypeGetTypeMethodThunk.cs">
      <Link>IL\Stubs\TypeGetTypeMethodThunk.cs</Link>
    </Compile>
    <Compile Include="..\..\Common\src\TypeSystem\IL\Stubs\TypeSystemThrowingILEmitter.cs">
      <Link>IL\Stubs\TypeSystemThrowingILEmitter.cs</Link>
    </Compile>
    <Compile Include="..\..\JitInterface\src\JitConfigProvider.cs">
      <Link>JitInterface\JitConfigProvider.cs</Link>
    </Compile>
    <Compile Include="Compiler\CompilerGeneratedType.cs" />
    <Compile Include="Compiler\CompilerTypeSystemContext.BoxedTypes.cs" />
    <Compile Include="Compiler\EmptyMetadataManager.cs" />
    <Compile Include="Compiler\ILStreamReader.cs" />
    <Compile Include="Compiler\INonEmittableType.cs" />
    <Compile Include="Compiler\LibraryInitializers.cs" />
    <Compile Include="Compiler\ICompilationRootProvider.cs" />
    <Compile Include="Compiler\Compilation.cs" />
    <Compile Include="Compiler\CompilationBuilder.cs" />
    <Compile Include="Compiler\CompilationModuleGroup.cs" />
    <Compile Include="Compiler\CompilerMetadataFieldLayoutAlgorithm.cs" />
    <Compile Include="Compiler\CompilerTypeSystemContext.cs" />
    <Compile Include="Compiler\CppCodegenCompilation.cs" />
    <Compile Include="Compiler\CppCodegenCompilationBuilder.cs" />
    <Compile Include="Compiler\DelegateCreationInfo.cs" />
    <Compile Include="Compiler\DependencyAnalysis\ArrayOfEmbeddedDataNode.cs" />
    <Compile Include="Compiler\DependencyAnalysis\ArrayMapNode.cs" />
    <Compile Include="Compiler\DependencyAnalysis\BlockReflectionTypeMapNode.cs" />
    <Compile Include="Compiler\DependencyAnalysis\CodeBasedDependencyAlgorithm.cs" />
    <Compile Include="Compiler\DependencyAnalysis\DelegateMarshallingStubMapNode.cs" />
    <Compile Include="Compiler\DependencyAnalysis\GenericVirtualMethodTableNode.cs" />
    <Compile Include="Compiler\DependencyAnalysis\InterfaceGenericVirtualMethodTableNode.cs" />
    <Compile Include="Compiler\DependencyAnalysis\IObjectDumper.cs" />
    <Compile Include="Compiler\DependencyAnalysis\TypeGVMEntriesNode.cs" />
    <Compile Include="Compiler\DependencyAnalysis\GVMDependenciesNode.cs" />
    <Compile Include="Compiler\DependencyAnalysis\ReflectionFieldMapNode.cs" />
    <Compile Include="Compiler\DependencyAnalysis\NativeLayoutInfoNode.cs" />
    <Compile Include="Compiler\DependencyAnalysis\NativeLayoutVertexNode.cs" />
    <Compile Include="Compiler\DependencyAnalysis\NativeLayoutSignatureNode.cs" />
    <Compile Include="Compiler\DependencyAnalysis\GenericTypesHashtableNode.cs" />
    <Compile Include="Compiler\DependencyAnalysis\GenericTypesTemplateMap.cs" />
    <Compile Include="Compiler\DependencyAnalysis\GenericMethodsHashtableNode.cs" />
    <Compile Include="Compiler\DependencyAnalysis\ExactMethodInstantiationsNode.cs" />
    <Compile Include="Compiler\DependencyAnalysis\GenericMethodsTemplateMap.cs" />
    <Compile Include="Compiler\DependencyAnalysis\RuntimeFieldHandleNode.cs" />
    <Compile Include="Compiler\DependencyAnalysis\RuntimeMethodHandleNode.cs" />
    <Compile Include="Compiler\DependencyAnalysis\ReadyToRunGenericHelperNode.cs" />
    <Compile Include="Compiler\DependencyAnalysis\ArrayOfFrozenObjectsNode.cs" />
    <Compile Include="Compiler\DependencyAnalysis\ClassConstructorContextMap.cs" />
    <Compile Include="Compiler\DependencyAnalysis\ClonedConstructedEETypeNode.cs" />
    <Compile Include="Compiler\DependencyAnalysis\ConstructedEETypeNode.cs" />
    <Compile Include="Compiler\DependencyAnalysis\CppCodegenNodeFactory.cs" />
    <Compile Include="Compiler\DependencyAnalysis\DictionaryLayoutNode.cs" />
    <Compile Include="Compiler\DependencyAnalysis\ExternalReferencesTableNode.cs" />
    <Compile Include="Compiler\DependencyAnalysis\ExternEETypeSymbolNode.cs" />
    <Compile Include="Compiler\DependencyAnalysis\FatFunctionPointerNode.cs" />
    <Compile Include="Compiler\DependencyAnalysis\FrozenStringNode.cs" />
    <Compile Include="Compiler\DependencyAnalysis\GenericCompositionNode.cs" />
    <Compile Include="Compiler\DependencyAnalysis\GenericDefinitionEETypeNode.cs" />
    <Compile Include="Compiler\DependencyAnalysis\HelperEntrypoint.cs" />
    <Compile Include="Compiler\DependencyAnalysis\IndirectionNode.cs" />
    <Compile Include="Compiler\DependencyAnalysis\ReflectionInvokeMapNode.cs" />
    <Compile Include="Compiler\DependencyAnalysis\RuntimeDeterminedMethodNode.cs" />
    <Compile Include="Compiler\DependencyAnalysis\ShadowConcreteMethodNode.cs" />
    <Compile Include="Compiler\DependencyAnalysis\GenericDictionaryNode.cs" />
    <Compile Include="Compiler\DependencyAnalysis\GenericLookupResult.cs" />
    <Compile Include="Compiler\DependencyAnalysis\IEETypeNode.cs" />
    <Compile Include="Compiler\DependencyAnalysis\IFatFunctionPointerNode.cs" />
    <Compile Include="Compiler\DependencyAnalysis\IMethodCodeNode.cs" />
    <Compile Include="Compiler\DependencyAnalysis\INodeWithRuntimeDeterminedDependencies.cs" />
    <Compile Include="Compiler\DependencyAnalysis\ImportedEETypeSymbolNode.cs" />
    <Compile Include="Compiler\DependencyAnalysis\NonExternMethodSymbolNode.cs" />
    <Compile Include="Compiler\DependencyAnalysis\PInvokeMethodFixupNode.cs" />
    <Compile Include="Compiler\DependencyAnalysis\PInvokeModuleFixupNode.cs" />
    <Compile Include="Compiler\DependencyAnalysis\ResourceDataNode.cs" />
    <Compile Include="Compiler\DependencyAnalysis\ResourceIndexNode.cs" />
    <Compile Include="Compiler\DependencyAnalysis\RyuJitNodeFactory.cs" />
    <Compile Include="Compiler\DependencyAnalysis\CppMethodCodeNode.cs" />
    <Compile Include="Compiler\DependencyAnalysis\RuntimeImportMethodNode.cs" />
    <Compile Include="Compiler\DependencyAnalysis\StringAllocatorMethodNode.cs" />
    <Compile Include="Compiler\DependencyAnalysis\Target_X64\X64ReadyToRunGenericHelperNode.cs" />
    <Compile Include="Compiler\DependencyAnalysis\Target_ARM\ARMInitialInterfaceDispatchStubNode.cs" />
    <Compile Include="Compiler\DependencyAnalysis\Target_ARM\ARMNodeFactory.cs" />
    <Compile Include="Compiler\DependencyAnalysis\VTableSliceNode.cs" />
    <Compile Include="Compiler\DependencyAnalysis\EETypeOptionalFieldsNode.cs" />
    <Compile Include="Compiler\DependencyAnalysis\EmbeddedObjectNode.cs" />
    <Compile Include="Compiler\DependencyAnalysis\EmbeddedPointerIndirectionNode.cs" />
    <Compile Include="Compiler\DependencyAnalysis\ExternMethodSymbolNode.cs" />
    <Compile Include="Compiler\DependencyAnalysis\IMethodNode.cs" />
    <Compile Include="Compiler\DependencyAnalysis\InterfaceDispatchCellNode.cs" />
    <Compile Include="Compiler\DependencyAnalysis\MetadataNode.cs" />
    <Compile Include="Compiler\DependencyAnalysis\MethodCodeNode.cs" />
    <Compile Include="Compiler\DependencyAnalysis\ArrayOfEmbeddedPointersNode.cs" />
    <Compile Include="Compiler\DependencyAnalysis\ObjectNodeSection.cs" />
    <Compile Include="Compiler\DependencyAnalysis\ReadyToRunHeaderNode.cs" />
    <Compile Include="Compiler\DependencyAnalysis\ModulesSectionNode.cs" />
    <Compile Include="Compiler\DependencyAnalysis\TypeManagerIndirectionNode.cs" />
    <Compile Include="Compiler\DependencyAnalysis\Target_X64\AddrMode.cs" />
    <Compile Include="Compiler\DependencyAnalysis\AssemblyStubNode.cs" />
    <Compile Include="Compiler\DependencyAnalysis\BlobNode.cs" />
    <Compile Include="Compiler\DependencyAnalysis\EETypeNode.cs" />
    <Compile Include="Compiler\DependencyAnalysis\CanonicalDefinitionEETypeNode.cs" />
    <Compile Include="Compiler\DependencyAnalysis\CanonicalEETypeNode.cs" />
    <Compile Include="Compiler\DependencyAnalysis\ExternSymbolNode.cs" />
    <Compile Include="Compiler\DependencyAnalysis\GCStaticEETypeNode.cs" />
    <Compile Include="Compiler\DependencyAnalysis\GCStaticsNode.cs" />
    <Compile Include="Compiler\DependencyAnalysis\GCStaticDescNode.cs" />
    <Compile Include="Compiler\DependencyAnalysis\StaticsInfoHashtableNode.cs" />
    <Compile Include="Compiler\DependencyAnalysis\INodeWithCodeInfo.cs" />
    <Compile Include="Compiler\DependencyAnalysis\INodeWithDebugInfo.cs" />
    <Compile Include="Compiler\DependencyAnalysis\ISymbolNode.cs" />
    <Compile Include="Compiler\DependencyAnalysis\NodeFactory.cs" />
    <Compile Include="Compiler\DependencyAnalysis\NodeFactory.GenericLookups.cs" />
    <Compile Include="Compiler\DependencyAnalysis\NodeFactory.NativeLayout.cs" />
    <Compile Include="Compiler\DependencyAnalysis\NonGCStaticsNode.cs" />
    <Compile Include="Compiler\DependencyAnalysis\ObjectAndOffsetSymbolNode.cs" />
    <Compile Include="Compiler\DependencyAnalysis\ObjectDataBuilder.cs" />
    <Compile Include="Compiler\DependencyAnalysis\ObjectNode.cs" />
    <Compile Include="Compiler\DependencyAnalysis\ObjectWriter.cs" />
    <Compile Include="Compiler\DependencyAnalysis\ReadyToRunHelperNode.cs" />
    <Compile Include="Compiler\DependencyAnalysis\Relocation.cs" />
    <Compile Include="Compiler\DependencyAnalysis\Target_X64\TargetRegisterMap.cs" />
    <Compile Include="Compiler\DependencyAnalysis\Target_X64\X64UnboxingStubNode.cs" />
    <Compile Include="Compiler\DependencyAnalysis\ThreadStaticsNode.cs" />
    <Compile Include="Compiler\DependencyAnalysis\ThreadStaticsIndexNode.cs" />
    <Compile Include="Compiler\DependencyAnalysis\ThreadStaticsOffsetNode.cs" />
    <Compile Include="Compiler\DependencyAnalysis\TypeThreadStaticIndexNode.cs" />
    <Compile Include="Compiler\DependencyAnalysis\TypeMetadataMapNode.cs" />
    <Compile Include="Compiler\DependencyAnalysis\UnboxingStubNode.cs" />
    <Compile Include="Compiler\DependencyAnalysis\UtcDictionaryLayoutNode.cs" />
    <Compile Include="Compiler\DependencyAnalysis\UtcNodeFactory.cs" />
    <Compile Include="Compiler\DependencyAnalysis\VirtualMethodUseNode.cs" />
    <Compile Include="Compiler\DependencyAnalysis\Target_X64\Register.cs" />
    <Compile Include="Compiler\DependencyAnalysis\Target_X64\X64Emitter.cs" />
    <Compile Include="Compiler\DependencyAnalysis\Target_X64\X64ReadyToRunHelperNode.cs" />
    <Compile Include="Compiler\DependencyAnalysis\InterfaceDispatchMapNode.cs" />
    <Compile Include="Compiler\DependencyAnalysis\Target_X86\AddrMode.cs" />
    <Compile Include="Compiler\DependencyAnalysis\Target_X86\TargetRegisterMap.cs" />
    <Compile Include="Compiler\DependencyAnalysis\Target_X86\X86UnboxingStubNode.cs" />
    <Compile Include="Compiler\DependencyAnalysis\Target_X86\Register.cs" />
    <Compile Include="Compiler\DependencyAnalysis\Target_X86\X86Emitter.cs" />
    <Compile Include="Compiler\DependencyAnalysis\Target_X86\X86ReadyToRunHelperNode.cs" />
    <Compile Include="Compiler\DependencyAnalysis\Target_X86\X86ReadyToRunGenericHelperNode.cs" />
    <Compile Include="Compiler\DependencyAnalysis\Target_ARM\TargetRegisterMap.cs" />
    <Compile Include="Compiler\DependencyAnalysis\Target_ARM\ARMUnboxingStubNode.cs" />
    <Compile Include="Compiler\DependencyAnalysis\Target_ARM\Register.cs" />
    <Compile Include="Compiler\DependencyAnalysis\Target_ARM\ARMEmitter.cs" />
    <Compile Include="Compiler\DependencyAnalysis\Target_ARM\ARMReadyToRunHelperNode.cs" />
    <Compile Include="Compiler\DependencyAnalysis\Target_ARM\ARMReadyToRunGenericHelperNode.cs" />
    <Compile Include="Compiler\ExportedMethodsRootProvider.cs" />
    <Compile Include="Compiler\IRootingServiceProvider.cs" />
    <Compile Include="Compiler\JitHelper.cs" />
    <Compile Include="Compiler\LibraryRootProvider.cs" />
    <Compile Include="Compiler\MainMethodRootProvider.cs" />
    <Compile Include="Compiler\MemoryHelper.cs" />
    <Compile Include="Compiler\CompilerGeneratedMetadataManager.cs" />
    <Compile Include="Compiler\MetadataManager.cs" />
	<Compile Include="Compiler\InteropStubManager.cs" />
    <Compile Include="Compiler\MethodExtensions.cs" />
    <Compile Include="Compiler\MultiFileCompilationModuleGroup.cs" />
    <Compile Include="Compiler\NameMangler.cs" />
    <Compile Include="Compiler\ObjectDumper.cs" />
    <Compile Include="Compiler\PrecomputedMetadataManager.cs" />
    <Compile Include="Compiler\ReadyToRun.cs" />
    <Compile Include="Compiler\RyuJitCompilation.cs" />
    <Compile Include="Compiler\RyuJitCompilationBuilder.cs" />
    <Compile Include="Compiler\SingleFileCompilationModuleGroup.cs" />
    <Compile Include="Compiler\SingleMethodCompilationModuleGroup.cs" />
    <Compile Include="Compiler\SingleMethodRootProvider.cs" />
    <Compile Include="Compiler\TypeExtensions.cs" />
    <Compile Include="Compiler\CompilerTypeSystemContext.TypeInit.cs" />
    <Compile Include="Compiler\UtcNameMangler.cs" />
    <Compile Include="Compiler\CoreRTNameMangler.cs" />
    <Compile Include="Compiler\VirtualMethodCallHelper.cs" />
    <Compile Include="CppCodeGen\DependencyNodeIterator.cs" />
    <Compile Include="CppCodeGen\EvaluationStack.cs" />
    <Compile Include="CppCodeGen\CppGenerationBuffer.cs" />
    <Compile Include="CppCodeGen\CppWriter.cs" />
    <Compile Include="CppCodeGen\NodeDataSection.cs" />
    <Compile Include="IL\Stubs\PInvokeILProvider.cs" />
    <Compile Include="IL\Stubs\StartupCode\StartupCodeMainMethod.cs" />
    <Compile Include="Logger.cs" />
  </ItemGroup>
  <ItemGroup>
    <Compile Include="..\..\Common\src\System\FormattingHelpers.cs">
      <Link>Common\FormattingHelpers.cs</Link>
    </Compile>
    <Compile Include="..\..\Common\src\System\Collections\Generic\ArrayBuilder.cs">
      <Link>Common\ArrayBuilder.cs</Link>
    </Compile>
    <Compile Include="..\..\Common\src\Internal\Runtime\EEType.Constants.cs">
      <Link>Common\EEType.Constants.cs</Link>
    </Compile>
    <Compile Include="..\..\Common\src\Internal\Runtime\EETypeOptionalFieldsBuilder.cs">
      <Link>Common\EETypeOptionalFieldsBuilder.cs</Link>
    </Compile>
    <Compile Include="..\..\Common\src\Internal\Runtime\EETypeBuilderHelpers.cs">
      <Link>Common\EEType.cs</Link>
    </Compile>
    <Compile Include="..\..\Common\src\Internal\Runtime\InterfaceDispatchCellCachePointerFlags.cs">
      <Link>Common\InterfaceDispatchCellCachePointerFlags.cs</Link>
    </Compile>
    <Compile Include="..\..\Common\src\Internal\Runtime\ModuleHeaders.cs">
      <Link>Common\ModuleHeaders.cs</Link>
    </Compile>
    <Compile Include="..\..\Common\src\Internal\NativeFormat\NativeFormatWriter.Primitives.cs">
      <Link>Common\NativeFormat\NativeFormatWriter.Primitives.cs</Link>
    </Compile>
  </ItemGroup>
  <ItemGroup>
    <Compile Include="..\..\Common\src\TypeSystem\IL\HelperExtensions.cs">
      <Link>IL\HelperExtensions.cs</Link>
    </Compile>
    <Compile Include="..\..\Common\src\TypeSystem\IL\ILProvider.cs">
      <Link>IL\ILProvider.cs</Link>
    </Compile>
    <Compile Include="..\..\Common\src\TypeSystem\IL\ILImporter.cs">
      <Link>IL\ILImporter.cs</Link>
    </Compile>
    <Compile Include="..\..\Common\src\TypeSystem\IL\McgInteropSupport.cs">
      <Link>IL\McgInteropSupport.cs</Link>
    </Compile>
    <Compile Include="..\..\Common\src\TypeSystem\IL\Stubs\AddrOfIntrinsic.cs">
      <Link>IL\Stubs\AddrOfIntrinsic.cs</Link>
    </Compile>
    <Compile Include="..\..\Common\src\TypeSystem\IL\Stubs\ArrayMethodILEmitter.cs">
      <Link>IL\Stubs\ArrayMethodILEmitter.cs</Link>
    </Compile>
    <Compile Include="..\..\Common\src\TypeSystem\IL\Stubs\CalliIntrinsic.cs">
      <Link>IL\Stubs\CalliIntrinsic.cs</Link>
    </Compile>
<<<<<<< HEAD
    <Compile Include="..\..\Common\src\TypeSystem\IL\Stubs\DelegateThunks.cs">
      <Link>IL\Stubs\DelegateThunks.cs</Link>
    </Compile>
    <Compile Include="..\..\Common\src\TypeSystem\IL\Stubs\ILEmitter.cs">
      <Link>IL\Stubs\ILEmitter.cs</Link>
    </Compile>
    <Compile Include="..\..\Common\src\TypeSystem\IL\Stubs\PInvokeILEmitter.cs">
      <Link>IL\Stubs\PInvokeILEmitter.cs</Link>
    </Compile>
    <Compile Include="..\..\Common\src\TypeSystem\Interop\InteropStateManager.cs">
      <Link>TypeSystem\Interop\InteropStateManager.cs</Link>
    </Compile>
    <Compile Include="..\..\Common\src\TypeSystem\Interop\InteropTypes.cs">
      <Link>TypeSystem\Interop\InteropTypes.cs</Link>
    </Compile>
    <Compile Include="..\..\Common\src\TypeSystem\IL\Stubs\DelegateMarshallingMethodThunk.cs">
      <Link>IL\Stubs\DelegateMarshallingMethodThunk.cs</Link>
    </Compile>
    <Compile Include="..\..\Common\src\TypeSystem\IL\Stubs\StructMarshallingThunk.cs">
      <Link>IL\Stubs\StructMarshallingThunk.cs</Link>
    </Compile>
    <Compile Include="..\..\Common\src\TypeSystem\Interop\IL\Marshaller.cs">
      <Link>TypeSystem\Interop\IL\Marshaller.cs</Link>
    </Compile>
    <Compile Include="..\..\Common\src\TypeSystem\Interop\IL\MarshalHelpers.cs">
      <Link>TypeSystem\Interop\IL\MarshalHelpers.cs</Link>
    </Compile>
    <Compile Include="..\..\Common\src\TypeSystem\Interop\IL\NativeStructType.cs">
      <Link>TypeSystem\Interop\IL\NativeStructType.cs</Link>
    </Compile>
=======
>>>>>>> 7046d297
    <Compile Include="..\..\Common\src\TypeSystem\IL\Stubs\UnsafeIntrinsics.cs">
      <Link>IL\Stubs\UnsafeIntrinsics.cs</Link>
    </Compile>
  </ItemGroup>
  <ItemGroup>
    <Compile Include="..\..\JitInterface\src\CorInfoBase.cs">
      <Link>JitInterface\CorInfoBase.cs</Link>
    </Compile>
    <Compile Include="..\..\JitInterface\src\CorInfoHelpFunc.cs">
      <Link>JitInterface\CorInfoHelpFunc.cs</Link>
    </Compile>
    <Compile Include="..\..\JitInterface\src\CorInfoImpl.cs">
      <Link>JitInterface\CorInfoImpl.cs</Link>
    </Compile>
    <Compile Include="..\..\JitInterface\src\CorInfoImpl.Intrinsics.cs">
      <Link>JitInterface\CorInfoImpl.Intrinsics.cs</Link>
    </Compile>
    <Compile Include="..\..\JitInterface\src\CorInfoTypes.cs">
      <Link>JitInterface\CorInfoTypes.cs</Link>
    </Compile>
    <Compile Include="..\..\JitInterface\src\TypesDebugInfo\PrimitiveTypeDescriptor.cs">
      <Link>JitInterface\TypesDebugInfo\PrimitiveTypeDescriptor.cs</Link>
    </Compile>
  </ItemGroup>
  <ItemGroup>
    <Compile Include="CppCodeGen\ILToCppImporter.cs" />
  </ItemGroup>
  <ItemGroup>
    <None Include="project.json" />
  </ItemGroup>
  <Import Project="$([MSBuild]::GetDirectoryNameOfFileAbove($(MSBuildThisFileDirectory), dir.targets))\dir.targets" Condition="'$(IsProjectNLibrary)' != 'true'" />
</Project><|MERGE_RESOLUTION|>--- conflicted
+++ resolved
@@ -301,39 +301,6 @@
     <Compile Include="..\..\Common\src\TypeSystem\IL\Stubs\CalliIntrinsic.cs">
       <Link>IL\Stubs\CalliIntrinsic.cs</Link>
     </Compile>
-<<<<<<< HEAD
-    <Compile Include="..\..\Common\src\TypeSystem\IL\Stubs\DelegateThunks.cs">
-      <Link>IL\Stubs\DelegateThunks.cs</Link>
-    </Compile>
-    <Compile Include="..\..\Common\src\TypeSystem\IL\Stubs\ILEmitter.cs">
-      <Link>IL\Stubs\ILEmitter.cs</Link>
-    </Compile>
-    <Compile Include="..\..\Common\src\TypeSystem\IL\Stubs\PInvokeILEmitter.cs">
-      <Link>IL\Stubs\PInvokeILEmitter.cs</Link>
-    </Compile>
-    <Compile Include="..\..\Common\src\TypeSystem\Interop\InteropStateManager.cs">
-      <Link>TypeSystem\Interop\InteropStateManager.cs</Link>
-    </Compile>
-    <Compile Include="..\..\Common\src\TypeSystem\Interop\InteropTypes.cs">
-      <Link>TypeSystem\Interop\InteropTypes.cs</Link>
-    </Compile>
-    <Compile Include="..\..\Common\src\TypeSystem\IL\Stubs\DelegateMarshallingMethodThunk.cs">
-      <Link>IL\Stubs\DelegateMarshallingMethodThunk.cs</Link>
-    </Compile>
-    <Compile Include="..\..\Common\src\TypeSystem\IL\Stubs\StructMarshallingThunk.cs">
-      <Link>IL\Stubs\StructMarshallingThunk.cs</Link>
-    </Compile>
-    <Compile Include="..\..\Common\src\TypeSystem\Interop\IL\Marshaller.cs">
-      <Link>TypeSystem\Interop\IL\Marshaller.cs</Link>
-    </Compile>
-    <Compile Include="..\..\Common\src\TypeSystem\Interop\IL\MarshalHelpers.cs">
-      <Link>TypeSystem\Interop\IL\MarshalHelpers.cs</Link>
-    </Compile>
-    <Compile Include="..\..\Common\src\TypeSystem\Interop\IL\NativeStructType.cs">
-      <Link>TypeSystem\Interop\IL\NativeStructType.cs</Link>
-    </Compile>
-=======
->>>>>>> 7046d297
     <Compile Include="..\..\Common\src\TypeSystem\IL\Stubs\UnsafeIntrinsics.cs">
       <Link>IL\Stubs\UnsafeIntrinsics.cs</Link>
     </Compile>
