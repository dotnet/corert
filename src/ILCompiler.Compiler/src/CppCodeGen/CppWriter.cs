// Licensed to the .NET Foundation under one or more agreements.
// The .NET Foundation licenses this file to you under the MIT license.
// See the LICENSE file in the project root for more information.

using System;
using System.Collections.Generic;
using System.IO;
using System.Linq;
using ILCompiler.Compiler.CppCodeGen;
using ILCompiler.DependencyAnalysisFramework;

using Internal.TypeSystem;
using Internal.TypeSystem.Ecma;

using Internal.Runtime;

using Internal.IL;
using ILCompiler.DependencyAnalysis;

namespace ILCompiler.CppCodeGen
{
    internal class CppWriter
    {
        private Compilation _compilation;

        private void SetWellKnownTypeSignatureName(WellKnownType wellKnownType, string mangledSignatureName)
        {
            var type = _compilation.TypeSystemContext.GetWellKnownType(wellKnownType);
            _cppSignatureNames.Add(type, mangledSignatureName);
        }

        public CppWriter(Compilation compilation)
        {
            _compilation = compilation;

            _out = new StreamWriter(new FileStream(compilation.Options.OutputFilePath, FileMode.Create, FileAccess.Write, FileShare.Read, 4096, false));

            SetWellKnownTypeSignatureName(WellKnownType.Void, "void");
            SetWellKnownTypeSignatureName(WellKnownType.Boolean, "uint8_t");
            SetWellKnownTypeSignatureName(WellKnownType.Char, "uint16_t");
            SetWellKnownTypeSignatureName(WellKnownType.SByte, "int8_t");
            SetWellKnownTypeSignatureName(WellKnownType.Byte, "uint8_t");
            SetWellKnownTypeSignatureName(WellKnownType.Int16, "int16_t");
            SetWellKnownTypeSignatureName(WellKnownType.UInt16, "uint16_t");
            SetWellKnownTypeSignatureName(WellKnownType.Int32, "int32_t");
            SetWellKnownTypeSignatureName(WellKnownType.UInt32, "uint32_t");
            SetWellKnownTypeSignatureName(WellKnownType.Int64, "int64_t");
            SetWellKnownTypeSignatureName(WellKnownType.UInt64, "uint64_t");
            SetWellKnownTypeSignatureName(WellKnownType.IntPtr, "intptr_t");
            SetWellKnownTypeSignatureName(WellKnownType.UIntPtr, "uintptr_t");
            SetWellKnownTypeSignatureName(WellKnownType.Single, "float");
            SetWellKnownTypeSignatureName(WellKnownType.Double, "double");

            BuildExternCSignatureMap();
        }

        private Dictionary<TypeDesc, string> _cppSignatureNames = new Dictionary<TypeDesc, string>();

        public string GetCppSignatureTypeName(TypeDesc type)
        {
            string mangledName;
            if (_cppSignatureNames.TryGetValue(type, out mangledName))
                return mangledName;

            // TODO: Use friendly names for enums
            if (type.IsEnum)
                mangledName = GetCppSignatureTypeName(type.UnderlyingType);
            else
                mangledName = GetCppTypeName(type);

            if (!type.IsValueType && !type.IsByRef && !type.IsPointer)
                mangledName += "*";

            _cppSignatureNames.Add(type, mangledName);

            return mangledName;
        }

        // extern "C" methods are sometimes referenced via different signatures.
        // _externCSignatureMap contains the canonical signature of the extern "C" import. References
        // via other signatures are required to use casts.
        private Dictionary<string, MethodSignature> _externCSignatureMap = new Dictionary<string, MethodSignature>();

        private void BuildExternCSignatureMap()
        {
            foreach (var nodeAlias in _compilation.NodeFactory.NodeAliases)
            {
                var methodNode = (CppMethodCodeNode)nodeAlias.Key;
                _externCSignatureMap.Add(nodeAlias.Value, methodNode.Method.Signature);
            }
        }

        private IEnumerable<string> GetParameterNamesForMethod(MethodDesc method)
        {
            // TODO: The uses of this method need revision. The right way to get to this info is from
            //       a MethodIL. For declarations, we don't need names.

            method = method.GetTypicalMethodDefinition();
            var ecmaMethod = method as EcmaMethod;
            if (ecmaMethod != null && ecmaMethod.Module.PdbReader != null)
            {
                return (new EcmaMethodDebugInformation(ecmaMethod)).GetParameterNames();
            }

            return null;
        }

        public string GetCppMethodDeclaration(MethodDesc method, bool implementation, string externalMethodName = null, MethodSignature methodSignature = null)
        {
            var sb = new CppGenerationBuffer();

            if (methodSignature == null)
                methodSignature = method.Signature;

            if (externalMethodName != null)
            {
                sb.Append("extern \"C\" ");
            }
            else
            {
                if (!implementation)
                {
                    sb.Append("static ");
                }
            }
            sb.Append(GetCppSignatureTypeName(methodSignature.ReturnType));
            sb.Append(" ");
            if (externalMethodName != null)
            {
                sb.Append(externalMethodName);
            }
            else
            {
                if (implementation)
                {
                    sb.Append(GetCppMethodDeclarationName(method.OwningType, GetCppMethodName(method)));
                }
                else
                {
                    sb.Append(GetCppMethodName(method));
                }
            }
            sb.Append("(");
            bool hasThis = !methodSignature.IsStatic;
            int argCount = methodSignature.Length;
            if (hasThis)
                argCount++;

            List<string> parameterNames = null;
            if (method != null)
            {
                IEnumerable<string> parameters = GetParameterNamesForMethod(method);
                if (parameters != null)
                {
                    parameterNames = new List<string>(parameters);
                    if (parameterNames.Count != 0)
                    {
                        System.Diagnostics.Debug.Assert(parameterNames.Count == argCount);
                    }
                    else
                    {
                        parameterNames = null;
                    }
                }
            }

            for (int i = 0; i < argCount; i++)
            {
                if (hasThis)
                {
                    if (i == 0)
                    {
                        var thisType = method.OwningType;
                        if (thisType.IsValueType)
                            thisType = thisType.MakeByRefType();
                        sb.Append(GetCppSignatureTypeName(thisType));
                    }
                    else
                    {
                        sb.Append(GetCppSignatureTypeName(methodSignature[i - 1]));
                    }
                }
                else
                {
                    sb.Append(GetCppSignatureTypeName(methodSignature[i]));
                }
                if (implementation)
                {
                    sb.Append(" ");

                    if (parameterNames != null)
                    {
                        sb.Append(SanitizeCppVarName(parameterNames[i]));
                    }
                    else
                    {
                        sb.Append("_a");
                        sb.Append(i.ToStringInvariant());
                    }
                }
                if (i != argCount - 1)
                    sb.Append(", ");
            }
            sb.Append(")");
            if (!implementation)
                sb.Append(";");

            return sb.ToString();
        }

        public string GetCppMethodCallParamList(MethodDesc method)
        {
            var sb = new CppGenerationBuffer();

            var methodSignature = method.Signature;

            bool hasThis = !methodSignature.IsStatic;
            int argCount = methodSignature.Length;
            if (hasThis)
                argCount++;

            List<string> parameterNames = null;
            IEnumerable<string> parameters = GetParameterNamesForMethod(method);
            if (parameters != null)
            {
                parameterNames = new List<string>(parameters);
                if (parameterNames.Count != 0)
                {
                    System.Diagnostics.Debug.Assert(parameterNames.Count == argCount);
                }
                else
                {
                    parameterNames = null;
                }
            }

            for (int i = 0; i < argCount; i++)
            {
                if (parameterNames != null)
                {
                    sb.Append(SanitizeCppVarName(parameterNames[i]));
                }
                else
                {
                    sb.Append("_a");
                    sb.Append(i.ToStringInvariant());
                }
                if (i != argCount - 1)
                    sb.Append(", ");
            }
            return sb.ToString();
        }

        public string GetCppTypeName(TypeDesc type)
        {
            switch (type.Category)
            {
                case TypeFlags.ByRef:
                case TypeFlags.Pointer:
                    return GetCppSignatureTypeName(((ParameterizedType)type).ParameterType) + "*";
                default:
                    return _compilation.NameMangler.GetMangledTypeName(type);
            }
        }

        /// <summary>
        /// Compute a proper declaration for <param name="methodName"/> defined in <param name="owningType"/>.
        /// Usually the C++ name for a type is prefixed by "::" but this is not a valid way to declare a method,
        /// so we need to strip it if present.
        /// </summary>
        /// <param name="owningType">Type where <param name="methodName"/> belongs.</param>
        /// <param name="methodName">Name of method from <param name="owningType"/>.</param>
        /// <returns>C++ declaration name for <param name="methodName"/>.</returns>
        public string GetCppMethodDeclarationName(TypeDesc owningType, string methodName)
        {
            var s = GetCppTypeName(owningType);
            if (s.StartsWith("::"))
            {
                // For a Method declaration we do not need the starting ::
                s = s.Substring(2, s.Length - 2);
            }
            return string.Concat(s, "::", methodName);
        }

        public string GetCppMethodName(MethodDesc method)
        {
            return _compilation.NameMangler.GetMangledMethodName(method);
        }

        public string GetCppFieldName(FieldDesc field)
        {
            return _compilation.NameMangler.GetMangledFieldName(field);
        }

        public string GetCppStaticFieldName(FieldDesc field)
        {
            TypeDesc type = field.OwningType;
            string typeName = GetCppTypeName(type);
            return typeName.Replace("::", "__") + "__" + _compilation.NameMangler.GetMangledFieldName(field);
        }

        public string SanitizeCppVarName(string varName)
        {
            // TODO: name mangling robustness
            if (varName == "errno") // some names collide with CRT headers
                varName += "_";

            return varName;
        }

        private void CompileExternMethod(CppMethodCodeNode methodCodeNodeNeedingCode, string importName)
        {
            MethodDesc method = methodCodeNodeNeedingCode.Method;
            MethodSignature methodSignature = method.Signature;

            bool slotCastRequired = false;

            MethodSignature externCSignature;
            if (_externCSignatureMap.TryGetValue(importName, out externCSignature))
            {
                slotCastRequired = !externCSignature.Equals(methodSignature);
            }
            else
            {
                _externCSignatureMap.Add(importName, methodSignature);
                externCSignature = methodSignature;
            }

            var builder = new CppGenerationBuffer();

            builder.AppendLine();
            builder.Append(GetCppMethodDeclaration(method, true));
            builder.AppendLine();
            builder.Append("{");
            builder.Indent();

            if (slotCastRequired)
            {
                AppendSlotTypeDef(builder, method);
            }

            builder.AppendLine();
            if (!method.Signature.ReturnType.IsVoid)
            {
                builder.Append("return ");
            }

            if (slotCastRequired)
                builder.Append("((__slot__" + GetCppMethodName(method) + ")");
            builder.Append("::");
            builder.Append(importName);
            if (slotCastRequired)
                builder.Append(")");

            builder.Append("(");
            builder.Append(GetCppMethodCallParamList(method));
            builder.Append(");");
            builder.Exdent();
            builder.AppendLine();
            builder.Append("}");

            methodCodeNodeNeedingCode.SetCode(builder.ToString(), Array.Empty<Object>());
        }

        public void CompileMethod(CppMethodCodeNode methodCodeNodeNeedingCode)
        {
            MethodDesc method = methodCodeNodeNeedingCode.Method;

            _compilation.Log.WriteLine("Compiling " + method.ToString());
            // Add owning type here? 
            if (method.HasCustomAttribute("System.Runtime", "RuntimeImportAttribute"))
            {
                CompileExternMethod(methodCodeNodeNeedingCode, ((EcmaMethod)method).GetRuntimeImportName());
                return;
            }

            if (method.IsRawPInvoke())
            {
                CompileExternMethod(methodCodeNodeNeedingCode, method.GetPInvokeMethodMetadata().Name ?? method.Name);
                return;
            }

            var methodIL = _compilation.GetMethodIL(method);
            if (methodIL == null)
                return;

            // TODO: Remove this code once CppCodegen is able to generate code for the reflection startup path.
            //       The startup path runs before any user code is executed.
            //       For now we replace the startup path with a simple "ret". Reflection won't work, but
            //       programs not using reflection will.
            if (method.Name == ".cctor")
            {
                MetadataType owningType = method.OwningType as MetadataType;
                if (owningType != null &&
                    owningType.Name == "ReflectionExecution" && owningType.Namespace == "Internal.Reflection.Execution")
                {
                    methodIL = new Internal.IL.Stubs.ILStubMethodIL(method, new byte[] { (byte)ILOpcode.ret }, Array.Empty<LocalVariableDefinition>(), null);
                }
            }

            try
            {
                // TODO: hacky special-case
                if (method.Name == "_ecvt_s")
                    throw new NotImplementedException();

                var ilImporter = new ILImporter(_compilation, this, method, methodIL);

                CompilerTypeSystemContext typeSystemContext = _compilation.TypeSystemContext;

                MethodDebugInformation debugInfo = _compilation.GetDebugInfo(methodIL);

                if (!_compilation.Options.NoLineNumbers)
                {
                    IEnumerable<ILSequencePoint> sequencePoints = debugInfo.GetSequencePoints();
                    if (sequencePoints != null)
                        ilImporter.SetSequencePoints(sequencePoints);
                }

                IEnumerable<ILLocalVariable> localVariables = debugInfo.GetLocalVariables();
                if (localVariables != null)
                    ilImporter.SetLocalVariables(localVariables);

                IEnumerable<string> parameters = GetParameterNamesForMethod(method);
                if (parameters != null)
                    ilImporter.SetParameterNames(parameters);

                ilImporter.Compile(methodCodeNodeNeedingCode);
            }
            catch (Exception e)
            {
                _compilation.Log.WriteLine(e.Message + " (" + method + ")");

                var builder = new CppGenerationBuffer();
                builder.AppendLine();
                builder.Append(GetCppMethodDeclaration(method, true));
                builder.AppendLine();
                builder.Append("{");
                builder.Indent();
                builder.AppendLine();
                builder.Append("throw 0xC000C000;");
                builder.Exdent();
                builder.AppendLine();
                builder.Append("}");

                methodCodeNodeNeedingCode.SetCode(builder.ToString(), Array.Empty<Object>());
            }
        }

        private TextWriter Out
        {
            get
            {
                return _out;
            }
        }

        private StreamWriter _out;

        private Dictionary<TypeDesc, List<MethodDesc>> _methodLists;

        private CppGenerationBuffer _statics;
        private CppGenerationBuffer _gcStatics;
        private CppGenerationBuffer _threadStatics;
        private CppGenerationBuffer _gcThreadStatics;

        // Base classes and valuetypes has to be emitted before they are used.
        private HashSet<TypeDesc> _emittedTypes;

        private TypeDesc GetFieldTypeOrPlaceholder(FieldDesc field)
        {
            try
            {
                return field.FieldType;
            }
            catch
            {
                // TODO: For now, catch errors due to missing dependencies
                return _compilation.TypeSystemContext.GetWellKnownType(WellKnownType.Boolean);
            }
        }

        private void ExpandTypes()
        {
            _emittedTypes = new HashSet<TypeDesc>();
            foreach (var t in _cppSignatureNames.Keys.ToArray())
            {
                ExpandType(t);
            }
            _emittedTypes = null;
        }

        private void ExpandType(TypeDesc type)
        {
            if (_emittedTypes.Contains(type))
                return;
            _emittedTypes.Add(type);

            GetCppSignatureTypeName(type);
            var baseType = type.BaseType;
            if (baseType != null)
            {
                ExpandType(baseType);
            }

            foreach (var field in type.GetFields())
            {
                ExpandType(GetFieldTypeOrPlaceholder(field));
            }

            if (type.IsDelegate)
            {
                MethodDesc method = type.GetKnownMethod("Invoke", null);

                var sig = method.Signature;
                ExpandType(sig.ReturnType);
                for (int i = 0; i < sig.Length; i++)
                    ExpandType(sig[i]);
            }

            if (type.IsArray)
            {
                ExpandType(((ArrayType)type).ElementType);
            }
        }

        private void OutputTypes(bool full)
        {
            var sb = new CppGenerationBuffer();
            if (full)
            {
                _statics = new CppGenerationBuffer();
                _statics.Indent();
                _gcStatics = new CppGenerationBuffer();
                _gcStatics.Indent();
                _threadStatics = new CppGenerationBuffer();
                _threadStatics.Indent();
                _gcThreadStatics = new CppGenerationBuffer();
                _gcThreadStatics.Indent();
            }

            _emittedTypes = new HashSet<TypeDesc>();
            foreach (var t in _cppSignatureNames.Keys.ToList())
            {
                if (t.IsByRef || t.IsPointer)
                    continue;

                // Base class types and valuetype instantance field types may be emitted out-of-order to make them 
                // appear before they are used.
                if (_emittedTypes.Contains(t))
                    continue;

                OutputType(sb, t, full);
            }
            _emittedTypes = null;

            if (full)
            {
                sb.AppendLine();
                sb.Append("struct {");
                // No need to indent or add a new line as _statics is already properly indented
                sb.Append(_statics.ToString());
                sb.AppendLine();
                sb.Append("} __statics;");

                // TODO: Register GC statics with GC
                sb.AppendLine();
                sb.Append("struct {");
                // No need to indent or add a new line as _gcStatics is already properly indented
                sb.Append(_gcStatics.ToString());
                sb.AppendLine();
                sb.Append("} __gcStatics;");

                sb.AppendLine();

                _statics = null;
                _gcStatics = null;
                _threadStatics = null;
                _gcThreadStatics = null;
            }

            Out.Write(sb.ToString());
            sb.Clear();
        }

        private void OutputType(CppGenerationBuffer sb, TypeDesc t, bool full)
        {
            _emittedTypes.Add(t);

            if (full)
            {
                if (!t.IsValueType)
                {
                    var baseType = t.BaseType;
                    if (baseType != null)
                    {
                        if (!_emittedTypes.Contains(baseType))
                        {
                            OutputType(sb, baseType, full);
                        }
                    }
                }

                foreach (var field in t.GetFields())
                {
                    var fieldType = GetFieldTypeOrPlaceholder(field);
                    if (fieldType.IsValueType && !fieldType.IsPrimitive && !field.IsStatic)
                    {
                        if (!_emittedTypes.Contains(fieldType))
                        {
                            OutputType(sb, fieldType, full);
                        }
                    }
                }
            }

            string mangledName = GetCppTypeName(t);

            int nesting = 0;
            int current = 0;
            // Create Namespaces. If a mangledName starts with just :: we will simply ignore it.
            sb.AppendLine();
            for (;;)
            {
                int sep = mangledName.IndexOf("::", current);
                if (sep < 0)
                    break;

                if (sep != 0)
                {
                    // Case of a name not starting with ::
                    sb.Append("namespace " + mangledName.Substring(current, sep - current) + " { ");
                    nesting++;
                }
                current = sep + 2;

            }

            if (full)
            {
                sb.Append("class " + mangledName.Substring(current));
                if (!t.IsValueType)
                {
                    if (t.BaseType != null)
                    {
                        sb.Append(" : public " + GetCppTypeName(t.BaseType));
                    }
                }
                sb.Append(" {");
                sb.AppendLine();
                sb.Append("public:");
                sb.Indent();

                // TODO: Enable once the dependencies are tracked for arrays
                // if (((DependencyNode)_compilation.NodeFactory.ConstructedTypeSymbol(t)).Marked)
                if (!t.IsPointer && !t.IsByRef)
                {
                    sb.AppendLine();
                    sb.Append("static MethodTable * __getMethodTable();");
                }

                IReadOnlyList<MethodDesc> virtualSlots = _compilation.NodeFactory.VTable(t).Slots;

                int baseSlots = 0;
                var baseType = t.BaseType;
                while (baseType != null)
                {
                    IReadOnlyList<MethodDesc> baseVirtualSlots = _compilation.NodeFactory.VTable(baseType).Slots;
                    if (baseVirtualSlots != null)
                        baseSlots += baseVirtualSlots.Count;
                    baseType = baseType.BaseType;
                }

                for (int slot = 0; slot < virtualSlots.Count; slot++)
                {
                    MethodDesc virtualMethod = virtualSlots[slot];
                    sb.AppendLine();
                    sb.Append(GetCodeForVirtualMethod(virtualMethod, baseSlots + slot));
                }

                if (t.IsDelegate)
                {
                    sb.AppendLine();
                    sb.Append(GetCodeForDelegate(t));
                }

                OutputTypeFields(sb, t);

                if (t.HasStaticConstructor)
                {
                    _statics.AppendLine();
                    _statics.Append("bool __cctor_" + GetCppTypeName(t).Replace("::", "__") + ";");
                }

                List<MethodDesc> methodList;
                if (_methodLists.TryGetValue(t, out methodList))
                {
                    foreach (var m in methodList)
                    {
                        OutputMethod(sb, m);
                    }
                }
                sb.Exdent();
                sb.AppendLine();
                sb.Append("};");
            }
            else
            {
                sb.Append("class " + mangledName.Substring(current) + ";");
            }

            while (nesting > 0)
            {
                sb.Append("};");
                nesting--;
            }

            // Make some rooms between two type definitions
            if (full)
                sb.AppendEmptyLine();
        }

        private void OutputTypeFields(CppGenerationBuffer sb, TypeDesc t, bool nodeByNode = false)
        {
            bool explicitLayout = false;
            ClassLayoutMetadata classLayoutMetadata = default(ClassLayoutMetadata);

            if (t.IsValueType)
            {
                MetadataType metadataType = (MetadataType)t;
                if (metadataType.IsExplicitLayout)
                {
                    explicitLayout = true;
                    classLayoutMetadata = metadataType.GetClassLayout();
                }
            }

            int instanceFieldIndex = 0;

            if (explicitLayout)
            {
                sb.AppendLine();
                sb.Append("union {");
                sb.Indent();
            }

            foreach (var field in t.GetFields())
            {
                if (field.Name == "_array")
                {
                    var s = sb;
                }
                if (field.IsStatic)
                {
                    if (field.IsLiteral)
                        continue;

                    TypeDesc fieldType = GetFieldTypeOrPlaceholder(field);
                    CppGenerationBuffer builder;
                    if (nodeByNode)
                    {
                        builder = sb;
                    }
                    else if (!fieldType.IsValueType)
                    {
                        builder = _gcStatics;
                    }

                    else
                    {
                        // TODO: Valuetype statics with GC references
                        builder = _statics;
                    }
                    builder.AppendLine();
                    builder.Append(GetCppSignatureTypeName(fieldType));
                    builder.Append(" ");
                    builder.Append(GetCppStaticFieldName(field) + ";");
                }
                else
                {
                    if (explicitLayout)
                    {
                        sb.AppendLine();
                        sb.Append("struct {");
                        sb.Indent();
                        int offset = classLayoutMetadata.Offsets[instanceFieldIndex].Offset;
                        if (offset > 0)
                        {
                            sb.AppendLine();
                            sb.Append("char __pad" + instanceFieldIndex + "[" + offset + "];");
                        }
                    }
                    sb.AppendLine();
                    sb.Append(GetCppSignatureTypeName(GetFieldTypeOrPlaceholder(field)) + " " + GetCppFieldName(field) + ";");
                    if (explicitLayout)
                    {
                        sb.Exdent();
                        sb.AppendLine();
                        sb.Append("};");
                    }
                    instanceFieldIndex++;
                }
            }

            if (explicitLayout)
            {
                sb.Exdent();
                sb.AppendLine();
                sb.Append("};");
            }
        }

        private void OutputMethod(CppGenerationBuffer sb, MethodDesc m)
        {
            sb.AppendLine();
            sb.Append(GetCppMethodDeclaration(m, false));
        }

        private void AppendSlotTypeDef(CppGenerationBuffer sb, MethodDesc method)
        {
            MethodSignature methodSignature = method.Signature;

            TypeDesc thisArgument = null;
            if (!methodSignature.IsStatic)
                thisArgument = method.OwningType;

            AppendSignatureTypeDef(sb, "__slot__" + GetCppMethodName(method), methodSignature, thisArgument);
        }

        internal void AppendSignatureTypeDef(CppGenerationBuffer sb, string name, MethodSignature methodSignature, TypeDesc thisArgument)
        {
            sb.AppendLine();
            sb.Append("typedef ");
            sb.Append(GetCppSignatureTypeName(methodSignature.ReturnType));
            sb.Append("(*");
            sb.Append(name);
            sb.Append(")(");

            int argCount = methodSignature.Length;
            if (thisArgument != null)
                argCount++;
            for (int i = 0; i < argCount; i++)
            {
                if (thisArgument != null)
                {
                    if (i == 0)
                    {
                        sb.Append(GetCppSignatureTypeName(thisArgument));
                    }
                    else
                    {
                        sb.Append(GetCppSignatureTypeName(methodSignature[i - 1]));
                    }
                }
                else
                {
                    sb.Append(GetCppSignatureTypeName(methodSignature[i]));
                }
                if (i != argCount - 1)
                    sb.Append(", ");
            }
            sb.Append(");");
        }


        private String GetCodeForDelegate(TypeDesc delegateType)
        {
            var sb = new CppGenerationBuffer();

            MethodDesc method = delegateType.GetKnownMethod("Invoke", null);

            AppendSlotTypeDef(sb, method);

            sb.AppendLine();
            sb.Append("static __slot__");
            sb.Append(GetCppMethodName(method));
            sb.Append(" __invoke__");
            sb.Append(GetCppMethodName(method));
            sb.Append("(void * pThis)");
            sb.AppendLine();
            sb.Append("{");
            sb.Indent();
            sb.AppendLine();
            sb.Append("return (__slot__");
            sb.Append(GetCppMethodName(method));
            sb.Append(")(((");
            sb.Append(GetCppSignatureTypeName(_compilation.TypeSystemContext.GetWellKnownType(WellKnownType.MulticastDelegate)));
            sb.Append(")pThis)->m_functionPointer);");
            sb.Exdent();
            sb.AppendLine();
            sb.Append("};");

            return sb.ToString();
        }

        private String GetCodeForVirtualMethod(MethodDesc method, int slot)
        {
            var sb = new CppGenerationBuffer();

            AppendSlotTypeDef(sb, method);

            sb.AppendLine();
            sb.Append("static __slot__");
            sb.Append(GetCppMethodName(method));
            sb.Append(" __getslot__");
            sb.Append(GetCppMethodName(method));
            sb.Append("(void * pThis)");
            sb.AppendLine();
            sb.Append("{");
            sb.Indent();
            sb.AppendLine();
            sb.Append(" return (__slot__");
            sb.Append(GetCppMethodName(method));
            sb.Append(")*((void **)(*((RawEEType **)pThis) + 1) + ");
            sb.Append(slot.ToStringInvariant());
            sb.Append(");");
            sb.Exdent();
            sb.AppendLine();
            sb.Append("};");

            return sb.ToString();
        }

        private void AppendVirtualSlots(CppGenerationBuffer sb, TypeDesc implType, TypeDesc declType)
        {
            var baseType = declType.BaseType;
            if (baseType != null)
                AppendVirtualSlots(sb, implType, baseType);

            IReadOnlyList<MethodDesc> virtualSlots = _compilation.NodeFactory.VTable(declType).Slots;
            for (int i = 0; i < virtualSlots.Count; i++)
            {
                MethodDesc declMethod = virtualSlots[i];
                MethodDesc implMethod = implType.GetClosestDefType().FindVirtualFunctionTargetMethodOnObjectType(declMethod);

                sb.AppendLine();
                if (implMethod.IsAbstract)
                {
                    sb.Append("NULL,");
                }
                else
                {
                    sb.Append("(void*)&");
                    sb.Append(GetCppMethodDeclarationName(implMethod.OwningType, GetCppMethodName(implMethod)));
                    sb.Append(",");
                }
            }
        }

        private String GetCodeForType(TypeDesc type)
        {
            var sb = new CppGenerationBuffer();

            int totalSlots = 0;

            TypeDesc t = type;
            while (t != null)
            {
                IReadOnlyList<MethodDesc> virtualSlots = _compilation.NodeFactory.VTable(t).Slots;
                totalSlots += virtualSlots.Count;
                t = t.BaseType;
            }

            UInt16 flags = 0;
            try
            {
                flags = EETypeBuilderHelpers.ComputeFlags(type);
            }
            catch
            {
                // TODO: Handling of missing dependencies
                flags = 0;
            }

            sb.Append("MethodTable * ");
            sb.Append(GetCppMethodDeclarationName(type, "__getMethodTable"));
            sb.Append("()");
            sb.AppendLine();
            sb.Append("{");
            sb.Indent();

            sb.AppendLine();
            sb.Append("static struct {");
            sb.Indent();
            // sb.Append(GCDesc);
            sb.AppendLine();
            sb.Append("RawEEType EEType;");
            if (totalSlots != 0)
            {
                sb.AppendLine();
                sb.Append("void * slots[");
                sb.Append(totalSlots);
                sb.Append("];");
            }
            sb.Exdent();
            sb.AppendLine();
            sb.Append("} mt = {");
            sb.Indent();
            // gcdesc
            if (type.IsString)
            {
                // String has non-standard layout
                sb.AppendLine();
                sb.Append("{");
                sb.Indent();
                sb.AppendLine();
                sb.Append("sizeof(uint16_t),");
                sb.AppendLine();
                sb.Append("0x");                             // EEType::_usComponentSize
                sb.Append(flags.ToStringInvariant("x4"));  // EEType::_usFlags
                sb.Append(",");
                sb.AppendLine();
                sb.Append("2 * sizeof(void*) + sizeof(int32_t) + 2,");       // EEType::_uBaseSize
            }
            else
            if (type.IsSzArray)
            {
                sb.AppendLine();
                sb.Append("{");
                sb.Indent();
                sb.AppendLine();
                sb.Append("sizeof(");
                sb.Append(GetCppSignatureTypeName(((ArrayType)type).ElementType)); // EEType::_usComponentSize
                sb.Append("),");
                sb.AppendLine();
                sb.Append("0x");
                sb.Append(flags.ToStringInvariant("x4"));  // EEType::_usFlags
                sb.Append(",");
                sb.AppendLine();
                sb.Append("3 * sizeof(void*),"); // EEType::_uBaseSize
            }
            else
            if (type.IsArray)
            {
                sb.AppendLine();
                sb.Append("{");
                sb.Indent();
                sb.AppendLine();
                sb.Append("sizeof(");
                sb.Append(GetCppSignatureTypeName(((ArrayType)type).ElementType)); // EEType::_usComponentSize
                sb.Append("),");
                sb.AppendLine();
                sb.Append("0x");
                sb.Append(flags.ToStringInvariant("x4"));  // EEType::_usFlags
                sb.Append(",");
                sb.AppendLine();
                sb.Append("3 * sizeof(void*) + ");                            // EEType::_uBaseSize
                sb.Append(((ArrayType)type).Rank.ToStringInvariant());
                sb.Append("* sizeof(int32_t) * 2,");
            }
            else
            {
                // sizeof(void*) == size of object header
                sb.AppendLine();
                sb.Append("{");
                sb.Indent();
                sb.AppendLine();
                sb.Append("0,");
                sb.AppendLine();
                sb.Append("0x");                                           // EEType::_usComponentSize
                sb.Append(flags.ToStringInvariant("x"));   // EEType::_usFlags
                sb.Append(",");
                sb.AppendLine();
                sb.Append("AlignBaseSize(sizeof(void*)+sizeof(");             // EEType::_uBaseSize
                sb.Append(GetCppTypeName(type));
                sb.Append(")),");
            }

            sb.AppendLine();

            // base type
            if (type.IsArray)
            {
                sb.Append(GetCppMethodDeclarationName(((ArrayType)type).ElementType, "__getMethodTable"));
                sb.Append("()");
            }
            else
            {
                var baseType = type.BaseType;
                if (baseType != null)
                {
                    sb.Append(GetCppMethodDeclarationName(type.BaseType, "__getMethodTable"));
                    sb.Append("()");
                }
                else
                {
                    sb.Append("NULL");
                }
            }
            sb.Exdent();
            sb.AppendLine();
            sb.Append("},");

            // virtual slots
            if (((DependencyNode)_compilation.NodeFactory.ConstructedTypeSymbol(type)).Marked)
                AppendVirtualSlots(sb, type, type);

            sb.Exdent();
            sb.AppendLine();
            sb.Append("};");
            sb.AppendLine();
            sb.Append("return (MethodTable *)&mt.EEType;");
            sb.Exdent();
            sb.AppendLine();
            sb.Append("}");

            return sb.ToString();
        }

        private void BuildMethodLists(IEnumerable<DependencyNode> nodes)
        {
            _methodLists = new Dictionary<TypeDesc, List<MethodDesc>>();
            foreach (var node in nodes)
            {
                if (node is CppMethodCodeNode)
                {
                    CppMethodCodeNode methodCodeNode = (CppMethodCodeNode)node;

                    var method = methodCodeNode.Method;
                    var type = method.OwningType;

                    List<MethodDesc> methodList;
                    if (!_methodLists.TryGetValue(type, out methodList))
                    {
                        GetCppSignatureTypeName(type);

                        methodList = new List<MethodDesc>();
                        _methodLists.Add(type, methodList);
                    }

                    methodList.Add(method);
                }
                else
                if (node is IEETypeNode)
                {
                    IEETypeNode eeTypeNode = (IEETypeNode)node;

                    if (eeTypeNode.Type.IsGenericDefinition)
                    {
                        // TODO: CppWriter can't handle generic type definition EETypes
                    }
                    else
                        GetCppSignatureTypeName(eeTypeNode.Type);
                }
            }
        }

        public void OutputNodes(IEnumerable<DependencyNode> nodes, MethodDesc entrypoint, NodeFactory factory, CppGenerationBuffer sb)
        {
            CppGenerationBuffer forwardDefinitions = new CppGenerationBuffer();
            CppGenerationBuffer typeDefinitions = new CppGenerationBuffer();
            CppGenerationBuffer methodTables = new CppGenerationBuffer();
            EETypeNodeIterator nodeIterator = new EETypeNodeIterator(nodes);

            foreach (var node in nodeIterator.GetNodes())
            {


                EETypeNode typeNode = (EETypeNode)node;
                TypeDesc nodeType = typeNode.Type;
                if (_emittedTypes == null)
                {
                    _emittedTypes = new HashSet<TypeDesc>();
                    _emittedTypes.Add(nodeType);
                }

<<<<<<< HEAD
                    EETypeNode typeNode = (EETypeNode)node;
                    TypeDesc nodeType = typeNode.Type;

                    if (nodeType.IsPointer || nodeType.IsByRef)
                        continue;

                    if (_emittedTypes == null)
                    {
                        _emittedTypes = new HashSet<TypeDesc>();
                        _emittedTypes.Add(nodeType);
                    }
=======
                // forward type definition
>>>>>>> 5a0d7d62

                // Create Namespaces
                string mangledName = GetCppTypeName(nodeType);

                int nesting = 0;
                int current = 0;


                forwardDefinitions.AppendLine();
                for (;;)
                {
                    int sep = mangledName.IndexOf("::", current);

                    if (sep < 0)
                        break;

                    if (sep != 0)
                    {
                        // Case of a name not starting with ::
                        forwardDefinitions.Append("namespace " + mangledName.Substring(current, sep - current) + " { ");
                        typeDefinitions.Append("namespace " + mangledName.Substring(current, sep - current) + " { ");
                        nesting++;
                    }
                    current = sep + 2;

                }

                forwardDefinitions.Append("class " + mangledName.Substring(current) + ";");

                // type definition
                typeDefinitions.Append("class " + mangledName.Substring(current));
                if (!nodeType.IsValueType)
                {
                    if (nodeType.BaseType != null)
                    {
                        typeDefinitions.Append(" : public " + GetCppTypeName(nodeType.BaseType));
                    }
                }
                typeDefinitions.Append(" {");
                typeDefinitions.AppendLine();
                typeDefinitions.Append("public:");
                typeDefinitions.Indent();

                // TODO: Enable once the dependencies are tracked for arrays
                // if (((DependencyNode)_compilation.NodeFactory.ConstructedTypeSymbol(t)).Marked)
                if (!nodeType.IsPointer && !nodeType.IsByRef)
                {
                    typeDefinitions.AppendLine();
                    typeDefinitions.Append("static MethodTable * __getMethodTable();");
                }
                if (typeNode.Constructed)
                {
                    IReadOnlyList<MethodDesc> virtualSlots = _compilation.NodeFactory.VTable(nodeType).Slots;

                    int baseSlots = 0;
                    var baseType = nodeType.BaseType;
                    while (baseType != null)
                    {
                        IReadOnlyList<MethodDesc> baseVirtualSlots = _compilation.NodeFactory.VTable(baseType).Slots;
                        if (baseVirtualSlots != null)
                            baseSlots += baseVirtualSlots.Count;
                        baseType = baseType.BaseType;
                    }

                    for (int slot = 0; slot < virtualSlots.Count; slot++)
                    {
                        MethodDesc virtualMethod = virtualSlots[slot];
                        typeDefinitions.AppendLine();
                        typeDefinitions.Append(GetCodeForVirtualMethod(virtualMethod, baseSlots + slot));
                    }

                    if (nodeType.IsDelegate)
                    {
                        typeDefinitions.AppendLine();
                        typeDefinitions.Append(GetCodeForDelegate(nodeType));
                    }

                    OutputTypeFields(typeDefinitions, nodeType, true);

                    if (nodeType.HasStaticConstructor)
                    {
                        typeDefinitions.AppendLine();
                        typeDefinitions.Append("bool __cctor_" + GetCppTypeName(nodeType).Replace("::", "__") + ";");
                    }

                    List<MethodDesc> methodList;
                    if (_methodLists.TryGetValue(nodeType, out methodList))
                    {
                        foreach (var m in methodList)
                        {
                            if (factory.MethodEntrypoint(m) as CppMethodCodeNode == null)
                                continue;

                            if (((CppMethodCodeNode)factory.MethodEntrypoint(m)).Marked)
                                OutputMethod(typeDefinitions, m);
                        }
                    }
                }
                typeDefinitions.AppendEmptyLine();
                typeDefinitions.Append("};");
                typeDefinitions.AppendEmptyLine();

                while (nesting > 0)
                {
                    forwardDefinitions.Append("};");
                    typeDefinitions.Append("};");
                    nesting--;
                }
                typeDefinitions.AppendEmptyLine();

                // declare method table
                methodTables.Append(GetCodeForType(nodeType));
                methodTables.AppendEmptyLine();
                // declare implementation
            }
            sb.Append(forwardDefinitions.ToString());
            sb.Append(typeDefinitions.ToString());
            sb.Append(methodTables.ToString());
        }
        private void OutputTypeNode(EETypeNode node)
        {

        }
        private void OutPutForwardDefinition(EETypeNode node)
        {

        }
        private void OutputTypeDefinition(EETypeNode node)
        {

        }
        private string GenerateMethodCode()
        {
            var methodCode = new CppGenerationBuffer();

            return methodCode.ToString();
        }

        public void OutputCode(IEnumerable<DependencyNode> nodes, MethodDesc entrypoint, NodeFactory factory)
        {
            var sb = new CppGenerationBuffer();
            BuildMethodLists(nodes);

            ExpandTypes();

            Out.WriteLine("#include \"common.h\"");
            Out.WriteLine("#include \"CppCodeGen.h\"");
            Out.WriteLine();

            //Out.Write("/* Forward type definitions */");
            //OutputTypes(false);
            //Out.WriteLine();
            //Out.WriteLine();
            //Out.Write("/* Type definitions  */");
            //OutputTypes(true);



            //foreach (var externC in _externCSignatureMap)
            //{
            //    string importName = externC.Key;
            //    // TODO: hacky special-case
            //    if (importName != "memmove" && importName != "malloc") // some methods are already declared by the CRT headers
            //    {
            //        sb.AppendLine();
            //        sb.Append(GetCppMethodDeclaration(null, false, importName, externC.Value));
            //    }
            //}
            //Out.Write(sb.ToString());
            //sb.Clear();

            //foreach (var t in _cppSignatureNames.Keys.ToList())
            //{

            //    // TODO: Enable once the dependencies are tracked for arrays
            //    // if (((DependencyNode)_compilation.NodeFactory.ConstructedTypeSymbol(t)).Marked)
            //    if (!t.IsPointer && !t.IsByRef)
            //    {
            //        sb.AppendLine();
            //        sb.Append(GetCodeForType(t));
            //    }

            //    List<MethodDesc> methodList;
            //    if (_methodLists.TryGetValue(t, out methodList))
            //    {
            //        foreach (var m in methodList)
            //        {
            //            var methodCodeNode = (CppMethodCodeNode)_compilation.NodeFactory.MethodEntrypoint(m);
            //            sb.AppendLine();
            //            sb.Append(methodCodeNode.CppCode);

            //            var alternateName = _compilation.NodeFactory.GetSymbolAlternateName(methodCodeNode);
            //            if (alternateName != null)
            //            {
            //                sb.AppendLine();
            //                sb.Append(GetCppMethodDeclaration(m, true, alternateName));
            //                sb.AppendLine();
            //                sb.Append("{");
            //                sb.Indent();
            //                sb.AppendLine();
            //                if (!m.Signature.ReturnType.IsVoid)
            //                {
            //                    sb.Append("return ");
            //                }
            //                sb.Append(GetCppMethodDeclarationName(m.OwningType, GetCppMethodName(m)));
            //                sb.Append("(");
            //                sb.Append(GetCppMethodCallParamList(m));
            //                sb.Append(");");
            //                sb.Exdent();
            //                sb.AppendLine();
            //                sb.Append("}");
            //            }
            //        }
            //    }
            //}
            //Out.Write(sb.ToString());
            //sb.Clear();

            //if (entrypoint != null)
            //{
            //    // Stub for main method
            //    sb.AppendLine();
            //    if (_compilation.TypeSystemContext.Target.OperatingSystem == TargetOS.Windows)
            //    {
            //        sb.Append("int wmain(int argc, wchar_t * argv[]) { ");
            //    }
            //    else
            //    {
            //        sb.Append("int main(int argc, char * argv[]) {");
            //    }
            //    sb.Indent();

            //    sb.AppendLine();
            //    sb.Append("if (__initialize_runtime() != 0)");
            //    sb.Indent();
            //    sb.AppendLine();
            //    sb.Append("return -1;");
            //    sb.Exdent();
            //    sb.AppendEmptyLine();
            //    sb.AppendLine();
            //    sb.Append("ReversePInvokeFrame frame;");
            //    sb.AppendLine();
            //    sb.Append("__reverse_pinvoke(&frame);");

            //    sb.AppendEmptyLine();
            //    sb.AppendLine();
            //    sb.Append("int ret = ");
            //    sb.Append(GetCppMethodDeclarationName(entrypoint.OwningType, GetCppMethodName(entrypoint)));
            //    sb.Append("(argc, (intptr_t)argv);");

            //    sb.AppendEmptyLine();
            //    sb.AppendLine();
            //    sb.Append("__reverse_pinvoke_return(&frame);");
            //    sb.AppendLine();
            //    sb.Append("__shutdown_runtime();");

            //    sb.AppendLine();
            //    sb.Append("return ret;");
            //    sb.Exdent();
            //    sb.AppendLine();
            //    sb.Append("}");
            //}
            //sb.Append("------Node by Node-----");
            OutputNodes(nodes, entrypoint, factory, sb);
            Out.Write(sb.ToString());
            sb.Clear();
            Out.Dispose();
        }
    }
}<|MERGE_RESOLUTION|>--- conflicted
+++ resolved
@@ -1154,153 +1154,140 @@
 
             foreach (var node in nodeIterator.GetNodes())
             {
-
-
-                EETypeNode typeNode = (EETypeNode)node;
-                TypeDesc nodeType = typeNode.Type;
-                if (_emittedTypes == null)
-                {
-                    _emittedTypes = new HashSet<TypeDesc>();
-                    _emittedTypes.Add(nodeType);
-                }
-
-<<<<<<< HEAD
-                    EETypeNode typeNode = (EETypeNode)node;
-                    TypeDesc nodeType = typeNode.Type;
-
-                    if (nodeType.IsPointer || nodeType.IsByRef)
-                        continue;
-
-                    if (_emittedTypes == null)
-                    {
-                        _emittedTypes = new HashSet<TypeDesc>();
-                        _emittedTypes.Add(nodeType);
-                    }
-=======
-                // forward type definition
->>>>>>> 5a0d7d62
-
-                // Create Namespaces
-                string mangledName = GetCppTypeName(nodeType);
-
-                int nesting = 0;
-                int current = 0;
-
-
-                forwardDefinitions.AppendLine();
-                for (;;)
-                {
-                    int sep = mangledName.IndexOf("::", current);
-
-                    if (sep < 0)
-                        break;
-
-                    if (sep != 0)
-                    {
-                        // Case of a name not starting with ::
-                        forwardDefinitions.Append("namespace " + mangledName.Substring(current, sep - current) + " { ");
-                        typeDefinitions.Append("namespace " + mangledName.Substring(current, sep - current) + " { ");
-                        nesting++;
-                    }
-                    current = sep + 2;
-
-                }
-
-                forwardDefinitions.Append("class " + mangledName.Substring(current) + ";");
-
-                // type definition
-                typeDefinitions.Append("class " + mangledName.Substring(current));
-                if (!nodeType.IsValueType)
-                {
-                    if (nodeType.BaseType != null)
-                    {
-                        typeDefinitions.Append(" : public " + GetCppTypeName(nodeType.BaseType));
-                    }
-                }
-                typeDefinitions.Append(" {");
-                typeDefinitions.AppendLine();
-                typeDefinitions.Append("public:");
-                typeDefinitions.Indent();
-
-                // TODO: Enable once the dependencies are tracked for arrays
-                // if (((DependencyNode)_compilation.NodeFactory.ConstructedTypeSymbol(t)).Marked)
-                if (!nodeType.IsPointer && !nodeType.IsByRef)
-                {
-                    typeDefinitions.AppendLine();
-                    typeDefinitions.Append("static MethodTable * __getMethodTable();");
-                }
-                if (typeNode.Constructed)
-                {
-                    IReadOnlyList<MethodDesc> virtualSlots = _compilation.NodeFactory.VTable(nodeType).Slots;
-
-                    int baseSlots = 0;
-                    var baseType = nodeType.BaseType;
-                    while (baseType != null)
-                    {
-                        IReadOnlyList<MethodDesc> baseVirtualSlots = _compilation.NodeFactory.VTable(baseType).Slots;
-                        if (baseVirtualSlots != null)
-                            baseSlots += baseVirtualSlots.Count;
-                        baseType = baseType.BaseType;
-                    }
-
-                    for (int slot = 0; slot < virtualSlots.Count; slot++)
-                    {
-                        MethodDesc virtualMethod = virtualSlots[slot];
-                        typeDefinitions.AppendLine();
-                        typeDefinitions.Append(GetCodeForVirtualMethod(virtualMethod, baseSlots + slot));
-                    }
-
-                    if (nodeType.IsDelegate)
-                    {
-                        typeDefinitions.AppendLine();
-                        typeDefinitions.Append(GetCodeForDelegate(nodeType));
-                    }
-
-                    OutputTypeFields(typeDefinitions, nodeType, true);
-
-                    if (nodeType.HasStaticConstructor)
-                    {
-                        typeDefinitions.AppendLine();
-                        typeDefinitions.Append("bool __cctor_" + GetCppTypeName(nodeType).Replace("::", "__") + ";");
-                    }
-
-                    List<MethodDesc> methodList;
-                    if (_methodLists.TryGetValue(nodeType, out methodList))
-                    {
-                        foreach (var m in methodList)
-                        {
-                            if (factory.MethodEntrypoint(m) as CppMethodCodeNode == null)
-                                continue;
-
-                            if (((CppMethodCodeNode)factory.MethodEntrypoint(m)).Marked)
-                                OutputMethod(typeDefinitions, m);
-                        }
-                    }
-                }
-                typeDefinitions.AppendEmptyLine();
-                typeDefinitions.Append("};");
-                typeDefinitions.AppendEmptyLine();
-
-                while (nesting > 0)
-                {
-                    forwardDefinitions.Append("};");
-                    typeDefinitions.Append("};");
-                    nesting--;
-                }
-                typeDefinitions.AppendEmptyLine();
-
-                // declare method table
-                methodTables.Append(GetCodeForType(nodeType));
-                methodTables.AppendEmptyLine();
-                // declare implementation
-            }
+                if(node is EETypeNode)
+                    OutputTypeNode(node as EETypeNode, forwardDefinitions, typeDefinitions);
+            }
+
             sb.Append(forwardDefinitions.ToString());
             sb.Append(typeDefinitions.ToString());
             sb.Append(methodTables.ToString());
         }
-        private void OutputTypeNode(EETypeNode node)
-        {
-
+        private void OutputTypeNode(EETypeNode typeNode, CppGenerationBuffer forwardDefinitions, CppGenerationBuffer typeDefinitions)
+        {
+            TypeDesc nodeType = typeNode.Type;
+            if (nodeType.IsPointer || nodeType.IsByRef )
+                return;
+
+            if (_emittedTypes == null)
+            {
+                _emittedTypes = new HashSet<TypeDesc>();
+                _emittedTypes.Add(nodeType);
+            }
+
+
+            // forward type definition
+
+            // Create Namespaces
+            string mangledName = GetCppTypeName(nodeType);
+
+            int nesting = 0;
+            int current = 0;
+
+
+            forwardDefinitions.AppendLine();
+            for (;;)
+            {
+                int sep = mangledName.IndexOf("::", current);
+
+                if (sep < 0)
+                    break;
+
+                if (sep != 0)
+                {
+                    // Case of a name not starting with ::
+                    forwardDefinitions.Append("namespace " + mangledName.Substring(current, sep - current) + " { ");
+                    typeDefinitions.Append("namespace " + mangledName.Substring(current, sep - current) + " { ");
+                    nesting++;
+                }
+                current = sep + 2;
+
+            }
+
+            forwardDefinitions.Append("class " + mangledName.Substring(current) + ";");
+
+            // type definition
+            typeDefinitions.Append("class " + mangledName.Substring(current));
+            if (!nodeType.IsValueType)
+            {
+                if (nodeType.BaseType != null)
+                {
+                    typeDefinitions.Append(" : public " + GetCppTypeName(nodeType.BaseType));
+                }
+            }
+            typeDefinitions.Append(" {");
+            typeDefinitions.AppendLine();
+            typeDefinitions.Append("public:");
+            typeDefinitions.Indent();
+
+            // TODO: Enable once the dependencies are tracked for arrays
+            // if (((DependencyNode)_compilation.NodeFactory.ConstructedTypeSymbol(t)).Marked)
+            if (!nodeType.IsPointer && !nodeType.IsByRef)
+            {
+                typeDefinitions.AppendLine();
+                typeDefinitions.Append("static MethodTable * __getMethodTable();");
+            }
+            if (typeNode.Constructed)
+            {
+
+                IReadOnlyList<MethodDesc> virtualSlots = _compilation.NodeFactory.VTable(nodeType).Slots;
+
+                int baseSlots = 0;
+                var baseType = nodeType.BaseType;
+                while (baseType != null)
+                {
+                    IReadOnlyList<MethodDesc> baseVirtualSlots = _compilation.NodeFactory.VTable(baseType).Slots;
+                    if (baseVirtualSlots != null)
+                        baseSlots += baseVirtualSlots.Count;
+                    baseType = baseType.BaseType;
+                }
+
+                for (int slot = 0; slot < virtualSlots.Count; slot++)
+                {
+                    MethodDesc virtualMethod = virtualSlots[slot];
+                    typeDefinitions.AppendLine();
+                    typeDefinitions.Append(GetCodeForVirtualMethod(virtualMethod, baseSlots + slot));
+                }
+
+                if (nodeType.IsDelegate)
+                {
+                    typeDefinitions.AppendLine();
+                    typeDefinitions.Append(GetCodeForDelegate(nodeType));
+                }
+
+                OutputTypeFields(typeDefinitions, nodeType, true);
+
+                if (nodeType.HasStaticConstructor)
+                {
+                    typeDefinitions.AppendLine();
+                    typeDefinitions.Append("bool __cctor_" + GetCppTypeName(nodeType).Replace("::", "__") + ";");
+                }
+
+                List<MethodDesc> methodList;
+                if (_methodLists.TryGetValue(nodeType, out methodList))
+                {
+                    foreach (var m in methodList)
+                    {
+                        OutputMethod(typeDefinitions, m);
+                    }
+                }
+            }
+            typeDefinitions.AppendEmptyLine();
+            typeDefinitions.Append("};");
+            typeDefinitions.AppendEmptyLine();
+            typeDefinitions.Exdent();
+
+            while (nesting > 0)
+            {
+                forwardDefinitions.Append("};");
+                typeDefinitions.Append("};");
+                nesting--;
+            }
+            typeDefinitions.AppendEmptyLine();
+
+            //// declare method table
+            //methodTables.Append(GetCodeForType(nodeType));
+            //methodTables.AppendEmptyLine();
+            // declare implementation
         }
         private void OutPutForwardDefinition(EETypeNode node)
         {
