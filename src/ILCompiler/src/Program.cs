--- conflicted
+++ resolved
@@ -52,15 +52,6 @@
         {
             _options = new CompilationOptions();
 
-<<<<<<< HEAD
-            _options.InputFilePaths = _inputFilePaths;
-            _options.ReferenceFilePaths = _referenceFilePaths;
-
-            _options.SystemModuleName = "System.Private.CoreLib";
-
-
-=======
->>>>>>> 260a77f0
 #if FXCORE
             // We could offer this as a command line option, but then we also need to
             // load a different RyuJIT, so this is a future nice to have...
@@ -119,11 +110,6 @@
                 syntax.DefineOption("dgmllog", ref _options.DgmlLog, "Save result of dependency analysis as DGML");
                 syntax.DefineOption("fulllog", ref _options.FullLog, "Save detailed log of dependency analysis");
                 syntax.DefineOption("verbose", ref _options.Verbose, "Enable verbose logging");
-<<<<<<< HEAD
-                syntax.DefineOption("systemmodule", ref _options.SystemModuleName, "System module name (default: System.Private.CoreLib)");
-                syntax.DefineOption("multifile", ref _options.MultiFile, "Compile only input files (do not compile referenced assemblies)");
-                syntax.DefineOption("nodelog", ref _options.NodeLog, "Save detailed log of generated nodes");
-=======
                 syntax.DefineOption("systemmodule", ref _systemModuleName, "System module name (default: System.Private.CoreLib)");
                 syntax.DefineOption("multifile", ref _multiFile, "Compile only input files (do not compile referenced assemblies)");
                 syntax.DefineOption("waitfordebugger", ref waitForDebugger, "Pause to give opportunity to attach debugger");
@@ -132,7 +118,6 @@
                 syntax.DefineOption("singlemethodname", ref _singleMethodName, "Single method compilation: name of the method");
                 syntax.DefineOptionList("singlemethodgenericarg", ref _singleMethodGenericArgs, "Single method compilation: generic arguments to the method");
 
->>>>>>> 260a77f0
                 syntax.DefineParameterList("in", ref inputFiles, "Input file(s) to compile");
             });
             if (waitForDebugger)
