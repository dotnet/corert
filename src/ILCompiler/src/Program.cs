--- conflicted
+++ resolved
@@ -489,11 +489,7 @@
 
             useScanner &= !_noScanner;
 
-<<<<<<< HEAD
             bool supportsReflection = !_isReadyToRunCodeGen && !_isWasmCodegen && !_isCppCodegen && _systemModuleName == DefaultSystemModule;
-=======
-            bool supportsReflection = !_isWasmCodegen && _systemModuleName == DefaultSystemModule;
->>>>>>> 1af67de5
 
             MetadataManager compilationMetadataManager;
             if (_isReadyToRunCodeGen)
