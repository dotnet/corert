--- conflicted
+++ resolved
@@ -27,18 +27,10 @@
               m_end(range.m_end)
             {}
 
-<<<<<<< HEAD
-        template <VALUE_TYPE>
-=======
->>>>>>> 643ecda0
         static Range<VALUE_TYPE> CreateWithEndpoint(VALUE_TYPE start,
                                                     VALUE_TYPE end)
             { return Range<VALUE_TYPE>(start, end); }
 
-<<<<<<< HEAD
-        template <VALUE_TYPE, LENGTH_TYPE>
-=======
->>>>>>> 643ecda0
         static Range<VALUE_TYPE> CreateWithLength(VALUE_TYPE start, LENGTH_TYPE len)
             { return Range<VALUE_TYPE>(start, start + len); }
 
