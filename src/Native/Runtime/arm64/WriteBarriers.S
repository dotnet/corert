// Licensed to the .NET Foundation under one or more agreements.
// The .NET Foundation licenses this file to you under the MIT license.

#include <unixasmmacros.inc>

// Macro used to copy contents of newly updated GC heap locations to a shadow copy of the heap. This is used
// during garbage collections to verify that object references where never written to the heap without using a
// write barrier. Note that we are potentially racing to update the shadow heap while other threads are writing
// new references to the real heap. Since this can not be solved perfectly without critical sections around the
// entire update process, we instead update the shadow location and then re-check the real location (as two
// ordered operations) and if there is a disparity we will re-write the shadow location with a special value
// (INVALIDGCVALUE) which disables the check for that location. Since the shadow heap is only validated at GC
// time and these write barrier operations are atomic wrt to GCs this is sufficient to guarantee that the
// shadow heap contains only valid copies of real heap values or INVALIDGCVALUE.
#ifdef WRITE_BARRIER_CHECK  

// TODO

    SETALIAS    g_GCShadow, ?g_GCShadow@@3PEAEEA
    SETALIAS    g_GCShadowEnd, ?g_GCShadowEnd@@3PEAEEA
    EXTERN      $g_GCShadow
    EXTERN      $g_GCShadowEnd

INVALIDGCVALUE  EQU 0xCCCCCCCD

    MACRO
        // On entry:
        //  $destReg: location to be updated
        //  $refReg: objectref to be stored
        //
        // On exit:
        //  x9,x10: trashed
        //  other registers are preserved
        //
        UPDATE_GC_SHADOW $destReg, $refReg

        // If g_GCShadow is 0, don't perform the check.
        adrp    x9, $g_GCShadow
        ldr     x9, [x9, $g_GCShadow]
        cbz     x9, %ft1

        // Save $destReg since we're about to modify it (and we need the original value both within the macro and
        // once we exit the macro).
        mov     x10, $destReg

        // Transform $destReg into the equivalent address in the shadow heap.
        adrp    x9, g_lowest_address
        ldr     x9, [x9, g_lowest_address]
        subs    $destReg, $destReg, x9
        blt     %ft0

        adrp    x9, $g_GCShadow
        ldr     x9, [x9, $g_GCShadow]
        add     $destReg, $destReg, x9

        adrp    x9, $g_GCShadowEnd
        ldr     x9, [x9, $g_GCShadowEnd]
        cmp     $destReg, x9
        bgt     %ft0

        // Update the shadow heap.
        str     $refReg, [$destReg]

        // The following read must be strongly ordered wrt to the write we have just performed in order to
        // prevent race conditions.
        dmb     ish

        // Now check that the real heap location still contains the value we just wrote into the shadow heap.
        mov     x9, x10
        ldr     x9, [x9]
        cmp     x9, $refReg
        beq     %ft0

        // Someone went and updated the real heap. We need to invalidate the shadow location since we can not
        // guarantee whose shadow update won.
        MOVL64  x9, INVALIDGCVALUE, 0
        str     x9, [$destReg]

0
        // Restore original $destReg value
        mov     $destReg, x10

1
    MEND

#else // WRITE_BARRIER_CHECK

    .macro UPDATE_GC_SHADOW destReg, refReg
    .endm

#endif // WRITE_BARRIER_CHECK

// There are several different helpers used depending on which register holds the object reference. Since all
// the helpers have identical structure we use a macro to define this structure. Two arguments are taken, the
// name of the register that points to the location to be updated and the name of the register that holds the
// object reference (this should be in upper case as it is used in the definition of the name of the helper).

// Define a sub-macro first that expands to the majority of the barrier implementation. This is used below for
// some interlocked helpers that need an inline barrier.

        // On entry:
        //   destReg: location to be updated
        //   refReg:  objectref to be stored
        //   trash: register nr than can be trashed
        //   trash2: register than can be trashed
        //
        // On exit:
        //   destReg:   trashed
        //
        .macro INSERT_UNCHECKED_WRITE_BARRIER_CORE destReg, refReg, trash, trash2

        // Update the shadow copy of the heap with the same value just written to the same heap. (A no-op unless
        // we are in a debug build and write barrier checking has been enabled).
        UPDATE_GC_SHADOW \destReg, \refReg

        // We can skip the card table write if the reference is to
        // an object not on the epehemeral segment.
        adrp    x\trash, g_ephemeral_low
        add	    x\trash, x\trash, :lo12:g_ephemeral_low
        ldr     x\trash, [x\trash]
        cmp     \refReg, x\trash
        blt     0f

        adrp    x\trash, g_ephemeral_high
        add	    x\trash, x\trash, :lo12:g_ephemeral_high
        ldr     x\trash, [x\trash]
        cmp     \refReg, x\trash
        bge     0f

        // Set this objects card, if it has not already been set.

        adrp    x\trash, g_card_table
        add	    x\trash, x\trash, :lo12:g_card_table
        ldr     x\trash, [x\trash]
        add     \trash2, x\trash, \destReg, lsr #11

        // Check that this card has not already been written. Avoiding useless writes is a big win on
        // multi-proc systems since it avoids cache thrashing.
        ldrb    w\trash, [\trash2]
        cmp     x\trash, 0xFF
        beq     0f

        mov     x\trash, 0xFF
        strb    w\trash, [\trash2]
0:
        // Exit label
    .endm

        // On entry:
        //   destReg: location to be updated
        //   refReg:  objectref to be stored
        //   trash: register nr than can be trashed
        //   trash2: register than can be trashed
        //
        // On exit:
        //   destReg:   trashed
        //
        .macro INSERT_CHECKED_WRITE_BARRIER_CORE destReg, refReg, trash, trash2

        // The "check" of this checked write barrier - is destReg
        // within the heap? if no, early out.
        adrp    x\trash, g_lowest_address
        add	    x\trash, x\trash, :lo12:g_lowest_address
        ldr     x\trash, [x\trash]
        cmp     \destReg, x\trash
        blt     0f

        adrp    x\trash, g_highest_address
        add	    x\trash, x\trash, :lo12:g_highest_address
        ldr     x\trash, [x\trash]
        cmp     \destReg, x\trash
        bgt     0f

        INSERT_UNCHECKED_WRITE_BARRIER_CORE \destReg, \refReg, \trash, \trash2

0:
        // Exit label
    .endm

// RhpCheckedAssignRef(Object** dst, Object* src)
//
// Write barrier for writes to objects that may reside
// on the managed heap.
//
// On entry:
//   x0 : the destination address (LHS of the assignment).
//        May not be an object reference (hence the checked).
//   x1 : the object reference (RHS of the assignment).
// On exit:
//   x1 : trashed
//   x9 : trashed
 LEAF_ENTRY RhpCheckedAssignRef, _TEXT
    ALTERNATE_ENTRY RhpCheckedAssignRefX1

        mov     x14, x0                     ; x14 = dst
        mov     x15, x1                     ; x15 = val
        b       RhpCheckedAssignRefArm64

LEAF_END RhpCheckedAssignRef, _TEXT

// RhpAssignRef(Object** dst, Object* src)
//
// Write barrier for writes to objects that are known to
// reside on the managed heap.
//
// On entry:
//  x0 : the destination address (LHS of the assignment).
//  x1 : the object reference (RHS of the assignment).
// On exit:
//  x1 : trashed
//  x9 : trashed
LEAF_ENTRY RhpAssignRef, _TEXT
    ALTERNATE_ENTRY RhpAssignRefX1

        mov     x14, x0                     ; x14 = dst
        mov     x15, x1                     ; x15 = val
        b       RhpAssignRefArm64

LEAF_END RhpAssignRef, _TEXT

// Interlocked operation helpers where the location is an objectref, thus requiring a GC write barrier upon
// successful updates. 

// WARNING: Code in EHHelpers.cpp makes assumptions about write barrier code, in particular:
// - Function "InWriteBarrierHelper" assumes an AV due to passed in null pointer will happen at RhpCheckedLockCmpXchgAVLocation
// - Function "UnwindWriteBarrierToCaller" assumes no registers where pushed and LR contains the return address

// RhpCheckedLockCmpXchg(Object** dest, Object* value, Object* comparand)
//
// Interlocked compare exchange on objectref.
//
// On entry:
//  x0: pointer to objectref
//  x1: exchange value
//  x2: comparand
//
// On exit:
//  x0: original value of objectref
//  x9: trashed
//  x10: trashed
//
    LEAF_ENTRY RhpCheckedLockCmpXchg
    ALTERNATE_ENTRY  RhpCheckedLockCmpXchgAVLocation

CmpXchgRetry:
        // Check location value is what we expect.
        ldaxr   x10, [x0]
        cmp     x10, x2
        bne     CmpXchgNoUpdate

        // Current value matches comparand, attempt to update with the new value.
        stlxr   w9, x1, [x0]
        cbnz    w9, CmpXchgRetry

<<<<<<< HEAD
                // We have successfully updated the value of the objectref so now we need a GC write barrier.
=======
        // We have successfully updated the value of the objectref so now we need a GC write barrier.
>>>>>>> 0bde01d8
        // The following barrier code takes the destination in x0 and the value in x1 so the arguments are
        // already correctly set up.

        INSERT_CHECKED_WRITE_BARRIER_CORE x0, x1, 9, x0

CmpXchgNoUpdate:
        // x10 still contains the original value.
        mov     x0, x10
        ArmInterlockedOperationBarrier
        ret     lr

    LEAF_END RhpCheckedLockCmpXchg, _TEXT

// WARNING: Code in EHHelpers.cpp makes assumptions about write barrier code, in particular:
// - Function "InWriteBarrierHelper" assumes an AV due to passed in null pointer will happen within at RhpCheckedXchgAVLocation
// - Function "UnwindWriteBarrierToCaller" assumes no registers where pushed and LR contains the return address
 
// RhpCheckedXchg(Object** destination, Object* value)
//
// Interlocked exchange on objectref.
//
// On entry:
//  x0: pointer to objectref
//  x1: exchange value
//
// On exit:
//  x0: original value of objectref
//  x9: trashed
//  x10: trashed
//
    LEAF_ENTRY RhpCheckedXchg, _TEXT
    ALTERNATE_ENTRY  RhpCheckedXchgAVLocation

ExchangeRetry:
        // Read the existing memory location.
        ldaxr   x10,  [x0]

        // Attempt to update with the new value.
        stlxr   w9, x1, [x0]
        cbnz    w9, ExchangeRetry

        // We have successfully updated the value of the objectref so now we need a GC write barrier.
        // The following barrier code takes the destination in x0 and the value in x1 so the arguments are
        // already correctly set up.

        INSERT_CHECKED_WRITE_BARRIER_CORE x0, x1, 9, x0

        // x10 still contains the original value.
        mov     x0, x10
        ArmInterlockedOperationBarrier
        ret

    LEAF_END RhpCheckedXchg, _TEXT

LEAF_ENTRY RhpAssignRefArm64, _TEXT
    ALTERNATE_ENTRY RhpAssignRefAVLocation
    ALTERNATE_ENTRY RhpAssignRefX1AVLocation
        stlr    x15, [x14]
 
        INSERT_UNCHECKED_WRITE_BARRIER_CORE x14, x15, 12, X14
 
        ret
LEAF_END RhpAssignRefArm64, _TEXT

// void JIT_CheckedWriteBarrier(Object** dst, Object* src)
// On entry:
//   x14  : the destination address (LHS of the assignment)
//   x15  : the object reference (RHS of the assignment)
//
// On exit:
//   x12  : trashed
//   x14  : trashed (incremented by 8 to implement JIT_ByRefWriteBarrier contract)
//   x15  : trashed
//   x17  : trashed (ip1) if FEATURE_USE_SOFTWARE_WRITE_WATCH_FOR_GC_HEAP
//
LEAF_ENTRY RhpCheckedAssignRefArm64, _TEXT
    ALTERNATE_ENTRY RhpCheckedAssignRefAVLocation
    ALTERNATE_ENTRY RhpCheckedAssignRefX1AVLocation

        stlr    x15, [x14]
        
        INSERT_CHECKED_WRITE_BARRIER_CORE x14, x15, 12, X15

        add x14, x14, #8
        
        ret
LEAF_END RhpCheckedAssignRefArm64, _TEXT

// void JIT_ByRefWriteBarrier
// On entry:
//   x13  : the source address (points to object reference to write)
//   x14  : the destination address (object reference written here)
//
// On exit:
//   x12  : trashed
//   x13  : incremented by 8
//   x14  : incremented by 8
//   x15  : trashed
//   x17  : trashed (ip1) if FEATURE_USE_SOFTWARE_WRITE_WATCH_FOR_GC_HEAP
//
LEAF_ENTRY RhpByRefAssignRefArm64, _TEXT
    ldr x15, [x13]
    str x15, [x14]

    INSERT_CHECKED_WRITE_BARRIER_CORE x14, x15, 12, X15

    add X13, x13, #8
    add x14, x14, #8

    ret
LEAF_END RhpByRefAssignRefArm64, _TEXT<|MERGE_RESOLUTION|>--- conflicted
+++ resolved
@@ -252,11 +252,7 @@
         stlxr   w9, x1, [x0]
         cbnz    w9, CmpXchgRetry
 
-<<<<<<< HEAD
-                // We have successfully updated the value of the objectref so now we need a GC write barrier.
-=======
         // We have successfully updated the value of the objectref so now we need a GC write barrier.
->>>>>>> 0bde01d8
         // The following barrier code takes the destination in x0 and the value in x1 so the arguments are
         // already correctly set up.
 
