// Licensed to the .NET Foundation under one or more agreements.
// The .NET Foundation licenses this file to you under the MIT license.
// See the LICENSE file in the project root for more information.

#ifndef __eetype_inl__
#define __eetype_inl__
//-----------------------------------------------------------------------------------------------------------
inline UInt32 EEType::GetHashCode()
{
    return m_uHashCode;
}

//-----------------------------------------------------------------------------------------------------------
inline EEInterfaceInfo & EEInterfaceInfoMap::operator[](UInt16 idx)
{
    ASSERT(idx < m_cMap);
    return m_pMap[idx];
}

//-----------------------------------------------------------------------------------------------------------
inline PTR_Code EEType::get_Slot(UInt16 slotNumber)
{
    ASSERT(slotNumber < m_usNumVtableSlots);
    return *get_SlotPtr(slotNumber);
}

//-----------------------------------------------------------------------------------------------------------
inline PTR_PTR_Code EEType::get_SlotPtr(UInt16 slotNumber)
{
    ASSERT(slotNumber < m_usNumVtableSlots);
    return dac_cast<PTR_PTR_Code>(dac_cast<TADDR>(this) + offsetof(EEType, m_VTable)) + slotNumber;
}

#if !defined(DACCESS_COMPILE)
inline PTR_UInt8 FollowRelativePointer(const Int32 *pDist)
{
    Int32 dist = *pDist;

    PTR_UInt8 result = (PTR_UInt8)pDist + dist;

    return result;
}

inline PTR_Code EEType::get_SealedVirtualSlot(UInt16 slotNumber)
{
    ASSERT((get_RareFlags() & HasSealedVTableEntriesFlag) != 0);

    if (IsDynamicType())
    {
        UInt32 cbSealedVirtualSlotsTypeOffset = GetFieldOffset(ETF_SealedVirtualSlots);
        PTR_PTR_Code pSealedVirtualsSlotTable = *(PTR_PTR_Code*)((PTR_UInt8)this + cbSealedVirtualSlotsTypeOffset);
        return pSealedVirtualsSlotTable[slotNumber];
    }
    else
    {
        UInt32 cbSealedVirtualSlotsTypeOffset = GetFieldOffset(ETF_SealedVirtualSlots);
        PTR_Int32 pSealedVirtualsSlotTable = (PTR_Int32)FollowRelativePointer((PTR_Int32)((PTR_UInt8)this + cbSealedVirtualSlotsTypeOffset));
        PTR_Code result = FollowRelativePointer(&pSealedVirtualsSlotTable[slotNumber]);
        return result;
    }
}
#endif // !DACCESS_COMPILE

//-----------------------------------------------------------------------------------------------------------
inline EEType * EEType::get_BaseType()
{
#ifdef DACCESS_COMPILE
    // Easy way to cope with the get_BaseType calls throughout the DACCESS code; better than chasing down
    // all uses and changing them to check for array.
    if (IsParameterizedType())
        return NULL;
#endif

    if (IsCloned())
    {
        return get_CanonicalEEType()->get_BaseType();
    }

#if !defined(DACCESS_COMPILE)
    if (IsParameterizedType())
    {
        if (IsArray())
            return GetArrayBaseType();
        else
            return NULL;
    }
#endif

    ASSERT(IsCanonical());

    if (IsRelatedTypeViaIAT())
    {
        return *PTR_PTR_EEType(reinterpret_cast<TADDR>(m_RelatedType.m_ppBaseTypeViaIAT));
    }

    return PTR_EEType(reinterpret_cast<TADDR>(m_RelatedType.m_pBaseType));
}

#if !defined(DACCESS_COMPILE)
//-----------------------------------------------------------------------------------------------------------
inline bool EEType::HasDispatchMap()
{
    if (!HasInterfaces())
        return false;
    OptionalFields *optionalFields = get_OptionalFields();
    if (optionalFields == NULL)
        return false;
    UInt32 idxDispatchMap = optionalFields->GetDispatchMap(0xffffffff);
    if (idxDispatchMap == 0xffffffff)
    {
        if (HasDynamicallyAllocatedDispatchMap())
            return true;
        else if (IsDynamicType())
            return get_DynamicTemplateType()->HasDispatchMap();
        return false;
    }
    return true;
}

inline DispatchMap * EEType::GetDispatchMap()
{
    if (!HasInterfaces())
        return NULL;

    // Get index of DispatchMap pointer in the lookup table stored in this EEType's module.
    OptionalFields *optionalFields = get_OptionalFields();
    if (optionalFields == NULL)
        return NULL;
    UInt32 idxDispatchMap = optionalFields->GetDispatchMap(0xffffffff);
    if ((idxDispatchMap == 0xffffffff) && IsDynamicType())
    {
        if (HasDynamicallyAllocatedDispatchMap())
            return *(DispatchMap **)((UInt8*)this + GetFieldOffset(ETF_DynamicDispatchMap));
        else
            return get_DynamicTemplateType()->GetDispatchMap();
    }

    return GetTypeManagerPtr()->AsTypeManager()->GetDispatchMapLookupTable()[idxDispatchMap];
}
#endif // !DACCESS_COMPILE

//-----------------------------------------------------------------------------------------------------------
inline EEInterfaceInfoMap EEType::GetInterfaceMap()
{
    UInt32 cbInterfaceMapOffset = GetFieldOffset(ETF_InterfaceMap);

    return EEInterfaceInfoMap(reinterpret_cast<EEInterfaceInfo *>((UInt8*)this + cbInterfaceMapOffset),
                              GetNumInterfaces());
}

#ifdef DACCESS_COMPILE
inline bool EEType::DacVerify()
{
    // Use a separate static worker because the worker validates
    // the whole chain of EETypes and we don't want to accidentally
    // answer questions from 'this' that should have come from the
    // 'current' EEType.
    return DacVerifyWorker(this);
}
// static
inline bool EEType::DacVerifyWorker(EEType* pThis)  
{
    //*********************************************************************
    //**** ASSUMES MAX TYPE HIERARCHY DEPTH OF 1024 TYPES              ****
    //*********************************************************************
    const int MAX_SANE_RELATED_TYPES = 1024;
    //*********************************************************************
    //**** ASSUMES MAX OF 200 INTERFACES IMPLEMENTED ON ANY GIVEN TYPE ****
    //*********************************************************************
    const int MAX_SANE_NUM_INSTANCES = 200;


    PTR_EEType pCurrentType = dac_cast<PTR_EEType>(pThis);
    for (int i = 0; i < MAX_SANE_RELATED_TYPES; i++)
    {
        // Verify interface map
        if (pCurrentType->GetNumInterfaces() > MAX_SANE_NUM_INSTANCES)
            return false;

        // Validate the current type
        if (!pCurrentType->Validate(false))
            return false;

        //
        // Now on to the next type in the hierarchy.
        //

        if (pCurrentType->IsRelatedTypeViaIAT())
            pCurrentType = *dac_cast<PTR_PTR_EEType>(reinterpret_cast<TADDR>(pCurrentType->m_RelatedType.m_ppBaseTypeViaIAT));
        else
            pCurrentType = dac_cast<PTR_EEType>(reinterpret_cast<TADDR>(pCurrentType->m_RelatedType.m_pBaseType));

        if (pCurrentType == NULL)
            break;
    }
    
    if (pCurrentType != NULL)
        return false;   // assume we found an infinite loop

    return true;
}
#endif

// Initialize an existing EEType as an array type with specific element type. This is another specialized
// method used only during the unification of generic instantiation types. It might need modification if
// needed in any other scenario.
inline void EEType::InitializeAsArrayType(EEType * pElementType, UInt32 baseSize)
{
    // This type will never appear in an object header on the heap (or otherwise be made available to the GC).
    // It is used only when signature matching generic type instantiations. Only a subset of the type fields
    // need to be filled in correctly as a result.
    m_usComponentSize = 0;
    m_usFlags = ParameterizedEEType;
    m_uBaseSize = baseSize;
    m_RelatedType.m_pRelatedParameterType = pElementType;
    m_usNumVtableSlots = 0;
    m_usNumInterfaces = 0;
}

/* static */
inline UInt32 EEType::ComputeValueTypeFieldPaddingFieldValue(UInt32 padding, UInt32 alignment)
{
    // For the default case, return 0
    if ((padding == 0) && (alignment == POINTER_SIZE))
        return 0;

    UInt32 alignmentLog2 = 0;
    ASSERT(alignment != 0);

    while ((alignment & 1) == 0)
    {
        alignmentLog2++;
        alignment = alignment >> 1;
    }
    ASSERT(alignment == 1);

    ASSERT(ValueTypePaddingMax >= padding);

    alignmentLog2++; // Our alignment values here are adjusted by one to allow for a default of 0

    UInt32 paddingLowBits = padding & ValueTypePaddingLowMask;
    UInt32 paddingHighBits = ((padding & ~ValueTypePaddingLowMask) >> ValueTypePaddingAlignmentShift) << ValueTypePaddingHighShift;
    UInt32 alignmentLog2Bits = alignmentLog2 << ValueTypePaddingAlignmentShift;
    ASSERT((alignmentLog2Bits & ~ValueTypePaddingAlignmentMask) == 0);
    return paddingLowBits | paddingHighBits | alignmentLog2Bits;
}

// Retrieve optional fields associated with this EEType. May be NULL if no such fields exist.
inline PTR_OptionalFields EEType::get_OptionalFields()
{
    if ((m_usFlags & OptionalFieldsFlag) == 0)
        return NULL;

    UInt32 cbOptionalFieldsOffset = GetFieldOffset(ETF_OptionalFieldsPtr);
#if defined(DACCESS_COMPILE)
    // this construct creates a "host address" for the optional field blob
    return *(PTR_PTR_OptionalFields)((dac_cast<TADDR>(this)) + cbOptionalFieldsOffset);
#else
    return *(OptionalFields**)((UInt8*)this + cbOptionalFieldsOffset);

#endif
}

// Retrieve the amount of padding added to value type fields in order to align them for boxed allocation on
// the GC heap. This value to can be used along with the result of get_BaseSize to determine the size of a
// value type embedded in the stack, and array or another type.
inline UInt32 EEType::get_ValueTypeFieldPadding()
{
    OptionalFields * pOptFields = get_OptionalFields();

    // If there are no optional fields then the padding must have been the default, 0.
    if (!pOptFields)
        return 0;

    // Get the value from the optional fields. The default is zero if that particular field was not included.
    // The low bits of this field is the ValueType field padding, the rest of the byte is the alignment if present
    UInt32 ValueTypeFieldPaddingData = pOptFields->GetValueTypeFieldPadding(0);
    UInt32 padding = ValueTypeFieldPaddingData & ValueTypePaddingLowMask;
    // If there is additional padding, the other bits have that data
    padding |= (ValueTypeFieldPaddingData & ValueTypePaddingHighMask) >> (ValueTypePaddingHighShift - ValueTypePaddingAlignmentShift);
    return padding;
}

// Retrieve the alignment of this valuetype
inline UInt32 EEType::get_ValueTypeFieldAlignment()
{
    OptionalFields * pOptFields = get_OptionalFields();

    // If there are no optional fields then the alignment must have been the default, POINTER_SIZE.
    if (!pOptFields)
        return POINTER_SIZE;

    // Get the value from the optional fields. The default is zero if that particular field was not included.
    // The low bits of this field is the ValueType field padding, the rest of the byte is the alignment if present
    UInt32 alignmentValue = (pOptFields->GetValueTypeFieldPadding(0) & ValueTypePaddingAlignmentMask)  >> ValueTypePaddingAlignmentShift;;

    // Alignment is stored as 1 + the log base 2 of the alignment, except a 0 indicates standard pointer alignment.
    if (alignmentValue == 0)
        return POINTER_SIZE;
    else
        return 1 << (alignmentValue - 1);
}

// Get flags that are less commonly set on EETypes.
inline UInt32 EEType::get_RareFlags()
{
    OptionalFields * pOptFields = get_OptionalFields();

    // If there are no optional fields then none of the rare flags have been set.
    if (!pOptFields)
        return 0;

    // Get the flags from the optional fields. The default is zero if that particular field was not included.
    return pOptFields->GetRareFlags(0);
}

// Retrieve the offset of the value embedded in a Nullable<T>.
inline UInt8 EEType::GetNullableValueOffset()
{
    ASSERT(IsNullable());

    // Grab optional fields. If there aren't any then the offset was the default of 1 (immediately after the
    // Nullable's boolean flag).
    OptionalFields * pOptFields = get_OptionalFields();
    if (pOptFields == NULL)
        return 1;

    // The offset is never zero (Nullable has a boolean there indicating whether the value is valid). So the
    // offset is encoded - 1 to save space. The zero below is the default value if the field wasn't encoded at
    // all.
    return pOptFields->GetNullableValueOffset(0) + 1;
}

inline EEType * EEType::get_DynamicTemplateType()
{
    ASSERT(IsDynamicType());

    UInt32 cbOffset = GetFieldOffset(ETF_DynamicTemplateType);

#if defined(DACCESS_COMPILE)
    return *(PTR_PTR_EEType)((dac_cast<TADDR>(this)) + cbOffset);
#else
    return *(EEType**)((UInt8*)this + cbOffset);
#endif
}

inline UInt32 EEType::get_DynamicThreadStaticOffset()
{
    UInt32 cbOffset = GetFieldOffset(ETF_DynamicThreadStaticOffset);

    return *(UInt32*)((UInt8*)this + cbOffset);
}

inline DynamicModule * EEType::get_DynamicModule()
{
    if ((get_RareFlags() & HasDynamicModuleFlag) != 0)
    {
        UInt32 cbOffset = GetFieldOffset(ETF_DynamicModule);

        return *(DynamicModule**)((UInt8*)this + cbOffset);
    }
    else
    {
        return nullptr;
    }
}

<<<<<<< HEAD
#endif // !BINDER

#if !defined(BINDER) && !defined(DACCESS_COMPILE)
=======
// Calculate the size of an EEType including vtable, interface map and optional pointers (though not any
// optional fields stored out-of-line). Does not include the size of GC series information.
/*static*/ inline UInt32 EEType::GetSizeofEEType(UInt32 cVirtuals,
                                                 UInt32 cInterfaces,
                                                 bool fHasFinalizer,
                                                 bool fRequiresOptionalFields,
                                                 bool fRequiresNullableType,
                                                 bool fHasSealedVirtuals,
                                                 bool fHasGenericInfo)
{
    // We don't support nullables with sealed virtuals at this time -
    // the issue is that if both the nullable eetype and the sealed virtuals may be present,
    // we need to detect the presence of at least one of them by looking at the EEType.
    // In the case of nullable, we'd need to fetch the rare flags, which is annoying,
    // an in the case of the sealed virtual slots, the information is implicit in the dispatch
    // map, which is even more annoying. 
    // So as long as nullables don't have sealed virtual slots, it's better to make that
    // an invariant and *not* test for nullable at run time.
    ASSERT(!(fRequiresNullableType && fHasSealedVirtuals));

    return offsetof(EEType, m_VTable)
        + (sizeof(UIntTarget) * cVirtuals)
        + (sizeof(EEInterfaceInfo) * cInterfaces)
        + (fHasFinalizer ? sizeof(UIntTarget) : 0)
        + (fRequiresOptionalFields ? sizeof(UIntTarget) : 0)
        + (fRequiresNullableType ? sizeof(UIntTarget) : 0)
        + (fHasSealedVirtuals ? sizeof(Int32) : 0)
        + (fHasGenericInfo ? sizeof(UInt32)*2 : 0);
}

#if !defined(DACCESS_COMPILE)
>>>>>>> c1dec989
// get the base type of an array EEType - this is special because the base type of arrays is not explicitly
// represented - instead the classlib has a common one for all arrays
inline EEType * EEType::GetArrayBaseType()
{
    EEType *pEEType = this;
    if (pEEType->IsDynamicType())
        pEEType = pEEType->get_DynamicTemplateType();
    Module * pModule = GetRuntimeInstance()->FindModuleByReadOnlyDataAddress(pEEType);
    EEType * pArrayBaseType = pModule->GetArrayBaseType();
    return pArrayBaseType;
}
<<<<<<< HEAD
#endif // !defined(BINDER) && !defined(DACCESS_COMPILE)
=======
#endif // !defined(DACCESS_COMPILE)
>>>>>>> c1dec989

// Calculate the offset of a field of the EEType that has a variable offset.
__forceinline UInt32 EEType::GetFieldOffset(EETypeField eField)
{
    // First part of EEType consists of the fixed portion followed by the vtable.
    UInt32 cbOffset = offsetof(EEType, m_VTable) + (sizeof(UIntTarget) * m_usNumVtableSlots);

    // Then we have the interface map.
    if (eField == ETF_InterfaceMap)
    {
        ASSERT(GetNumInterfaces() > 0);
        return cbOffset;
    }
    cbOffset += sizeof(EEInterfaceInfo) * GetNumInterfaces();

    // Followed by the pointer to the finalizer method.
    if (eField == ETF_Finalizer)
    {
        ASSERT(HasFinalizer());
        return cbOffset;
    }
    if (HasFinalizer())
        cbOffset += sizeof(UIntTarget);

    // Followed by the pointer to the optional fields.
    if (eField == ETF_OptionalFieldsPtr)
    {
        ASSERT(HasOptionalFields());
        return cbOffset;
    }
    if (HasOptionalFields())
        cbOffset += sizeof(UIntTarget);

<<<<<<< HEAD
    // Followed by the pointer to the sealed virtual slots
    if (eField == ETF_SealedVirtualSlots)
        return cbOffset;

    // Binder does not use DynamicTemplateType
#ifndef BINDER
=======
    // Followed by the pointer to the type target of a Nullable<T>.
    if (eField == ETF_NullableType)
    {
        ASSERT(IsNullable());
        return cbOffset;
    }

    // OR, followed by the pointer to the sealed virtual slots
    if (eField == ETF_SealedVirtualSlots)
        return cbOffset;

    if (IsNullable())
        cbOffset += sizeof(UIntTarget);

>>>>>>> c1dec989
    UInt32 rareFlags = get_RareFlags();

    // in the case of sealed vtable entries on static types, we have a UInt sized relative pointer
    if (rareFlags & HasSealedVTableEntriesFlag)
        cbOffset += (IsDynamicType() ? sizeof(UIntTarget) : sizeof(UInt32));

    if (eField == ETF_DynamicDispatchMap)
    {
        ASSERT(IsDynamicType());
        return cbOffset;
    }
    if ((rareFlags & HasDynamicallyAllocatedDispatchMapFlag) != 0)
        cbOffset += sizeof(UIntTarget);

    if (eField == ETF_GenericDefinition)
    {
        ASSERT(IsGeneric());
        return cbOffset;
    }
    if (IsGeneric())
        cbOffset += (IsDynamicType() ? sizeof(UIntTarget) : sizeof(UInt32));

    if (eField == ETF_GenericComposition)
    {
        ASSERT(IsGeneric());
        return cbOffset;
    }
    if (IsGeneric())
        cbOffset += (IsDynamicType() ? sizeof(UIntTarget) : sizeof(UInt32));

    if (eField == ETF_DynamicModule)
    {
        ASSERT((rareFlags & HasDynamicModuleFlag) != 0);
        return cbOffset;
    }

    if ((rareFlags & HasDynamicModuleFlag) != 0)
        cbOffset += sizeof(UIntTarget);

    if (eField == ETF_DynamicTemplateType)
    {
        ASSERT(IsDynamicType());
        return cbOffset;
    }
    if (IsDynamicType())
        cbOffset += sizeof(UIntTarget);

    if (eField == ETF_DynamicGcStatics)
    {
        ASSERT((rareFlags & IsDynamicTypeWithGcStaticsFlag) != 0);
        return cbOffset;
    }
    if ((rareFlags & IsDynamicTypeWithGcStaticsFlag) != 0)
        cbOffset += sizeof(UIntTarget);

    if (eField == ETF_DynamicNonGcStatics)
    {
        ASSERT((rareFlags & IsDynamicTypeWithNonGcStaticsFlag) != 0);
        return cbOffset;
    }
    if ((rareFlags & IsDynamicTypeWithNonGcStaticsFlag) != 0)
        cbOffset += sizeof(UIntTarget);

    if (eField == ETF_DynamicThreadStaticOffset)
    {
        ASSERT((rareFlags & IsDynamicTypeWithThreadStaticsFlag) != 0);
        return cbOffset;
    }
    if ((rareFlags & IsDynamicTypeWithThreadStaticsFlag) != 0)
        cbOffset += sizeof(UInt32);
<<<<<<< HEAD
#endif // !BINDER
=======
>>>>>>> c1dec989

    ASSERT(!"Unknown EEType field type");
    return 0;
}

inline size_t GenericComposition::GetArgumentOffset(UInt32 index)
{
    ASSERT(index < m_arity);
    return offsetof(GenericComposition, m_arguments[index]);
}

inline GenericVarianceType *GenericComposition::GetVariance()
{
    ASSERT(m_hasVariance);
    return (GenericVarianceType *)(((UInt8 *)this) + offsetof(GenericComposition, m_arguments[m_arity]));
}

#endif // __eetype_inl__<|MERGE_RESOLUTION|>--- conflicted
+++ resolved
@@ -365,43 +365,7 @@
     }
 }
 
-<<<<<<< HEAD
-#endif // !BINDER
-
-#if !defined(BINDER) && !defined(DACCESS_COMPILE)
-=======
-// Calculate the size of an EEType including vtable, interface map and optional pointers (though not any
-// optional fields stored out-of-line). Does not include the size of GC series information.
-/*static*/ inline UInt32 EEType::GetSizeofEEType(UInt32 cVirtuals,
-                                                 UInt32 cInterfaces,
-                                                 bool fHasFinalizer,
-                                                 bool fRequiresOptionalFields,
-                                                 bool fRequiresNullableType,
-                                                 bool fHasSealedVirtuals,
-                                                 bool fHasGenericInfo)
-{
-    // We don't support nullables with sealed virtuals at this time -
-    // the issue is that if both the nullable eetype and the sealed virtuals may be present,
-    // we need to detect the presence of at least one of them by looking at the EEType.
-    // In the case of nullable, we'd need to fetch the rare flags, which is annoying,
-    // an in the case of the sealed virtual slots, the information is implicit in the dispatch
-    // map, which is even more annoying. 
-    // So as long as nullables don't have sealed virtual slots, it's better to make that
-    // an invariant and *not* test for nullable at run time.
-    ASSERT(!(fRequiresNullableType && fHasSealedVirtuals));
-
-    return offsetof(EEType, m_VTable)
-        + (sizeof(UIntTarget) * cVirtuals)
-        + (sizeof(EEInterfaceInfo) * cInterfaces)
-        + (fHasFinalizer ? sizeof(UIntTarget) : 0)
-        + (fRequiresOptionalFields ? sizeof(UIntTarget) : 0)
-        + (fRequiresNullableType ? sizeof(UIntTarget) : 0)
-        + (fHasSealedVirtuals ? sizeof(Int32) : 0)
-        + (fHasGenericInfo ? sizeof(UInt32)*2 : 0);
-}
-
 #if !defined(DACCESS_COMPILE)
->>>>>>> c1dec989
 // get the base type of an array EEType - this is special because the base type of arrays is not explicitly
 // represented - instead the classlib has a common one for all arrays
 inline EEType * EEType::GetArrayBaseType()
@@ -413,11 +377,7 @@
     EEType * pArrayBaseType = pModule->GetArrayBaseType();
     return pArrayBaseType;
 }
-<<<<<<< HEAD
-#endif // !defined(BINDER) && !defined(DACCESS_COMPILE)
-=======
 #endif // !defined(DACCESS_COMPILE)
->>>>>>> c1dec989
 
 // Calculate the offset of a field of the EEType that has a variable offset.
 __forceinline UInt32 EEType::GetFieldOffset(EETypeField eField)
@@ -451,29 +411,10 @@
     if (HasOptionalFields())
         cbOffset += sizeof(UIntTarget);
 
-<<<<<<< HEAD
     // Followed by the pointer to the sealed virtual slots
     if (eField == ETF_SealedVirtualSlots)
         return cbOffset;
 
-    // Binder does not use DynamicTemplateType
-#ifndef BINDER
-=======
-    // Followed by the pointer to the type target of a Nullable<T>.
-    if (eField == ETF_NullableType)
-    {
-        ASSERT(IsNullable());
-        return cbOffset;
-    }
-
-    // OR, followed by the pointer to the sealed virtual slots
-    if (eField == ETF_SealedVirtualSlots)
-        return cbOffset;
-
-    if (IsNullable())
-        cbOffset += sizeof(UIntTarget);
-
->>>>>>> c1dec989
     UInt32 rareFlags = get_RareFlags();
 
     // in the case of sealed vtable entries on static types, we have a UInt sized relative pointer
@@ -544,10 +485,6 @@
     }
     if ((rareFlags & IsDynamicTypeWithThreadStaticsFlag) != 0)
         cbOffset += sizeof(UInt32);
-<<<<<<< HEAD
-#endif // !BINDER
-=======
->>>>>>> c1dec989
 
     ASSERT(!"Unknown EEType field type");
     return 0;
