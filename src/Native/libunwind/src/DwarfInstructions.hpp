--- conflicted
+++ resolved
@@ -83,21 +83,13 @@
     typename A::pint_t& location) {
   switch (savedReg.location) {
   case CFI_Parser<A>::kRegisterInCFA:
-<<<<<<< HEAD
-    return (pint_t)addressSpace.getRegister(cfa + (pint_t)savedReg.value);
-
-  case CFI_Parser<A>::kRegisterAtExpression:
-    return (pint_t)addressSpace.getRegister(evaluateExpression(
-        (pint_t)savedReg.value, addressSpace, registers, cfa));
-=======
     location = cfa + (pint_t)savedReg.value;
-    return addressSpace.getP(location);
+    return (pint_t)addressSpace.getP(location);
 
   case CFI_Parser<A>::kRegisterAtExpression:
     location = evaluateExpression((pint_t)savedReg.value, addressSpace,
                                   registers, cfa);
-    return addressSpace.getP(location);
->>>>>>> 17841a08
+    return (pint_t)addressSpace.getP(location);
 
   case CFI_Parser<A>::kRegisterIsExpression:
     location = 0;
