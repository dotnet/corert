--- conflicted
+++ resolved
@@ -557,13 +557,8 @@
       // for. After this, continue unwinding as if normal.
       //
       // See #7.4.6 for details.
-<<<<<<< HEAD
       __unw_set_reg(cursor, UNW_REG_IP,
-                    exception_object->unwinder_cache.reserved2);
-=======
-      unw_set_reg(cursor, UNW_REG_IP,
-                  exception_object->unwinder_cache.reserved2, NULL);
->>>>>>> 17841a08
+                    exception_object->unwinder_cache.reserved2, NULL);
       resume = false;
     }
 
@@ -769,13 +764,8 @@
     case _UVRSC_CORE:
       if (representation != _UVRSD_UINT32 || regno > 15)
         return _UVRSR_FAILED;
-<<<<<<< HEAD
       return __unw_set_reg(cursor, (unw_regnum_t)(UNW_ARM_R0 + regno),
-                           *(unw_word_t *)valuep) == UNW_ESUCCESS
-=======
-      return unw_set_reg(cursor, (unw_regnum_t)(UNW_ARM_R0 + regno),
-                         *(unw_word_t *)valuep,(unw_word_t *)pos) == UNW_ESUCCESS
->>>>>>> 17841a08
+                           *(unw_word_t *)valuep,(unw_word_t *)pos) == UNW_ESUCCESS
                  ? _UVRSR_OK
                  : _UVRSR_FAILED;
     case _UVRSC_VFP:
