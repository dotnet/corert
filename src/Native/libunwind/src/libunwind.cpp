//===--------------------------- libunwind.cpp ----------------------------===//
//
// Part of the LLVM Project, under the Apache License v2.0 with LLVM Exceptions.
// See https://llvm.org/LICENSE.txt for license information.
// SPDX-License-Identifier: Apache-2.0 WITH LLVM-exception
//
//
//  Implements unw_* functions from <libunwind.h>
//
//===----------------------------------------------------------------------===//

#include <libunwind.h>

#include "libunwind_ext.h"
#include "config.h"

#include <stdlib.h>


#if !defined(__USING_SJLJ_EXCEPTIONS__)
#include "AddressSpace.hpp"
#include "UnwindCursor.hpp"

using namespace libunwind;

/// internal object to represent this processes address space
LocalAddressSpace LocalAddressSpace::sThisAddressSpace;

_LIBUNWIND_EXPORT unw_addr_space_t unw_local_addr_space =
    (unw_addr_space_t)&LocalAddressSpace::sThisAddressSpace;

/// Create a cursor of a thread in this process given 'context' recorded by
/// __unw_getcontext().
_LIBUNWIND_HIDDEN int __unw_init_local(unw_cursor_t *cursor,
                                       unw_context_t *context) {
  _LIBUNWIND_TRACE_API("__unw_init_local(cursor=%p, context=%p)",
                       static_cast<void *>(cursor),
                       static_cast<void *>(context));
#if defined(__i386__)
# define REGISTER_KIND Registers_x86
#elif defined(__x86_64__)
# define REGISTER_KIND Registers_x86_64
#elif defined(__powerpc64__)
# define REGISTER_KIND Registers_ppc64
#elif defined(__ppc__)
# define REGISTER_KIND Registers_ppc
#elif defined(__aarch64__)
# define REGISTER_KIND Registers_arm64
#elif defined(__arm__)
# define REGISTER_KIND Registers_arm
#elif defined(__or1k__)
# define REGISTER_KIND Registers_or1k
#elif defined(__mips__) && defined(_ABIO32) && _MIPS_SIM == _ABIO32
# define REGISTER_KIND Registers_mips_o32
#elif defined(__mips64)
# define REGISTER_KIND Registers_mips_newabi
#elif defined(__mips__)
# warning The MIPS architecture is not supported with this ABI and environment!
#elif defined(__sparc__)
# define REGISTER_KIND Registers_sparc
#else
# error Architecture not supported
#endif
  // Use "placement new" to allocate UnwindCursor in the cursor buffer.
  new (reinterpret_cast<UnwindCursor<LocalAddressSpace, REGISTER_KIND> *>(cursor))
      UnwindCursor<LocalAddressSpace, REGISTER_KIND>(
          context, LocalAddressSpace::sThisAddressSpace);
#undef REGISTER_KIND
  AbstractUnwindCursor *co = (AbstractUnwindCursor *)cursor;
  co->setInfoBasedOnIPRegister();

  return UNW_ESUCCESS;
}
_LIBUNWIND_WEAK_ALIAS(__unw_init_local, unw_init_local)

/// Get value of specified register at cursor position in stack frame.
_LIBUNWIND_HIDDEN int __unw_get_reg(unw_cursor_t *cursor, unw_regnum_t regNum,
                                    unw_word_t *value) {
  _LIBUNWIND_TRACE_API("__unw_get_reg(cursor=%p, regNum=%d, &value=%p)",
                       static_cast<void *>(cursor), regNum,
                       static_cast<void *>(value));
  AbstractUnwindCursor *co = (AbstractUnwindCursor *)cursor;
  if (co->validReg(regNum)) {
    *value = co->getReg(regNum);
    return UNW_ESUCCESS;
  }
  return UNW_EBADREG;
}
_LIBUNWIND_WEAK_ALIAS(__unw_get_reg, unw_get_reg)

/// Set value of specified register at cursor position in stack frame.
<<<<<<< HEAD
_LIBUNWIND_HIDDEN int __unw_set_reg(unw_cursor_t *cursor, unw_regnum_t regNum,
                                    unw_word_t value) {
  _LIBUNWIND_TRACE_API("__unw_set_reg(cursor=%p, regNum=%d, value=0x%" PRIxPTR
                       ")",
                       static_cast<void *>(cursor), regNum, value);
=======
_LIBUNWIND_EXPORT int unw_set_reg(unw_cursor_t *cursor, unw_regnum_t regNum,
                                  unw_word_t value, unw_word_t *pos) {
  _LIBUNWIND_TRACE_API("unw_set_reg(cursor=%p, regNum=%d, value=0x%llX)",
                       static_cast<void *>(cursor), regNum, (long long)value);
>>>>>>> 17841a08
  typedef LocalAddressSpace::pint_t pint_t;
  AbstractUnwindCursor *co = (AbstractUnwindCursor *)cursor;
  if (co->validReg(regNum)) {
    co->setReg(regNum, (pint_t)value, (pint_t)pos);
    // special case altering IP to re-find info (being called by personality
    // function)
    if (regNum == UNW_REG_IP) {
      unw_proc_info_t info;
      // First, get the FDE for the old location and then update it.
      co->getInfo(&info);
      co->setInfoBasedOnIPRegister(false);
      // If the original call expects stack adjustment, perform this now.
      // Normal frame unwinding would have included the offset already in the
      // CFA computation.
      // Note: for PA-RISC and other platforms where the stack grows up,
      // this should actually be - info.gp. LLVM doesn't currently support
      // any such platforms and Clang doesn't export a macro for them.
      if (info.gp)
        co->setReg(UNW_REG_SP, co->getReg(UNW_REG_SP) + info.gp);
    }
    return UNW_ESUCCESS;
  }
  return UNW_EBADREG;
}
_LIBUNWIND_WEAK_ALIAS(__unw_set_reg, unw_set_reg)

/// Get value of specified float register at cursor position in stack frame.
_LIBUNWIND_HIDDEN int __unw_get_fpreg(unw_cursor_t *cursor, unw_regnum_t regNum,
                                      unw_fpreg_t *value) {
  _LIBUNWIND_TRACE_API("__unw_get_fpreg(cursor=%p, regNum=%d, &value=%p)",
                       static_cast<void *>(cursor), regNum,
                       static_cast<void *>(value));
  AbstractUnwindCursor *co = (AbstractUnwindCursor *)cursor;
  if (co->validFloatReg(regNum)) {
    *value = co->getFloatReg(regNum);
    return UNW_ESUCCESS;
  }
  return UNW_EBADREG;
}
_LIBUNWIND_WEAK_ALIAS(__unw_get_fpreg, unw_get_fpreg)

/// Set value of specified float register at cursor position in stack frame.
_LIBUNWIND_HIDDEN int __unw_set_fpreg(unw_cursor_t *cursor, unw_regnum_t regNum,
                                      unw_fpreg_t value) {
#if defined(_LIBUNWIND_ARM_EHABI)
  _LIBUNWIND_TRACE_API("__unw_set_fpreg(cursor=%p, regNum=%d, value=%llX)",
                       static_cast<void *>(cursor), regNum, value);
#else
  _LIBUNWIND_TRACE_API("__unw_set_fpreg(cursor=%p, regNum=%d, value=%g)",
                       static_cast<void *>(cursor), regNum, value);
#endif
  AbstractUnwindCursor *co = (AbstractUnwindCursor *)cursor;
  if (co->validFloatReg(regNum)) {
    co->setFloatReg(regNum, value);
    return UNW_ESUCCESS;
  }
  return UNW_EBADREG;
}
<<<<<<< HEAD
_LIBUNWIND_WEAK_ALIAS(__unw_set_fpreg, unw_set_fpreg)
=======

/// Get location of specified register at cursor position in stack frame.
_LIBUNWIND_EXPORT int unw_get_save_loc(unw_cursor_t* cursor, int regNum, 
                                       unw_save_loc_t* location)
{
  AbstractUnwindCursor *co = (AbstractUnwindCursor *)cursor;
  if (co->validReg(regNum)) {
    // We only support memory locations, not register locations
    location->u.addr = co->getRegLocation(regNum);
    location->type = (location->u.addr == 0) ? UNW_SLT_NONE : UNW_SLT_MEMORY;
    return UNW_ESUCCESS;
  }
  return UNW_EBADREG;
}
>>>>>>> 17841a08

/// Move cursor to next frame.
_LIBUNWIND_HIDDEN int __unw_step(unw_cursor_t *cursor) {
  _LIBUNWIND_TRACE_API("__unw_step(cursor=%p)", static_cast<void *>(cursor));
  AbstractUnwindCursor *co = (AbstractUnwindCursor *)cursor;
  return co->step();
}
_LIBUNWIND_WEAK_ALIAS(__unw_step, unw_step)

/// Get unwind info at cursor position in stack frame.
_LIBUNWIND_HIDDEN int __unw_get_proc_info(unw_cursor_t *cursor,
                                          unw_proc_info_t *info) {
  _LIBUNWIND_TRACE_API("__unw_get_proc_info(cursor=%p, &info=%p)",
                       static_cast<void *>(cursor), static_cast<void *>(info));
  AbstractUnwindCursor *co = (AbstractUnwindCursor *)cursor;
  co->getInfo(info);
  if (info->end_ip == 0)
    return UNW_ENOINFO;
  else
    return UNW_ESUCCESS;
}
_LIBUNWIND_WEAK_ALIAS(__unw_get_proc_info, unw_get_proc_info)

/// Resume execution at cursor position (aka longjump).
_LIBUNWIND_HIDDEN int __unw_resume(unw_cursor_t *cursor) {
  _LIBUNWIND_TRACE_API("__unw_resume(cursor=%p)", static_cast<void *>(cursor));
  AbstractUnwindCursor *co = (AbstractUnwindCursor *)cursor;
  co->jumpto();
  return UNW_EUNSPEC;
}
_LIBUNWIND_WEAK_ALIAS(__unw_resume, unw_resume)

/// Get name of function at cursor position in stack frame.
_LIBUNWIND_HIDDEN int __unw_get_proc_name(unw_cursor_t *cursor, char *buf,
                                          size_t bufLen, unw_word_t *offset) {
  _LIBUNWIND_TRACE_API("__unw_get_proc_name(cursor=%p, &buf=%p, bufLen=%lu)",
                       static_cast<void *>(cursor), static_cast<void *>(buf),
                       static_cast<unsigned long>(bufLen));
  AbstractUnwindCursor *co = (AbstractUnwindCursor *)cursor;
  if (co->getFunctionName(buf, bufLen, offset))
    return UNW_ESUCCESS;
  else
    return UNW_EUNSPEC;
}
_LIBUNWIND_WEAK_ALIAS(__unw_get_proc_name, unw_get_proc_name)

/// Checks if a register is a floating-point register.
_LIBUNWIND_HIDDEN int __unw_is_fpreg(unw_cursor_t *cursor,
                                     unw_regnum_t regNum) {
  _LIBUNWIND_TRACE_API("__unw_is_fpreg(cursor=%p, regNum=%d)",
                       static_cast<void *>(cursor), regNum);
  AbstractUnwindCursor *co = (AbstractUnwindCursor *)cursor;
  return co->validFloatReg(regNum);
}
_LIBUNWIND_WEAK_ALIAS(__unw_is_fpreg, unw_is_fpreg)

/// Checks if a register is a floating-point register.
_LIBUNWIND_HIDDEN const char *__unw_regname(unw_cursor_t *cursor,
                                            unw_regnum_t regNum) {
  _LIBUNWIND_TRACE_API("__unw_regname(cursor=%p, regNum=%d)",
                       static_cast<void *>(cursor), regNum);
  AbstractUnwindCursor *co = (AbstractUnwindCursor *)cursor;
  return co->getRegisterName(regNum);
}
_LIBUNWIND_WEAK_ALIAS(__unw_regname, unw_regname)

/// Checks if current frame is signal trampoline.
_LIBUNWIND_HIDDEN int __unw_is_signal_frame(unw_cursor_t *cursor) {
  _LIBUNWIND_TRACE_API("__unw_is_signal_frame(cursor=%p)",
                       static_cast<void *>(cursor));
  AbstractUnwindCursor *co = (AbstractUnwindCursor *)cursor;
  return co->isSignalFrame();
}
_LIBUNWIND_WEAK_ALIAS(__unw_is_signal_frame, unw_is_signal_frame)

#ifdef __arm__
// Save VFP registers d0-d15 using FSTMIADX instead of FSTMIADD
_LIBUNWIND_HIDDEN void __unw_save_vfp_as_X(unw_cursor_t *cursor) {
  _LIBUNWIND_TRACE_API("__unw_get_fpreg_save_vfp_as_X(cursor=%p)",
                       static_cast<void *>(cursor));
  AbstractUnwindCursor *co = (AbstractUnwindCursor *)cursor;
  return co->saveVFPAsX();
}
_LIBUNWIND_WEAK_ALIAS(__unw_save_vfp_as_X, unw_save_vfp_as_X)
#endif


#if defined(_LIBUNWIND_SUPPORT_DWARF_UNWIND)
/// SPI: walks cached DWARF entries
_LIBUNWIND_HIDDEN void __unw_iterate_dwarf_unwind_cache(void (*func)(
    unw_word_t ip_start, unw_word_t ip_end, unw_word_t fde, unw_word_t mh)) {
  _LIBUNWIND_TRACE_API("__unw_iterate_dwarf_unwind_cache(func=%p)",
                       reinterpret_cast<void *>(func));
  DwarfFDECache<LocalAddressSpace>::iterateCacheEntries(func);
}
_LIBUNWIND_WEAK_ALIAS(__unw_iterate_dwarf_unwind_cache,
                      unw_iterate_dwarf_unwind_cache)

/// IPI: for __register_frame()
void __unw_add_dynamic_fde(unw_word_t fde) {
  CFI_Parser<LocalAddressSpace>::FDE_Info fdeInfo;
  CFI_Parser<LocalAddressSpace>::CIE_Info cieInfo;
  const char *message = CFI_Parser<LocalAddressSpace>::decodeFDE(
                           LocalAddressSpace::sThisAddressSpace,
                          (LocalAddressSpace::pint_t) fde, &fdeInfo, &cieInfo);
  if (message == NULL) {
    // dynamically registered FDEs don't have a mach_header group they are in.
    // Use fde as mh_group
    unw_word_t mh_group = fdeInfo.fdeStart;
    DwarfFDECache<LocalAddressSpace>::add((LocalAddressSpace::pint_t)mh_group,
                                          fdeInfo.pcStart, fdeInfo.pcEnd,
                                          fdeInfo.fdeStart);
  } else {
    _LIBUNWIND_DEBUG_LOG("__unw_add_dynamic_fde: bad fde: %s", message);
  }
}

/// IPI: for __deregister_frame()
void __unw_remove_dynamic_fde(unw_word_t fde) {
  // fde is own mh_group
  DwarfFDECache<LocalAddressSpace>::removeAllIn((LocalAddressSpace::pint_t)fde);
}
#endif // defined(_LIBUNWIND_SUPPORT_DWARF_UNWIND)
#endif // !defined(__USING_SJLJ_EXCEPTIONS__)



// Add logging hooks in Debug builds only
#ifndef NDEBUG
#include <stdlib.h>

_LIBUNWIND_HIDDEN
bool logAPIs() {
  // do manual lock to avoid use of _cxa_guard_acquire or initializers
  static bool checked = false;
  static bool log = false;
  if (!checked) {
    log = (getenv("LIBUNWIND_PRINT_APIS") != NULL);
    checked = true;
  }
  return log;
}

_LIBUNWIND_HIDDEN
bool logUnwinding() {
  // do manual lock to avoid use of _cxa_guard_acquire or initializers
  static bool checked = false;
  static bool log = false;
  if (!checked) {
    log = (getenv("LIBUNWIND_PRINT_UNWINDING") != NULL);
    checked = true;
  }
  return log;
}

_LIBUNWIND_HIDDEN
bool logDWARF() {
  // do manual lock to avoid use of _cxa_guard_acquire or initializers
  static bool checked = false;
  static bool log = false;
  if (!checked) {
    log = (getenv("LIBUNWIND_PRINT_DWARF") != NULL);
    checked = true;
  }
  return log;
}

#endif // NDEBUG
<|MERGE_RESOLUTION|>--- conflicted
+++ resolved
@@ -89,18 +89,11 @@
 _LIBUNWIND_WEAK_ALIAS(__unw_get_reg, unw_get_reg)
 
 /// Set value of specified register at cursor position in stack frame.
-<<<<<<< HEAD
 _LIBUNWIND_HIDDEN int __unw_set_reg(unw_cursor_t *cursor, unw_regnum_t regNum,
-                                    unw_word_t value) {
+                                    unw_word_t value, unw_word_t *pos) {
   _LIBUNWIND_TRACE_API("__unw_set_reg(cursor=%p, regNum=%d, value=0x%" PRIxPTR
                        ")",
-                       static_cast<void *>(cursor), regNum, value);
-=======
-_LIBUNWIND_EXPORT int unw_set_reg(unw_cursor_t *cursor, unw_regnum_t regNum,
-                                  unw_word_t value, unw_word_t *pos) {
-  _LIBUNWIND_TRACE_API("unw_set_reg(cursor=%p, regNum=%d, value=0x%llX)",
                        static_cast<void *>(cursor), regNum, (long long)value);
->>>>>>> 17841a08
   typedef LocalAddressSpace::pint_t pint_t;
   AbstractUnwindCursor *co = (AbstractUnwindCursor *)cursor;
   if (co->validReg(regNum)) {
@@ -119,7 +112,7 @@
       // this should actually be - info.gp. LLVM doesn't currently support
       // any such platforms and Clang doesn't export a macro for them.
       if (info.gp)
-        co->setReg(UNW_REG_SP, co->getReg(UNW_REG_SP) + info.gp);
+        co->setReg(UNW_REG_SP, co->getReg(UNW_REG_SP) + info.gp, 0);
     }
     return UNW_ESUCCESS;
   }
@@ -159,12 +152,10 @@
   }
   return UNW_EBADREG;
 }
-<<<<<<< HEAD
 _LIBUNWIND_WEAK_ALIAS(__unw_set_fpreg, unw_set_fpreg)
-=======
 
 /// Get location of specified register at cursor position in stack frame.
-_LIBUNWIND_EXPORT int unw_get_save_loc(unw_cursor_t* cursor, int regNum, 
+_LIBUNWIND_HIDDEN int __unw_get_save_loc(unw_cursor_t *cursor, int regNum, 
                                        unw_save_loc_t* location)
 {
   AbstractUnwindCursor *co = (AbstractUnwindCursor *)cursor;
@@ -176,7 +167,7 @@
   }
   return UNW_EBADREG;
 }
->>>>>>> 17841a08
+_LIBUNWIND_WEAK_ALIAS(__unw_get_save_loc, unw_get_save_loc)
 
 /// Move cursor to next frame.
 _LIBUNWIND_HIDDEN int __unw_step(unw_cursor_t *cursor) {
