--- conflicted
+++ resolved
@@ -568,11 +568,7 @@
     typedef CLRConfigTypes ConfigStringInfo;
 
     static uint32_t GetConfigValue(ConfigDWORDInfo eType);
-<<<<<<< HEAD
-    static HRESULT GetConfigValue(ConfigStringInfo /*eType*/, TCHAR * * outVal);
-=======
-    static HRESULT GetConfigValue(ConfigStringInfo /*eType*/, __out_z wchar_t * * outVal);
->>>>>>> 4efd23fd
+    static HRESULT GetConfigValue(ConfigStringInfo /*eType*/, __out_z TCHAR * * outVal);
 };
 
 inline bool FitsInU1(uint64_t val)
