﻿// Licensed to the .NET Foundation under one or more agreements.
// The .NET Foundation licenses this file to you under the MIT license.
// See the LICENSE file in the project root for more information.

using System;
using System.Collections.Generic;
using System.Diagnostics;

using Internal.TypeSystem;
using Internal.TypeSystem.Ecma;

using ILCompiler;

using ILCompiler.DependencyAnalysis;
using LLVMSharp.Interop;

namespace Internal.IL
{
    internal partial class ILImporter
    {
        public static void CompileMethod(WebAssemblyCodegenCompilation compilation, WebAssemblyMethodCodeNode methodCodeNodeNeedingCode)
        {
            MethodDesc method = methodCodeNodeNeedingCode.Method;

            if (compilation.Logger.IsVerbose)
            {
                string methodName = method.ToString();
                compilation.Logger.Writer.WriteLine("Compiling " + methodName);
            }

            if (method.HasCustomAttribute("System.Runtime", "RuntimeImportAttribute"))
            {
                methodCodeNodeNeedingCode.CompilationCompleted = true;
                //throw new NotImplementedException();
                //CompileExternMethod(methodCodeNodeNeedingCode, ((EcmaMethod)method).GetRuntimeImportName());
                //return;
            }

            if (method.IsRawPInvoke())
            {
                //CompileExternMethod(methodCodeNodeNeedingCode, method.GetPInvokeMethodMetadata().Name ?? method.Name);
                //return;
            }
            var methodIL = compilation.GetMethodIL(method);
            if (methodIL == null)
                return;

            ILImporter ilImporter = null;
            try
            {
                string mangledName;

                // TODO: Better detection of the StartupCodeMain method
                if (methodCodeNodeNeedingCode.Method.Signature.IsStatic && methodCodeNodeNeedingCode.Method.Name == "StartupCodeMain")
                {
                    mangledName = "StartupCodeMain";
                }
                else
                {
                    mangledName = compilation.NameMangler.GetMangledMethodName(methodCodeNodeNeedingCode.Method).ToString();
                }

                ilImporter = new ILImporter(compilation, method, methodIL, mangledName, methodCodeNodeNeedingCode is WebAssemblyUnboxingThunkNode);

                CompilerTypeSystemContext typeSystemContext = compilation.TypeSystemContext;

                //MethodDebugInformation debugInfo = compilation.GetDebugInfo(methodIL);

               /* if (!compilation.Options.HasOption(CppCodegenConfigProvider.NoLineNumbersString))*/
                {
                    //IEnumerable<ILSequencePoint> sequencePoints = debugInfo.GetSequencePoints();
                    /*if (sequencePoints != null)
                        ilImporter.SetSequencePoints(sequencePoints);*/
                }

                //IEnumerable<ILLocalVariable> localVariables = debugInfo.GetLocalVariables();
                /*if (localVariables != null)
                    ilImporter.SetLocalVariables(localVariables);*/

                IEnumerable<string> parameters = GetParameterNamesForMethod(method);
                /*if (parameters != null)
                    ilImporter.SetParameterNames(parameters);*/

                ilImporter.Import();

                methodCodeNodeNeedingCode.CompilationCompleted = true;
            }
            catch (Exception e)
            {
                compilation.Logger.Writer.WriteLine(e.Message + " (" + method + ")");

                methodCodeNodeNeedingCode.CompilationCompleted = true;
//                methodCodeNodeNeedingCode.SetDependencies(ilImporter.GetDependencies());
                //throw new NotImplementedException();
                //methodCodeNodeNeedingCode.SetCode(sb.ToString(), Array.Empty<Object>());
            }

            // Uncomment the block below to get specific method failures when LLVM fails for cryptic reasons
#if false
            LLVMBool result = LLVM.VerifyFunction(ilImporter._llvmFunction, LLVMVerifierFailureAction.LLVMPrintMessageAction);
            if (result.Value != 0)
            {
                Console.ForegroundColor = ConsoleColor.Red;
                Console.WriteLine($"Error compliling {method.OwningType}.{method}");
                Console.ResetColor();
            }
#endif // false

            // Ensure dependencies show up regardless of exceptions to avoid breaking LLVM
            methodCodeNodeNeedingCode.SetDependencies(ilImporter.GetDependencies());
        }

        static LLVMValueRef DebugtrapFunction = default(LLVMValueRef);
        static LLVMValueRef TrapFunction = default(LLVMValueRef);
        static LLVMValueRef DoNothingFunction = default(LLVMValueRef);
        static LLVMValueRef NullRefFunction = default(LLVMValueRef);

<<<<<<< HEAD
        internal static LLVMValueRef MakeFatPointer(LLVMBuilderRef builder, LLVMValueRef targetLlvmFunction)
        {
            var asInt = builder.BuildPtrToInt(targetLlvmFunction, LLVMTypeRef.Int32, "toInt");
            return builder.BuildBinOp(LLVMOpcode.LLVMOr, asInt, LLVMValueRef.CreateConstInt(LLVMTypeRef.Int32, FatFunctionPointerOffset, false), "makeFat");
        }

        private static LLVMValueRef RemoveFatOffset(LLVMBuilderRef builder, LLVMValueRef fatFunctionRef)
        {
            return builder.BuildAnd(
                CastIfNecessary(builder, fatFunctionRef, LLVMTypeRef.Int32),
                BuildConstUInt32(~FatFunctionPointerOffset), "minusFatOffset");
=======
        internal static LLVMValueRef MakeFatPointer(LLVMBuilderRef builder, LLVMValueRef targetLlvmFunction, WebAssemblyCodegenCompilation compilation)
        {
            var asInt = LLVM.BuildPtrToInt(builder, targetLlvmFunction, LLVMTypeRef.Int32Type(), "toInt");
            return LLVM.BuildBinOp(builder, LLVMOpcode.LLVMOr, asInt, LLVM.ConstInt(LLVM.Int32Type(), (ulong)compilation.TypeSystemContext.Target.FatFunctionPointerOffset, LLVMMisc.False), "makeFat");
>>>>>>> 643ecda0
        }

        private static IList<string> GetParameterNamesForMethod(MethodDesc method)
        {
            // TODO: The uses of this method need revision. The right way to get to this info is from
            //       a MethodIL. For declarations, we don't need names.
            method = method.GetTypicalMethodDefinition();
            var ecmaMethod = method as EcmaMethod;
            if (ecmaMethod != null && ecmaMethod.Module.PdbReader != null)
            {
                List<string> parameterNames = new List<string>(new EcmaMethodDebugInformation(ecmaMethod).GetParameterNames());

                // Return the parameter names only if they match the method signature
                if (parameterNames.Count != 0)
                {
                    var methodSignature = method.Signature;
                    int argCount = methodSignature.Length;
                    if (!methodSignature.IsStatic)
                        argCount++;

                    if (parameterNames.Count == argCount)
                        return parameterNames;
                }
            }

            return null;
        }
    }
}<|MERGE_RESOLUTION|>--- conflicted
+++ resolved
@@ -4,7 +4,6 @@
 
 using System;
 using System.Collections.Generic;
-using System.Diagnostics;
 
 using Internal.TypeSystem;
 using Internal.TypeSystem.Ecma;
@@ -115,26 +114,18 @@
         static LLVMValueRef DoNothingFunction = default(LLVMValueRef);
         static LLVMValueRef NullRefFunction = default(LLVMValueRef);
 
-<<<<<<< HEAD
-        internal static LLVMValueRef MakeFatPointer(LLVMBuilderRef builder, LLVMValueRef targetLlvmFunction)
+        internal static LLVMValueRef MakeFatPointer(LLVMBuilderRef builder, LLVMValueRef targetLlvmFunction, WebAssemblyCodegenCompilation compilation)
         {
             var asInt = builder.BuildPtrToInt(targetLlvmFunction, LLVMTypeRef.Int32, "toInt");
-            return builder.BuildBinOp(LLVMOpcode.LLVMOr, asInt, LLVMValueRef.CreateConstInt(LLVMTypeRef.Int32, FatFunctionPointerOffset, false), "makeFat");
+            return builder.BuildBinOp(LLVMOpcode.LLVMOr, asInt, LLVMValueRef.CreateConstInt(LLVMTypeRef.Int32, (ulong)compilation.TypeSystemContext.Target.FatFunctionPointerOffset, false), "makeFat");
         }
 
-        private static LLVMValueRef RemoveFatOffset(LLVMBuilderRef builder, LLVMValueRef fatFunctionRef)
+        internal LLVMValueRef RemoveFatOffset(LLVMBuilderRef builder, LLVMValueRef fatFunctionRef)
         {
-            return builder.BuildAnd(
-                CastIfNecessary(builder, fatFunctionRef, LLVMTypeRef.Int32),
-                BuildConstUInt32(~FatFunctionPointerOffset), "minusFatOffset");
-=======
-        internal static LLVMValueRef MakeFatPointer(LLVMBuilderRef builder, LLVMValueRef targetLlvmFunction, WebAssemblyCodegenCompilation compilation)
-        {
-            var asInt = LLVM.BuildPtrToInt(builder, targetLlvmFunction, LLVMTypeRef.Int32Type(), "toInt");
-            return LLVM.BuildBinOp(builder, LLVMOpcode.LLVMOr, asInt, LLVM.ConstInt(LLVM.Int32Type(), (ulong)compilation.TypeSystemContext.Target.FatFunctionPointerOffset, LLVMMisc.False), "makeFat");
->>>>>>> 643ecda0
+            return builder.BuildAnd(CastIfNecessary(builder, fatFunctionRef, LLVMTypeRef.Int32),
+                BuildConstUInt32(~(uint)_compilation.TypeSystemContext.Target.FatFunctionPointerOffset), "minusFatOffset");
         }
-
+        
         private static IList<string> GetParameterNamesForMethod(MethodDesc method)
         {
             // TODO: The uses of this method need revision. The right way to get to this info is from
