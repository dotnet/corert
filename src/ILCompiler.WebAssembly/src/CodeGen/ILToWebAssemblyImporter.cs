// Licensed to the .NET Foundation under one or more agreements.
// The .NET Foundation licenses this file to you under the MIT license.
// See the LICENSE file in the project root for more information.

using System;
using System.Collections.Generic;
using System.Diagnostics;

using Internal.TypeSystem;
using ILCompiler;
using LLVMSharp;
using ILCompiler.CodeGen;
using ILCompiler.DependencyAnalysis;
using ILCompiler.DependencyAnalysisFramework;

namespace Internal.IL
{
    // Implements an IL scanner that scans method bodies to be compiled by the code generation
    // backend before the actual compilation happens to gain insights into the code.
    partial class ILImporter
    {
        ArrayBuilder<object> _dependencies = new ArrayBuilder<object>();
        public IEnumerable<object> GetDependencies()
        {
            return _dependencies.ToArray();
        }

        public LLVMModuleRef Module { get; }
        private readonly MethodDesc _method;
        private readonly MethodIL _methodIL;
        private readonly MethodSignature _signature;
        private readonly TypeDesc _thisType;
        private readonly WebAssemblyCodegenCompilation _compilation;
        private LLVMValueRef _llvmFunction;
        private LLVMBasicBlockRef _curBasicBlock;
        private LLVMBuilderRef _builder;
        private readonly LocalVariableDefinition[] _locals;

        private readonly byte[] _ilBytes;

        /// <summary>
        /// Stack of values pushed onto the IL stack: locals, arguments, values, function pointer, ...
        /// </summary>
        private EvaluationStack<StackEntry> _stack = new EvaluationStack<StackEntry>(0);

        private class BasicBlock
        {
            // Common fields
            public enum ImportState : byte
            {
                Unmarked,
                IsPending
            }

            public BasicBlock Next;

            public int StartOffset;
            public ImportState State = ImportState.Unmarked;

            public EvaluationStack<StackEntry> EntryStack;

            public bool TryStart;
            public bool FilterStart;
            public bool HandlerStart;

            public LLVMBasicBlockRef Block;
        }

        private class ExceptionRegion
        {
            public ILExceptionRegion ILRegion;
        }
        private ExceptionRegion[] _exceptionRegions;

        public ILImporter(WebAssemblyCodegenCompilation compilation, MethodDesc method, MethodIL methodIL, string mangledName)
        {
            Module = compilation.Module;
            _compilation = compilation;
            _method = method;
            _methodIL = methodIL;
            _ilBytes = methodIL.GetILBytes();
            _locals = methodIL.GetLocals();
            _signature = method.Signature;
            _thisType = method.OwningType;

            var ilExceptionRegions = methodIL.GetExceptionRegions();
            _exceptionRegions = new ExceptionRegion[ilExceptionRegions.Length];
            for (int i = 0; i < ilExceptionRegions.Length; i++)
            {
                _exceptionRegions[i] = new ExceptionRegion() { ILRegion = ilExceptionRegions[i] };
            }
            _llvmFunction = GetOrCreateLLVMFunction(mangledName);
            _builder = LLVM.CreateBuilder();
        }

        public void Import()
        {
            FindBasicBlocks();

            try
            {
                ImportBasicBlocks();
            }
            catch
            {
                // Change the function body to trap
                foreach (BasicBlock block in _basicBlocks)
                {
                    if (block != null && block.Block.Pointer != IntPtr.Zero)
                    {
                        LLVM.DeleteBasicBlock(block.Block);
                    }
                }
                LLVMBasicBlockRef trapBlock = LLVM.AppendBasicBlock(_llvmFunction, "Trap");
                LLVM.PositionBuilderAtEnd(_builder, trapBlock);
                EmitTrapCall();
                LLVM.BuildRetVoid(_builder);
                throw;
            }
        }

        private void GenerateProlog()
        {
            int totalLocalSize = 0;
            foreach(LocalVariableDefinition local in _locals)
            {
                int localSize = local.Type.GetElementSize().AsInt;
                totalLocalSize += localSize;
            }

            var sp = LLVM.GetFirstParam(_llvmFunction);
            int paramOffset = GetTotalParameterOffset();
            for (int i = 0; i < totalLocalSize; i++)
            {
                var stackOffset = LLVM.BuildGEP(_builder, sp, new LLVMValueRef[] { LLVM.ConstInt(LLVM.Int32Type(), (ulong)(paramOffset + i), LLVMMisc.False) }, String.Empty);
                LLVM.BuildStore(_builder, LLVM.ConstInt(LLVM.Int8Type(), 0, LLVMMisc.False), stackOffset);
            }
        }

        private LLVMValueRef CreateLLVMFunction(string mangledName)
        {
            LLVMTypeRef universalSignature = LLVM.FunctionType(LLVM.VoidType(), new LLVMTypeRef[] { LLVM.PointerType(LLVM.Int8Type(), 0), LLVM.PointerType(LLVM.Int8Type(), 0) }, false);
            return LLVM.AddFunction(Module, mangledName , universalSignature);            
        }

        private LLVMValueRef GetOrCreateLLVMFunction(string mangledName)
        {
            LLVMValueRef llvmFunction = LLVM.GetNamedFunction(Module, mangledName);

            if(llvmFunction.Pointer == IntPtr.Zero)
            {
                return CreateLLVMFunction(mangledName);
            }
            return llvmFunction;
        }

        /// <summary>
        /// Push an expression named <paramref name="name"/> of kind <paramref name="kind"/>.
        /// </summary>
        /// <param name="kind">Kind of entry in stack</param>
        /// <param name="name">Variable to be pushed</param>
        /// <param name="type">Type if any of <paramref name="name"/></param>
        private void PushExpression(StackValueKind kind, string name, LLVMValueRef llvmValue, TypeDesc type = null)
        {
            Debug.Assert(kind != StackValueKind.Unknown, "Unknown stack kind");

            switch (kind)
            {
                case StackValueKind.Int32:
                    {
                        if (!type.IsWellKnownType(WellKnownType.Int32)
                            && !type.IsWellKnownType(WellKnownType.IntPtr)
                            && !type.IsWellKnownType(WellKnownType.UInt32)
                            && !type.IsWellKnownType(WellKnownType.UIntPtr))
                        {
                            llvmValue = LLVM.BuildIntCast(_builder, llvmValue, LLVM.Int32Type(), "");
                        }
                    }
                    break;

                case StackValueKind.Int64:
                    {
                        if (!type.IsWellKnownType(WellKnownType.Int64)
                            && !(type.IsWellKnownType(WellKnownType.UInt64)))
                        {
                            llvmValue = LLVM.BuildIntCast(_builder, llvmValue, LLVM.Int64Type(), "");
                        }
                    }
                    break;

                case StackValueKind.NativeInt:
                    break;
            }

            _stack.Push(new ExpressionEntry(kind, name, llvmValue, type));
        }
        

        /// <summary>
        /// Generate a cast in case the stack type of source is not identical or compatible with destination type.
        /// </summary>
        /// <param name="destType">Type of destination</param>
        /// <param name="srcEntry">Source entry from stack</param>
        private void AppendCastIfNecessary(TypeDesc destType, StackEntry srcEntry)
        {
            ConstantEntry constant = srcEntry as ConstantEntry;
            if ((constant != null) && (constant.IsCastNecessary(destType)) || !destType.IsValueType || destType != srcEntry.Type)
            {
                throw new NotImplementedException();
                /*
                Append("(");
                Append(GetSignatureTypeNameAndAddReference(destType));
                Append(")");*/
            }
        }

        private void AppendCastIfNecessary(StackValueKind dstType, TypeDesc srcType)
        {
            if (dstType == StackValueKind.ByRef)
            {

                throw new NotImplementedException();
                /*
                Append("(");
                Append(GetSignatureTypeNameAndAddReference(srcType));
                Append(")");*/
            }
            else
            if (srcType.IsPointer)
            {
                throw new NotImplementedException();
                //Append("(intptr_t)");
            }
        }


        private void MarkInstructionBoundary()
        {
        }

        private LLVMBasicBlockRef GetLLVMBasicBlockForBlock(BasicBlock block)
        {
            if (block.Block.Pointer == IntPtr.Zero)
            {
                block.Block = LLVM.AppendBasicBlock(_llvmFunction, "Block" + block.StartOffset);
            }
            return block.Block;
        }

        private void StartImportingBasicBlock(BasicBlock basicBlock)
        {
            _stack.Clear();

            EvaluationStack<StackEntry> entryStack = basicBlock.EntryStack;
            if (entryStack != null)
            {
                int n = entryStack.Length;
                for (int i = 0; i < n; i++)
                {
                    _stack.Push(entryStack[i].Duplicate());
                }
            }

            bool isFirstBlock = false;
            if(_curBasicBlock.Equals(default(LLVMBasicBlockRef)))
            {
                isFirstBlock = true;
            }
            _curBasicBlock = GetLLVMBasicBlockForBlock(basicBlock);

            LLVM.PositionBuilderAtEnd(_builder, _curBasicBlock);
            
            if(isFirstBlock)
            {
                GenerateProlog();
            }
        }

        private void EndImportingBasicBlock(BasicBlock basicBlock)
        {
            var terminator = basicBlock.Block.GetBasicBlockTerminator();
            if (terminator.Pointer == IntPtr.Zero)
            {
                LLVM.BuildBr(_builder, GetLLVMBasicBlockForBlock(_basicBlocks[_currentOffset]));
            }
        }

        private void StartImportingInstruction()
        {
        }

        private void EndImportingInstruction()
        {
        }

        private void ImportNop()
        {
        }

        private void ImportBreak()
        {
        }

        private void ImportLoadVar(int index, bool argument)
        {
            int varBase;
            int varCountBase;
            int varOffset;
            LLVMTypeRef valueType;
            TypeDesc type;

            if (argument)
            {
                varCountBase = 0;
                varBase = 0;
                if (!_signature.IsStatic)
                {
                    varCountBase = 1;
                }

                GetArgSizeAndOffsetAtIndex(index, out int argSize, out varOffset);

                if (!_signature.IsStatic && index == 0)
                {
                    type = _thisType;
                    if (type.IsValueType)
                    {
                        type = type.MakeByRefType();
                    }
                }
                else
                {
                    type = _signature[index - varCountBase];
                }
                valueType = GetLLVMTypeForTypeDesc(type);
            }
            else
            {
                varBase = GetTotalParameterOffset();
                GetLocalSizeAndOffsetAtIndex(index, out int localSize, out varOffset);
                valueType = GetLLVMTypeForTypeDesc(_locals[index].Type);
                type = _locals[index].Type;
            }

            var loadLocation = LLVM.BuildGEP(_builder, LLVM.GetFirstParam(_llvmFunction),
                new LLVMValueRef[] { LLVM.ConstInt(LLVM.Int32Type(), (uint)(varBase + varOffset), LLVMMisc.False) },
                String.Empty);
            var typedLoadLocation = LLVM.BuildPointerCast(_builder, loadLocation, LLVM.PointerType(valueType, 0), "typedLoadLocation");
            var loadResult = LLVM.BuildLoad(_builder, typedLoadLocation, "ld" + (argument ? "arg" : "loc") + index + "_");

            PushExpression(GetStackValueKind(type), String.Empty, loadResult, type);
        }

        private StackValueKind GetStackValueKind(TypeDesc type)
        {
            switch (type.Category)
            {
                case TypeFlags.Boolean:
                case TypeFlags.Char:
                case TypeFlags.SByte:
                case TypeFlags.Byte:
                case TypeFlags.Int16:
                case TypeFlags.UInt16:
                case TypeFlags.Int32:
                case TypeFlags.UInt32:
                    return StackValueKind.Int32;
                case TypeFlags.Int64:
                case TypeFlags.UInt64:
                    return StackValueKind.Int64;
                case TypeFlags.Single:
                case TypeFlags.Double:
                    return StackValueKind.Float;
                case TypeFlags.IntPtr:
                case TypeFlags.UIntPtr:
                    return StackValueKind.NativeInt;
                case TypeFlags.ValueType:
                case TypeFlags.Nullable:
                    return StackValueKind.ValueType;
                case TypeFlags.Enum:
                    return GetStackValueKind(type.UnderlyingType);
                case TypeFlags.Class:
                case TypeFlags.Interface:
                case TypeFlags.Array:
                case TypeFlags.SzArray:
                    return StackValueKind.ObjRef;
                case TypeFlags.ByRef:
                    return StackValueKind.ByRef;
                case TypeFlags.Pointer:
                    return StackValueKind.NativeInt;
                default:
                    return StackValueKind.Unknown;
            }
        }

        private void ImportStoreVar(int index, bool argument)
        {
            if(argument)
            {
                throw new NotImplementedException("storing to argument");
            }
            
            GetLocalSizeAndOffsetAtIndex(index, out int localSize, out int localOffset);

            LLVMValueRef toStore = _stack.Pop().LLVMValue;

            LLVMTypeRef valueType = GetLLVMTypeForTypeDesc(_locals[index].Type);

            ImportStoreHelper(toStore, valueType, LLVM.GetFirstParam(_llvmFunction), (uint)(GetTotalParameterOffset() + localOffset));
        }

        private void ImportStoreHelper(LLVMValueRef toStore, LLVMTypeRef valueType, LLVMValueRef basePtr, uint offset)
        {
            LLVMValueRef typedToStore = CastIfNecessary(toStore, valueType);

            var storeLocation = LLVM.BuildGEP(_builder, basePtr,
                new LLVMValueRef[] { LLVM.ConstInt(LLVM.Int32Type(), offset, LLVMMisc.False) },
                String.Empty);
            var typedStoreLocation = CastIfNecessary(storeLocation, LLVM.PointerType(valueType, 0));
            LLVM.BuildStore(_builder, typedToStore, typedStoreLocation);
        }

        private LLVMValueRef CastIfNecessary(LLVMValueRef source, LLVMTypeRef valueType)
        {
            LLVMTypeRef sourceType = LLVM.TypeOf(source);
            if (sourceType.Pointer == valueType.Pointer)
                return source;

            LLVMTypeKind toStoreKind = LLVM.GetTypeKind(LLVM.TypeOf(source));
            LLVMTypeKind valueTypeKind = LLVM.GetTypeKind(valueType);

            LLVMValueRef typedToStore = source;
            if (toStoreKind == LLVMTypeKind.LLVMPointerTypeKind && valueTypeKind == LLVMTypeKind.LLVMPointerTypeKind)
            {
                typedToStore = LLVM.BuildPointerCast(_builder, source, valueType, "CastIfNecessaryPtr");
            }
            else if (toStoreKind == LLVMTypeKind.LLVMPointerTypeKind && valueTypeKind == LLVMTypeKind.LLVMIntegerTypeKind)
            {
                typedToStore = LLVM.BuildPtrToInt(_builder, source, valueType, "CastIfNecessaryInt");
            }
            else if (toStoreKind == LLVMTypeKind.LLVMPointerTypeKind && valueTypeKind != LLVMTypeKind.LLVMIntegerTypeKind)
            {
                throw new NotImplementedException($"trying to cast {toStoreKind} to {valueTypeKind}");
            }
            else if (toStoreKind == LLVMTypeKind.LLVMIntegerTypeKind && valueTypeKind == LLVMTypeKind.LLVMPointerTypeKind)
            {
                typedToStore = LLVM.BuildIntToPtr(_builder, source, valueType, "CastIfNecessaryPtr");
            }
            else if (toStoreKind != LLVMTypeKind.LLVMIntegerTypeKind && valueTypeKind == LLVMTypeKind.LLVMPointerTypeKind)
            {
                throw new NotImplementedException($"trying to cast {toStoreKind} to {valueTypeKind}");
            }
            else if (toStoreKind != valueTypeKind && toStoreKind != LLVMTypeKind.LLVMIntegerTypeKind && valueTypeKind != LLVMTypeKind.LLVMIntegerTypeKind)
            {
                throw new NotImplementedException($"trying to cast {toStoreKind} to {valueTypeKind}");
            }
            else if (toStoreKind == valueTypeKind && toStoreKind == LLVMTypeKind.LLVMIntegerTypeKind)
            {
                Debug.Assert(toStoreKind != LLVMTypeKind.LLVMPointerTypeKind && valueTypeKind != LLVMTypeKind.LLVMPointerTypeKind);
                typedToStore = LLVM.BuildIntCast(_builder, source, valueType, "CastIfNecessaryInt");
            }

            return typedToStore;
        }

        private LLVMTypeRef GetLLVMTypeForTypeDesc(TypeDesc type)
        {
            switch (type.Category)
            {
                case TypeFlags.Boolean:
                    return LLVM.Int1Type();

                case TypeFlags.SByte:
                case TypeFlags.Byte:
                    return LLVM.Int8Type();

                case TypeFlags.Int16:
                case TypeFlags.UInt16:
                case TypeFlags.Char:
                    return LLVM.Int16Type();

                case TypeFlags.Int32:
                case TypeFlags.UInt32:
                case TypeFlags.IntPtr:
                case TypeFlags.UIntPtr:
                    return LLVM.Int32Type();
                case TypeFlags.Array:
                case TypeFlags.SzArray:
                case TypeFlags.ByRef:
                case TypeFlags.Class:
                case TypeFlags.Interface:
                    return LLVM.PointerType(LLVM.Int8Type(), 0);

                case TypeFlags.Pointer:
                    return LLVM.PointerType(GetLLVMTypeForTypeDesc(type.GetParameterType()), 0);

                case TypeFlags.Int64:
                case TypeFlags.UInt64:
                    return LLVM.Int64Type();

                case TypeFlags.Single:
                    return LLVM.FloatType();

                case TypeFlags.Double:
                    return LLVM.DoubleType();

                case TypeFlags.ValueType:
                case TypeFlags.Nullable:
                    return LLVM.ArrayType(LLVM.Int8Type(), (uint)type.GetElementSize().AsInt);

                case TypeFlags.Enum:
                    return GetLLVMTypeForTypeDesc(type.UnderlyingType);

                case TypeFlags.Void:
                    return LLVM.VoidType();

                default:
                    throw new NotImplementedException(type.Category.ToString());
            }
        }

        private int GetTotalLocalOffset()
        {
            int offset = 0;
            for (int i = 0; i < _locals.Length; i++)
            {
                offset += _locals[i].Type.GetElementSize().AsInt;
            }
            return offset;
        }

        private int GetTotalParameterOffset()
        {
            int offset = 0;
            for (int i = 0; i < _signature.Length; i++)
            {
                offset += _signature[i].GetElementSize().AsInt;
            }
            if (!_signature.IsStatic)
            {
                // If this is a struct, then it's a pointer on the stack
                if (_thisType.IsValueType)
                {
                    offset += _thisType.Context.Target.PointerSize;
                }
                else
                {
                    offset += _thisType.GetElementSize().AsInt;
                }
            }

            return offset;
        }

        private void GetArgSizeAndOffsetAtIndex(int index, out int size, out int offset)
        {
            int thisSize = 0;
            if (!_signature.IsStatic)
            {
                thisSize = _thisType.IsValueType ? _thisType.Context.Target.PointerSize : _thisType.GetElementSize().AsInt;
                if (index == 0)
                {
                    size = thisSize;
                    offset = 0;
                    return;
                }
                else
                {
                    index--;
                }
            }

            var argType = _signature[index];
            size = argType.GetElementSize().AsInt;

            offset = thisSize;
            for (int i = 0; i < index; i++)
            {
                offset += _signature[i].GetElementSize().AsInt;
            }
        }

        private void GetLocalSizeAndOffsetAtIndex(int index, out int size, out int offset)
        {
            LocalVariableDefinition local = _locals[index];
            size = local.Type.GetElementSize().AsInt;

            offset = 0;
            for (int i = 0; i < index; i++)
            {
                offset += _locals[i].Type.GetElementSize().AsInt;
            }
        }

        private void ImportAddressOfVar(int index, bool argument)
        {
            if (argument)
            {
                throw new NotImplementedException("ldarga");
            }

            int localOffset = GetTotalParameterOffset();
            GetLocalSizeAndOffsetAtIndex(index, out int size, out int offset);
            localOffset += offset;

            var localPtr = LLVM.BuildGEP(_builder, LLVM.GetFirstParam(_llvmFunction),
                new LLVMValueRef[] { LLVM.ConstInt(LLVM.Int32Type(), (uint)localOffset, LLVMMisc.False) }, "ldloca");
            //var typedLocalPtr = LLVM.BuildPointerCast(_builder, localPtr, GetLLVMTypeForTypeDesc(_locals[index].Type.MakePointerType()), "ldloca");

            _stack.Push(new ExpressionEntry(StackValueKind.ByRef, "ldloca", localPtr, _locals[index].Type.MakePointerType()));
        }

        private void ImportDup()
        {
            _stack.Push(_stack.Peek().Duplicate());
        }

        private void ImportPop()
        {
            _stack.Pop();
        }

        private void ImportJmp(int token)
        {
            throw new NotImplementedException("jmp");
        }

        private void ImportCasting(ILOpcode opcode, int token)
        {
        }

        private void ImportLoadNull()
        {
            _stack.Push(new ExpressionEntry(StackValueKind.ObjRef, "null", LLVM.ConstInt(LLVM.Int32Type(), 0, LLVMMisc.False)));
        }

        private void ImportReturn()
        {
            if (_signature.ReturnType != GetWellKnownType(WellKnownType.Void))
            {
                StackEntry retVal = _stack.Pop();
                LLVMTypeRef valueType = GetLLVMTypeForTypeDesc(_signature.ReturnType);

                ImportStoreHelper(retVal.LLVMValue, valueType, LLVM.GetNextParam(LLVM.GetFirstParam(_llvmFunction)), 0);
            }

            LLVM.BuildRetVoid(_builder);
        }

        private void ImportCall(ILOpcode opcode, int token)
        {
            MethodDesc callee = (MethodDesc)_methodIL.GetObject(token);

            if (callee.IsIntrinsic)
            {
                if (ImportIntrinsicCall(callee))
                {
                    return;
                }
            }

            if (callee.IsPInvoke)
            {
                ImportRawPInvoke(callee);
                return;
            }

            // we don't really have virtual call support, but we'll treat it as direct for now
            if (opcode != ILOpcode.call && opcode !=  ILOpcode.callvirt)
            {
                throw new NotImplementedException();
            }
            if (opcode == ILOpcode.callvirt && callee.IsAbstract)
            {
                throw new NotImplementedException();
            }

            HandleCall(callee);
        }

        /// <summary>
        /// Implements intrinsic methods instread of calling them
        /// </summary>
        /// <returns>True if the method was implemented</returns>
        private bool ImportIntrinsicCall(MethodDesc method)
        {
            Debug.Assert(method.IsIntrinsic);

            if (!(method.OwningType is MetadataType metadataType))
            {
                return false;
            }

            switch (method.Name)
            {
                // Workaround for not being able to build a WASM version of CoreLib. This method
                // would return the x64 size, which is too large for WASM
                case "get_OffsetToStringData":
                    if (metadataType.Name == "RuntimeHelpers" && metadataType.Namespace == "System.Runtime.CompilerServices")
                    {
                        _stack.Push(new Int32ConstantEntry(8, _method.Context.GetWellKnownType(WellKnownType.Int32)));
                        return true;
                    }
                    break;
            }

            return false;
        }

        private void HandleCall(MethodDesc callee)
        { 
            AddMethodReference(callee);
            string calleeName = _compilation.NameMangler.GetMangledMethodName(callee).ToString();
            LLVMValueRef fn = GetOrCreateLLVMFunction(calleeName);

            int offset = GetTotalParameterOffset() + GetTotalLocalOffset() + callee.Signature.ReturnType.GetElementSize().AsInt;

            LLVMValueRef shadowStack = LLVM.BuildGEP(_builder, LLVM.GetFirstParam(_llvmFunction),
                new LLVMValueRef[] { LLVM.ConstInt(LLVM.Int32Type(), (uint)offset, LLVMMisc.False) },
                String.Empty);
            var castShadowStack = LLVM.BuildPointerCast(_builder, shadowStack, LLVM.PointerType(LLVM.Int8Type(), 0), "castshadowstack");

            int returnOffset = GetTotalParameterOffset() + GetTotalLocalOffset();
            var returnAddress = LLVM.BuildGEP(_builder, LLVM.GetFirstParam(_llvmFunction),
                new LLVMValueRef[] { LLVM.ConstInt(LLVM.Int32Type(), (uint)returnOffset, LLVMMisc.False) },
                String.Empty);
            var castReturnAddress = LLVM.BuildPointerCast(_builder, returnAddress, LLVM.PointerType(LLVM.Int8Type(), 0), "castreturnaddress");

            // argument offset
            uint argOffset = 0;
            int instanceAdjustment = 0;
            if (!callee.Signature.IsStatic)
            {
                instanceAdjustment = 1;
            }

            // The last argument is the top of the stack. We need to reverse them and store starting at the first argument
            LLVMValueRef[] argumentValues = new LLVMValueRef[callee.Signature.Length + instanceAdjustment];

            for(int i = 0; i < argumentValues.Length; i++)
            {
                argumentValues[argumentValues.Length - i - 1] = _stack.Pop().LLVMValue;
            }

            for (int index = 0; index < argumentValues.Length; index++)
            {
                LLVMValueRef toStore = argumentValues[index];

                TypeDesc argType;
                if (index == 0 && !callee.Signature.IsStatic)
                {
                    argType = callee.OwningType;
                }
                else
                {
                    argType = callee.Signature[index - instanceAdjustment];
                }

                LLVMTypeRef valueType = GetLLVMTypeForTypeDesc(argType);

                ImportStoreHelper(toStore, valueType, castShadowStack, argOffset);

                argOffset += (uint)argType.GetElementSize().AsInt;
            }

            LLVM.BuildCall(_builder, fn, new LLVMValueRef[] {
                castShadowStack,
                castReturnAddress}, string.Empty);

            
            if (!callee.Signature.ReturnType.IsVoid)
            {
                LLVMTypeRef returnLLVMType = GetLLVMTypeForTypeDesc(callee.Signature.ReturnType);
                LLVMValueRef returnLLVMPointer = LLVM.BuildPointerCast(_builder, returnAddress, LLVM.PointerType(returnLLVMType, 0), "castreturnpointer");
                LLVMValueRef loadResult = LLVM.BuildLoad(_builder, returnLLVMPointer, String.Empty);
                PushExpression(GetStackValueKind(callee.Signature.ReturnType), String.Empty, loadResult, callee.Signature.ReturnType);
            }
        }

        private void AddMethodReference(MethodDesc method)
        {
            _dependencies.Add(_compilation.NodeFactory.MethodEntrypoint(method));
        }

        private void ImportRawPInvoke(MethodDesc method)
        {
            LLVMValueRef nativeFunc = LLVM.GetNamedFunction(Module, method.Name);

            // Create an import if we haven't already
            if (nativeFunc.Pointer == IntPtr.Zero)
            {
                // Set up native parameter types
                LLVMTypeRef[] paramTypes = new LLVMTypeRef[method.Signature.Length];
                for (int i = 0; i < paramTypes.Length; i++)
                {
                    paramTypes[i] = GetLLVMTypeForTypeDesc(method.Signature[i]);
                }

                // Define the full signature
                LLVMTypeRef nativeFuncType = LLVM.FunctionType(GetLLVMTypeForTypeDesc(method.Signature.ReturnType), paramTypes, LLVMMisc.False);

                nativeFunc = LLVM.AddFunction(Module, method.Name, nativeFuncType);
                LLVM.SetLinkage(nativeFunc, LLVMLinkage.LLVMDLLImportLinkage);
            }

            LLVMValueRef[] arguments = new LLVMValueRef[method.Signature.Length];
            for(int i = 0; i < arguments.Length; i++)
            {
                LLVMValueRef argValue = _stack.Pop().LLVMValue;

                // Arguments are reversed on the stack
                // Coerce pointers to the native type
                TypeDesc signatureType = method.Signature[arguments.Length - i - 1];
                LLVMValueRef typedValue = argValue;
                if (signatureType.IsPointer)
                {
                    LLVMTypeRef signatureLlvmType = GetLLVMTypeForTypeDesc(signatureType);
                    typedValue = LLVM.BuildPointerCast(_builder, argValue, signatureLlvmType, "castarg");
                }
                arguments[arguments.Length - i - 1] = typedValue;
            }

            var returnValue = LLVM.BuildCall(_builder, nativeFunc, arguments, "call");

            if(!method.Signature.ReturnType.IsVoid)
                PushExpression(GetStackValueKind(method.Signature.ReturnType), String.Empty, returnValue, method.Signature.ReturnType);
        }

        private void ImportCalli(int token)
        {
        }

        private void ImportLdFtn(int token, ILOpcode opCode)
        {
        }

        private void ImportLoadInt(long value, StackValueKind kind)
        {
            switch (kind)
            {
                case StackValueKind.Int32:
                case StackValueKind.NativeInt:
                    _stack.Push(new Int32ConstantEntry((int)value, _method.Context.GetWellKnownType(WellKnownType.Int32)));
                    break;

                case StackValueKind.Int64:
                    _stack.Push(new Int64ConstantEntry(value, _method.Context.GetWellKnownType(WellKnownType.Int64)));
                    break;

                default:
                    throw new InvalidOperationException(kind.ToString());
            }           

        }

        private void ImportLoadFloat(double value)
        {
            _stack.Push(new FloatConstantEntry(value, _method.Context.GetWellKnownType(WellKnownType.Double)));
        }

        private void ImportBranch(ILOpcode opcode, BasicBlock target, BasicBlock fallthrough)
        {
            if (opcode == ILOpcode.br)
            {
                LLVM.BuildBr(_builder, GetLLVMBasicBlockForBlock(target));
            }
            else
            {
                LLVMValueRef condition;

                if (opcode == ILOpcode.brfalse || opcode == ILOpcode.brtrue)
                {
                    var op = _stack.Pop();
                    LLVMValueRef value = op.LLVMValue;
                    if (LLVM.GetTypeKind(LLVM.TypeOf(value)) == LLVMTypeKind.LLVMPointerTypeKind)
                    {
                        value = LLVM.BuildPtrToInt(_builder, value, LLVM.Int32Type(), String.Empty);
                    }

                    if (opcode == ILOpcode.brfalse)
                    {
                        condition = LLVM.BuildICmp(_builder, LLVMIntPredicate.LLVMIntEQ, value, LLVM.ConstInt(LLVM.TypeOf(value), 0, LLVMMisc.False), "brfalse");
                    }
                    else
                    {
                        condition = LLVM.BuildICmp(_builder, LLVMIntPredicate.LLVMIntNE, value, LLVM.ConstInt(LLVM.TypeOf(value), 0, LLVMMisc.False), "brtrue");
                    }
                }
                else
                {
                    var op1 = _stack.Pop();
                    var op2 = _stack.Pop();

                    // StackValueKind is carefully ordered to make this work (assuming the IL is valid)
                    StackValueKind kind;

                    if (op1.Kind > op2.Kind)
                    {
                        kind = op1.Kind;
                    }
                    else
                    {
                        kind = op2.Kind;
                    }

                    LLVMValueRef left = op1.LLVMValue;
                    LLVMValueRef right = op2.LLVMValue;

                    if (kind == StackValueKind.NativeInt || kind == StackValueKind.ObjRef || kind == StackValueKind.ByRef)
                    {
                        if (LLVM.GetTypeKind(LLVM.TypeOf(left)) == LLVMTypeKind.LLVMPointerTypeKind)
                        {
                            left = LLVM.BuildPtrToInt(_builder, left, LLVM.Int32Type(), "lptrasint");
                        }
                        if (LLVM.GetTypeKind(LLVM.TypeOf(right)) == LLVMTypeKind.LLVMPointerTypeKind)
                        {
                            right = LLVM.BuildPtrToInt(_builder, right, LLVM.Int32Type(), "rptrasint");
                        }
                    }


                    switch (opcode)
                    {
                        case ILOpcode.beq:
                            condition = LLVM.BuildICmp(_builder, LLVMIntPredicate.LLVMIntEQ, left, right, "beq");
                            break;
                        case ILOpcode.bge:
                            condition = LLVM.BuildICmp(_builder, LLVMIntPredicate.LLVMIntSGE, left, right, "bge");
                            break;
                        case ILOpcode.bgt:
                            condition = LLVM.BuildICmp(_builder, LLVMIntPredicate.LLVMIntSGT, left, right, "bgt");
                            break;
                        case ILOpcode.ble:
                            condition = LLVM.BuildICmp(_builder, LLVMIntPredicate.LLVMIntSLE, left, right, "ble");
                            break;
                        case ILOpcode.blt:
                            condition = LLVM.BuildICmp(_builder, LLVMIntPredicate.LLVMIntSLT, left, right, "blt");
                            break;
                        case ILOpcode.bne_un:
                            condition = LLVM.BuildICmp(_builder, LLVMIntPredicate.LLVMIntNE, left, right, "bne_un");
                            break;
                        case ILOpcode.bge_un:
                            condition = LLVM.BuildICmp(_builder, LLVMIntPredicate.LLVMIntUGE, left, right, "bge_un");
                            break;
                        case ILOpcode.bgt_un:
                            condition = LLVM.BuildICmp(_builder, LLVMIntPredicate.LLVMIntUGT, left, right, "bgt_un");
                            break;
                        case ILOpcode.ble_un:
                            condition = LLVM.BuildICmp(_builder, LLVMIntPredicate.LLVMIntULE, left, right, "ble_un");
                            break;
                        case ILOpcode.blt_un:
                            condition = LLVM.BuildICmp(_builder, LLVMIntPredicate.LLVMIntULT, left, right, "blt_un");
                            break;
                        default:
                            throw new NotSupportedException(); // unreachable
                    }
                }
                //TODO: why did this happen only during an optimized build of [System.Private.CoreLib]System.Threading.Lock.ReleaseContended
                if (target.StartOffset == 0)
                    throw new NotImplementedException("cant branch to entry basic block");

                LLVM.BuildCondBr(_builder, condition, GetLLVMBasicBlockForBlock(target), GetLLVMBasicBlockForBlock(fallthrough));

                ImportFallthrough(fallthrough);
            }

            ImportFallthrough(target);
        }

        private void ImportSwitchJump(int jmpBase, int[] jmpDelta, BasicBlock fallthrough)
        {
<<<<<<< HEAD
            var operand = _stack.Pop();

            var @switch = LLVM.BuildSwitch(_builder, operand.LLVMValue, GetLLVMBasicBlockForBlock(fallthrough), (uint)jmpDelta.Length);
            for (var i = 0; i < jmpDelta.Length; i++)
            {
                var target = _basicBlocks[_currentOffset + jmpDelta[i]];
                LLVM.AddCase(@switch, LLVM.ConstInt(LLVM.Int32Type(), (ulong)i, false), GetLLVMBasicBlockForBlock(target));
                ImportFallthrough(target);
            }

            ImportFallthrough(fallthrough);
=======
            throw new NotImplementedException("switch");
>>>>>>> ca9ab6ca
        }

        private void ImportLoadIndirect(int token)
        {
            ImportLoadIndirect(ResolveTypeToken(token));
        }

        private void ImportLoadIndirect(TypeDesc type)
        {
            StackEntry pointer = _stack.Pop();
            LLVMTypeRef loadType = GetLLVMTypeForTypeDesc(type);
            LLVMTypeRef pointerType = LLVM.PointerType(loadType, 0);

            LLVMValueRef typedPointer;
            if (LLVM.GetTypeKind(LLVM.TypeOf(pointer.LLVMValue)) != LLVMTypeKind.LLVMPointerTypeKind)
            {
                typedPointer = LLVM.BuildIntToPtr(_builder, pointer.LLVMValue, pointerType, "ldindintptrcast");
            }
            else
            {
                typedPointer = LLVM.BuildPointerCast(_builder, pointer.LLVMValue, pointerType, "ldindptrcast");
            }

            LLVMValueRef load = LLVM.BuildLoad(_builder, typedPointer, "ldind");
            PushExpression(GetStackValueKind(type), "ldlind", load, type);
        }

        private void ImportStoreIndirect(int token)
        {
            ImportStoreIndirect(ResolveTypeToken(token));
        }

        private void ImportStoreIndirect(TypeDesc type)
        {
            StackEntry value = _stack.Pop();
            StackEntry destinationPointer = _stack.Pop();
            LLVMTypeRef requestedPointerType = LLVM.PointerType(GetLLVMTypeForTypeDesc(type), 0);
            LLVMValueRef typedValue = value.LLVMValue;
            LLVMValueRef typedPointer = destinationPointer.LLVMValue;

            if (LLVM.GetTypeKind(LLVM.TypeOf(destinationPointer.LLVMValue)) != LLVMTypeKind.LLVMPointerTypeKind)
            {
                typedPointer = LLVM.BuildIntToPtr(_builder, destinationPointer.LLVMValue, requestedPointerType, "stindintptrcast");
            }
            else
            {
                typedPointer = LLVM.BuildPointerCast(_builder, destinationPointer.LLVMValue, requestedPointerType, "stindptrcast");
            }

            if (value.Type != type)
            {
                if (LLVM.GetTypeKind(GetLLVMTypeForTypeDesc(value.Type)) != LLVMTypeKind.LLVMPointerTypeKind)
                {
                    typedValue = LLVM.BuildIntCast(_builder, typedValue, GetLLVMTypeForTypeDesc(type), "stindvalcast");
                }
                else
                {
                    typedValue = LLVM.BuildPointerCast(_builder, typedValue, GetLLVMTypeForTypeDesc(type), "stindvalptrcast");
                }
            }

            LLVM.BuildStore(_builder, typedValue, typedPointer);
        }

        private void ImportBinaryOperation(ILOpcode opcode)
        {
            StackEntry op1 = _stack.Pop();
            StackEntry op2 = _stack.Pop();

            // StackValueKind is carefully ordered to make this work (assuming the IL is valid)
            StackValueKind kind;
            TypeDesc type;

            if (op1.Kind > op2.Kind)
            {
                kind = op1.Kind;
                type = op1.Type;
            }
            else
            {
                kind = op2.Kind;
                type = op2.Type;
            }

            // The one exception from the above rule
            if ((kind == StackValueKind.ByRef) &&
                    (opcode == ILOpcode.sub || opcode == ILOpcode.sub_ovf || opcode == ILOpcode.sub_ovf_un))
            {
                kind = StackValueKind.NativeInt;
                type = null;
            }

            LLVMValueRef result;
            LLVMValueRef left = op1.LLVMValue;
            LLVMValueRef right = op2.LLVMValue;

            if (kind == StackValueKind.NativeInt || kind == StackValueKind.ObjRef || kind == StackValueKind.ByRef)
            {
                if (LLVM.GetTypeKind(LLVM.TypeOf(left)) == LLVMTypeKind.LLVMPointerTypeKind)
                {
                    left = LLVM.BuildPtrToInt(_builder, left, LLVM.Int32Type(), "lptrasint");
                }
                if (LLVM.GetTypeKind(LLVM.TypeOf(right)) == LLVMTypeKind.LLVMPointerTypeKind)
                {
                    right = LLVM.BuildPtrToInt(_builder, right, LLVM.Int32Type(), "rptrasint");
                }
            }

            switch (opcode)
            {
                case ILOpcode.add:
                    result = LLVM.BuildAdd(_builder, left, right, "add");
                    break;
                case ILOpcode.sub:
                    result = LLVM.BuildSub(_builder, left, right, "sub");
                    break;
                case ILOpcode.mul:
                    result = LLVM.BuildMul(_builder, left, right, "mul");
                    break;
                case ILOpcode.div:
                    result = LLVM.BuildSDiv(_builder, left, right, "sdiv");
                    break;
                case ILOpcode.div_un:
                    result = LLVM.BuildUDiv(_builder, left, right, "udiv");
                    break;
                case ILOpcode.rem:
                    result = LLVM.BuildSRem(_builder, left, right, "srem");
                    break;
                case ILOpcode.rem_un:
                    result = LLVM.BuildURem(_builder, left, right, "urem");
                    break;
                case ILOpcode.and:
                    result = LLVM.BuildAnd(_builder, left, right, "and");
                    break;
                case ILOpcode.or:
                    result = LLVM.BuildOr(_builder, left, right, "or");
                    break;
                case ILOpcode.xor:
                    result = LLVM.BuildXor(_builder, left, right, "xor");
                    break;

                // TODO: Overflow checks
                case ILOpcode.add_ovf:
                case ILOpcode.add_ovf_un:
                    result = LLVM.BuildAdd(_builder, left, right, "add");
                    break;
                case ILOpcode.sub_ovf:
                case ILOpcode.sub_ovf_un:
                    result = LLVM.BuildSub(_builder, left, right, "sub");
                    break;
                case ILOpcode.mul_ovf:
                case ILOpcode.mul_ovf_un:
                    result = LLVM.BuildMul(_builder, left, right, "mul");
                    break;

                default:
                    throw new InvalidOperationException(); // Should be unreachable
            }

            PushExpression(kind, "", result, type);
        }

        private void ImportShiftOperation(ILOpcode opcode)
        {
            LLVMValueRef result;

            StackEntry numBitsToShift = _stack.Pop();
            StackEntry valueToShift = _stack.Pop();

            switch (opcode)
            {
                case ILOpcode.shl:
                    result = LLVM.BuildShl(_builder, valueToShift.LLVMValue, numBitsToShift.LLVMValue, "shl");
                    break;
                case ILOpcode.shr:
                    result = LLVM.BuildAShr(_builder, valueToShift.LLVMValue, numBitsToShift.LLVMValue, "shr");
                    break;
                case ILOpcode.shr_un:
                    result = LLVM.BuildLShr(_builder, valueToShift.LLVMValue, numBitsToShift.LLVMValue, "shr");
                    break;
                default:
                    throw new InvalidOperationException(); // Should be unreachable
            }

            PushExpression(valueToShift.Kind, "", result, valueToShift.Type);
        }

        private void ImportCompareOperation(ILOpcode opcode)
        {
            var op1 = _stack.Pop();
            var op2 = _stack.Pop();

            // StackValueKind is carefully ordered to make this work (assuming the IL is valid)
            StackValueKind kind;

            if (op1.Kind > op2.Kind)
            {
                kind = op1.Kind;
            }
            else
            {
                kind = op2.Kind;
            }

            LLVMValueRef result;
            //TODO: deal with sign extension here instead of just casting
            var typeSaneOp1 = op1.LLVMValue;
            var typeSaneOp2 = op2.LLVMValue;
            if (op1.Type != op2.Type || op1.Type == null)
            {
                if (op1.Type != null && op2.Type != null)
                {
                    if (op1.Type.IsPrimitive && op2.Type.IsPrimitive)
                    {
                        if (op1.Type.GetElementSize().AsInt > op2.Type.GetElementSize().AsInt)
                            typeSaneOp2 = CastIfNecessary(op2.LLVMValue, GetLLVMTypeForTypeDesc(op1.Type));
                        else
                            typeSaneOp1 = CastIfNecessary(op1.LLVMValue, GetLLVMTypeForTypeDesc(op2.Type));
                    }
                    else
                    {
                        typeSaneOp2 = CastIfNecessary(op2.LLVMValue, GetLLVMTypeForTypeDesc(op1.Type));
                    }
                }
                else if (op1.Type == null && op1.Kind == StackValueKind.ObjRef)
                {
                    typeSaneOp1 = CastIfNecessary(op1.LLVMValue, LLVM.TypeOf(typeSaneOp2));
                }
                else if (op2.Type == null && op2.Kind == StackValueKind.ObjRef)
                {
                    typeSaneOp2 = CastIfNecessary(op2.LLVMValue, LLVM.TypeOf(typeSaneOp1));
                }
            }

            switch (opcode)
            {
                case ILOpcode.ceq:
                    result = LLVM.BuildICmp(_builder, LLVMIntPredicate.LLVMIntEQ, typeSaneOp2, typeSaneOp1, "ceq");
                    break;
                case ILOpcode.cgt:
                    result = LLVM.BuildICmp(_builder, LLVMIntPredicate.LLVMIntSGT, typeSaneOp2, typeSaneOp1, "cgt");
                    break;
                case ILOpcode.clt:
                    result = LLVM.BuildICmp(_builder, LLVMIntPredicate.LLVMIntSLT, typeSaneOp2, typeSaneOp1, "clt");
                    break;
                case ILOpcode.cgt_un:
                    result = LLVM.BuildICmp(_builder, LLVMIntPredicate.LLVMIntUGT, typeSaneOp2, typeSaneOp1, "cgt_un");
                    break;
                case ILOpcode.clt_un:
                    result = LLVM.BuildICmp(_builder, LLVMIntPredicate.LLVMIntULT, typeSaneOp2, typeSaneOp1, "clt_un");
                    break;
                default:
                    throw new NotSupportedException(); // unreachable
            }

            PushExpression(kind, "", result, GetWellKnownType(WellKnownType.SByte));
        }

        private void ImportConvert(WellKnownType wellKnownType, bool checkOverflow, bool unsigned)
        {
            StackEntry value = _stack.Pop();
            StackEntry convertedValue = value.Duplicate();
            //conv.u for a pointer should change to a int8*
            if(wellKnownType == WellKnownType.UIntPtr)
            {
                if (value.Kind == StackValueKind.Int32)
                {
                    convertedValue.LLVMValue = LLVM.BuildIntToPtr(_builder, value.LLVMValue, LLVM.PointerType(LLVM.Int8Type(), 0), "conv.u");
                }
            }

            _stack.Push(convertedValue);
        }

        private void ImportUnaryOperation(ILOpcode opCode)
        {
            var argument = _stack.Pop();
             
            LLVMValueRef result;
            switch (opCode)
            {
                case ILOpcode.neg:
                    if (argument.Kind == StackValueKind.Float)
                    {
                        result = LLVM.BuildFNeg(_builder, argument.LLVMValue, "neg");
                    }   
                    else
                    {
                        result = LLVM.BuildNeg(_builder, argument.LLVMValue, "neg");
                    }
                    break;
                case ILOpcode.not:
                    result = LLVM.BuildNot(_builder, argument.LLVMValue, "not");
                    break;
                default:
                    throw new NotSupportedException(); // unreachable
            }

            PushExpression(argument.Kind, "", result, argument.Type);
        }

        private void ImportCpOpj(int token)
        {
        }

        private void ImportUnbox(int token, ILOpcode opCode)
        {
        }

        private void ImportRefAnyVal(int token)
        {
        }

        private void ImportCkFinite()
        {
        }

        private void ImportMkRefAny(int token)
        {
        }

        private void ImportLdToken(int token)
        {
            var ldtokenValue = _methodIL.GetObject(token);
            WellKnownType ldtokenKind;
            string name;
            StackEntry value;
            if (ldtokenValue is TypeDesc)
            {
                ldtokenKind = WellKnownType.RuntimeTypeHandle;
                //AddTypeReference((TypeDesc)ldtokenValue, false);

                // todo: this doesn't work because we don't have the eetypeptr pushed. How do we get the eetypeptr?
                MethodDesc helper = _compilation.TypeSystemContext.GetHelperEntryPoint("LdTokenHelpers", "GetRuntimeTypeHandle");
                //AddMethodReference(helper);
                HandleCall(helper);
                name = ldtokenValue.ToString();

                //value = new LdTokenEntry<TypeDesc>(StackValueKind.ValueType, name, (TypeDesc)ldtokenValue, GetWellKnownType(ldtokenKind));
            }
            else if (ldtokenValue is FieldDesc)
            {
                ldtokenKind = WellKnownType.RuntimeFieldHandle;
                // todo: this is probably the wrong llvm value for the field
                value = new LdTokenEntry<FieldDesc>(StackValueKind.ValueType, null, (FieldDesc)ldtokenValue, LLVM.ConstInt(LLVM.Int32Type(), (uint)token, LLVMMisc.False), GetWellKnownType(ldtokenKind));
                _stack.Push(value);
            }
            else if (ldtokenValue is MethodDesc)
            {
                throw new NotImplementedException();
            }
            else
            {
                throw new InvalidOperationException();
            }
        }

        private void ImportLocalAlloc()
        {
        }

        private void ImportEndFilter()
        {
        }

        private void ImportCpBlk()
        {
        }

        private void ImportInitBlk()
        {
        }

        private void ImportRethrow()
        {
            EmitTrapCall();
        }

        private void ImportSizeOf(int token)
        {
        }

        private void ImportRefAnyType()
        {
        }

        private void ImportArgList()
        {
        }

        private void ImportUnalignedPrefix(byte alignment)
        {
        }

        private void ImportVolatilePrefix()
        {
        }

        private void ImportTailPrefix()
        {
        }

        private void ImportConstrainedPrefix(int token)
        {
        }

        private void ImportNoPrefix(byte mask)
        {
        }

        private void ImportReadOnlyPrefix()
        {
        }

        private void ImportThrow()
        {
            var exceptionObject = _stack.Pop();

            EmitTrapCall();
        }

        private LLVMValueRef GetInstanceFieldAddress(StackEntry objectEntry, FieldDesc field)
        {
            var objectType = objectEntry.Type ?? field.OwningType;
            LLVMValueRef typedObjectValue;
            if (objectType.IsValueType && !objectType.IsPointer && objectEntry.Kind != StackValueKind.NativeInt && objectEntry.Kind != StackValueKind.ByRef)
            {
                typedObjectValue = LLVM.BuildAlloca(_builder, GetLLVMTypeForTypeDesc(objectType), "objptr");
                LLVM.BuildStore(_builder, objectEntry.LLVMValue, typedObjectValue);
            }
            else
            {
                typedObjectValue = objectEntry.LLVMValue;
            }

            var untypedObjectPointer = CastIfNecessary(typedObjectValue, LLVM.PointerType(LLVMTypeRef.Int8Type(), 0));
            var loadLocation = LLVM.BuildGEP(_builder, untypedObjectPointer,
                new LLVMValueRef[] { LLVM.ConstInt(LLVM.Int32Type(), (ulong)field.Offset.AsInt, LLVMMisc.False) }, String.Empty);
            return LLVM.BuildPointerCast(_builder, loadLocation, LLVM.PointerType(GetLLVMTypeForTypeDesc(field.FieldType), 0), "fieldaddresscast");
        }

        private LLVMValueRef GetFieldAddress(FieldDesc field, bool isStatic)
        {
            if (field.IsStatic)
            {
                //pop unused value
                if (!isStatic)
                    _stack.Pop();

                LLVMValueRef untypedFieldAddress = WebAssemblyObjectWriter.EmitGlobal(Module, field, _compilation.NameMangler);
                return LLVM.BuildPointerCast(_builder, untypedFieldAddress, LLVM.PointerType(GetLLVMTypeForTypeDesc(field.FieldType), 0), "tempfieldaddresscast");
            }
            else
            {
                return GetInstanceFieldAddress(_stack.Pop(), field);
            }
        }

        private void ImportLoadField(int token, bool isStatic)
        {
            FieldDesc field = (FieldDesc)_methodIL.GetObject(token);
            LLVMValueRef fieldAddress = GetFieldAddress(field, isStatic);
            LLVMValueRef loadValue = LLVM.BuildLoad(_builder, fieldAddress, "ldfld_" + field.Name);
            PushExpression(GetStackValueKind(field.FieldType), "ldfld", loadValue, field.FieldType);
        }

        private void ImportAddressOfField(int token, bool isStatic)
        {
            FieldDesc field = (FieldDesc)_methodIL.GetObject(token);
            LLVMValueRef fieldAddress = GetFieldAddress(field, isStatic);
            PushExpression(StackValueKind.ByRef, "ldflda", fieldAddress, field.FieldType.MakePointerType());
        }

        private void ImportStoreField(int token, bool isStatic)
        {
            FieldDesc field = (FieldDesc)_methodIL.GetObject(token);
            StackEntry valueEntry = _stack.Pop();
            LLVMValueRef value = valueEntry.LLVMValue;

            value = CastIfNecessary(value, GetLLVMTypeForTypeDesc(field.FieldType));
            LLVMValueRef fieldAddress = GetFieldAddress(field, isStatic);
            LLVM.BuildStore(_builder, value, fieldAddress);
        }

        // Loads symbol address. Address is represented as a i32*
        private LLVMValueRef LoadAddressOfSymbolNode(ISymbolNode node)
        {
            LLVMValueRef addressOfAddress = WebAssemblyObjectWriter.GetSymbolValuePointer(Module, node, _compilation.NameMangler, false);
            //return addressOfAddress;
            return LLVM.BuildLoad(_builder, addressOfAddress, "LoadAddressOfSymbolNode");
        }

        private void ImportLoadString(int token)
        {
            TypeDesc stringType = this._compilation.TypeSystemContext.GetWellKnownType(WellKnownType.String);

            string str = (string)_methodIL.GetObject(token);
            ISymbolNode node = _compilation.NodeFactory.SerializedStringObject(str);
            LLVMValueRef stringDataPointer = LoadAddressOfSymbolNode(node);
            _dependencies.Add(node);
            _stack.Push(new ExpressionEntry(GetStackValueKind(stringType), String.Empty, stringDataPointer, stringType));
        }

        private void ImportInitObj(int token)
        {
        }

        private void ImportBox(int token)
        {
        }

        private void ImportLeave(BasicBlock target)
        {
            for (int i = 0; i < _exceptionRegions.Length; i++)
            {
                var r = _exceptionRegions[i];

                if (r.ILRegion.Kind == ILExceptionRegionKind.Finally &&
                    IsOffsetContained(_currentOffset - 1, r.ILRegion.TryOffset, r.ILRegion.TryLength) &&
                    !IsOffsetContained(target.StartOffset, r.ILRegion.TryOffset, r.ILRegion.TryLength))
                {
                    MarkBasicBlock(_basicBlocks[r.ILRegion.HandlerOffset]);
                }
            }

            MarkBasicBlock(target);
            LLVM.BuildBr(_builder, GetLLVMBasicBlockForBlock(target));
        }

        private static bool IsOffsetContained(int offset, int start, int length)
        {
            return start <= offset && offset < start + length;
        }

        private void ImportNewArray(int token)
        {
        }

        private void ImportLoadElement(int token)
        {
        }

        private void ImportLoadElement(TypeDesc elementType)
        {
        }

        private void ImportStoreElement(int token)
        {
        }

        private void ImportStoreElement(TypeDesc elementType)
        {
        }

        private void ImportLoadLength()
        {
        }

        private void ImportAddressOfElement(int token)
        {
        }

        private void ImportEndFinally()
        {
        }

        private void ImportFallthrough(BasicBlock next)
        {
            EvaluationStack<StackEntry> entryStack = next.EntryStack;

            if (entryStack != null)
            {
                if (entryStack.Length != _stack.Length)
                    throw new InvalidProgramException();

                for (int i = 0; i < entryStack.Length; i++)
                {
                    // TODO: Do we need to allow conversions?
                    if (entryStack[i].Kind != _stack[i].Kind)
                        throw new InvalidProgramException();

                    if (entryStack[i].Kind == StackValueKind.ValueType)
                    {
                        if (entryStack[i].Type != _stack[i].Type)
                            throw new InvalidProgramException();
                    }
                }
            }
            else
            {
                if (_stack.Length > 0)
                {
                    entryStack = new EvaluationStack<StackEntry>(_stack.Length);

#pragma warning disable 162 // Due to not implement3ed exception incrementer in for needs pragma warning disable
                    for (int i = 0; i < _stack.Length; i++)
                    {
                        // todo: do we need anything special for spilled stacks like cpp codegen does?
                        entryStack.Push(_stack[i]);
                        //entryStack.Push(NewSpillSlot(_stack[i]));
                    }
#pragma warning restore 162
                }
                next.EntryStack = entryStack;
            }

            if (entryStack != null)
            {
                // todo: do we have to do anything here?
#pragma warning disable 162// Due to not implement3ed exception incrementer in for needs pragma warning disable
                for (int i = 0; i < entryStack.Length; i++)
                {
                    /*AppendLine();
                    Append(entryStack[i]);
                    Append(" = ");
                    Append(_stack[i]);
                    AppendSemicolon();*/
                }
#pragma warning restore 162
            }

            MarkBasicBlock(next);

        }

        private TypeDesc ResolveTypeToken(int token)
        {
            return (TypeDesc)_methodIL.GetObject(token);
        }

        private TypeDesc GetWellKnownType(WellKnownType wellKnownType)
        {
            return _compilation.TypeSystemContext.GetWellKnownType(wellKnownType);
        }

        private void ReportInvalidBranchTarget(int targetOffset)
        {
            ThrowHelper.ThrowInvalidProgramException();
        }

        private void ReportFallthroughAtEndOfMethod()
        {
            ThrowHelper.ThrowInvalidProgramException();
        }

        private void ReportInvalidInstruction(ILOpcode opcode)
        {
            ThrowHelper.ThrowInvalidProgramException();
        }

        private void EmitTrapCall()
        {
            if (TrapFunction.Pointer == IntPtr.Zero)
            {
                TrapFunction = LLVM.AddFunction(Module, "llvm.trap", LLVM.FunctionType(LLVM.VoidType(), Array.Empty<LLVMTypeRef>(), false));
            }
            LLVM.BuildCall(_builder, TrapFunction, Array.Empty<LLVMValueRef>(), string.Empty);
        }

        public override string ToString()
        {
            return _method.ToString();
        }
    }
}<|MERGE_RESOLUTION|>--- conflicted
+++ resolved
@@ -968,7 +968,6 @@
 
         private void ImportSwitchJump(int jmpBase, int[] jmpDelta, BasicBlock fallthrough)
         {
-<<<<<<< HEAD
             var operand = _stack.Pop();
 
             var @switch = LLVM.BuildSwitch(_builder, operand.LLVMValue, GetLLVMBasicBlockForBlock(fallthrough), (uint)jmpDelta.Length);
@@ -980,9 +979,6 @@
             }
 
             ImportFallthrough(fallthrough);
-=======
-            throw new NotImplementedException("switch");
->>>>>>> ca9ab6ca
         }
 
         private void ImportLoadIndirect(int token)
