--- conflicted
+++ resolved
@@ -970,7 +970,7 @@
             return CastIfNecessary(_builder, source, valueType, name, unsigned);
         }
 
-        internal static LLVMValueRef CastIfNecessary(LLVMBuilderRef builder, LLVMValueRef source, LLVMTypeRef valueType, string name = null, bool unsigned = true)
+        internal static LLVMValueRef CastIfNecessary(LLVMBuilderRef builder, LLVMValueRef source, LLVMTypeRef valueType, string name = null, bool unsigned = false)
         {
             LLVMTypeRef sourceType = LLVM.TypeOf(source);
             if (sourceType.Pointer == valueType.Pointer)
@@ -1810,15 +1810,7 @@
             else
             {
                 // !newobj
-<<<<<<< HEAD
-
-=======
-                if (opcode == ILOpcode.callvirt && localConstrainedType != null)
-                {
-                    if (localConstrainedType.IsRuntimeDeterminedSubtype)
-                        localConstrainedType = localConstrainedType.ConvertToCanonForm(CanonicalFormKind.Specific);
-                }
->>>>>>> 8d81b96c
+
             }
 
             var suppressHandleCall = false;
@@ -1944,14 +1936,10 @@
                 }
             }
 
-<<<<<<< HEAD
             if (!suppressHandleCall)
             {
                 HandleCall(callee, callee.Signature, runtimeDeterminedMethod, opcode, localConstrainedType);
             }
-=======
-            HandleCall(callee, callee.Signature, opcode, localConstrainedType);
->>>>>>> 8d81b96c
         }
 
         private LLVMValueRef LLVMFunctionForMethod(MethodDesc callee, StackEntry thisPointer, bool isCallVirt,
@@ -2513,12 +2501,8 @@
 
         private void HandleCall(MethodDesc callee, MethodSignature signature, MethodDesc runtimeDeterminedMethod, ILOpcode opcode = ILOpcode.call, TypeDesc constrainedType = null, LLVMValueRef calliTarget = default(LLVMValueRef), LLVMValueRef hiddenRef = default(LLVMValueRef))
         {
-<<<<<<< HEAD
             bool resolvedConstraint = false; 
 
-=======
-            bool resolvedConstraint = false;  // Not used yet, but will need for IsArrayAddressMethod and the generic lookup
->>>>>>> 8d81b96c
             var parameterCount = signature.Length + (signature.IsStatic ? 0 : 1);
             // The last argument is the top of the stack. We need to reverse them and store starting at the first argument
             StackEntry[] argumentValues = new StackEntry[parameterCount];
@@ -2549,7 +2533,6 @@
                 }
                 else if (opcode == ILOpcode.callvirt)
                 {
-<<<<<<< HEAD
                     var canonConstrainedType = constrainedType;
                     if (constrainedType.IsRuntimeDeterminedSubtype)
                         canonConstrainedType = constrainedType.ConvertToCanonForm(CanonicalFormKind.Specific);
@@ -2561,24 +2544,11 @@
                     if (directMethod == null)
                     {
                         MetadataType eeTypeDesc = _compilation.TypeSystemContext.SystemModule.GetKnownType("System", "EETypePtr");
-=======
-                    bool forceUseRuntimeLookup;
-                    MethodDesc directMethod = constrainedType.TryResolveConstraintMethodApprox(callee.OwningType, callee, out forceUseRuntimeLookup);
-
-                    if (directMethod == null)
-                    {
-                        TypeDesc objectType = thisByRef.Type;
-                        var eeTypeDesc = _compilation.TypeSystemContext.SystemModule.GetKnownType("System", "EETypePtr");
->>>>>>> 8d81b96c
                         argumentValues[0] = CallRuntime(_compilation.TypeSystemContext, RuntimeExport, "RhBox",
                             new StackEntry[]
                             {
                                 new LoadExpressionEntry(StackValueKind.ValueType, "eeType",
-<<<<<<< HEAD
                                     GetEETypePointerForTypeDesc(constrainedClosestDefType, true), eeTypeDesc),
-=======
-                                    GetEETypePointerForTypeDesc(constrainedType, true), eeTypeDesc),
->>>>>>> 8d81b96c
                                 argumentValues[0],
                             });
                     }
@@ -2590,7 +2560,6 @@
                     }
                 }
             }
-<<<<<<< HEAD
             MethodDesc canonMethod = callee?.GetCanonMethodTarget(CanonicalFormKind.Specific);
             MethodSignature canonMethodSignature = canonMethod?.Signature;
             //TODO: refactor generic logic out here
@@ -2599,15 +2568,6 @@
 
         // TODO: rename hiddenRef param
         private ExpressionEntry HandleCall(MethodDesc callee, MethodSignature signature, MethodDesc canonMethod, MethodSignature canonSignature, StackEntry[] argumentValues, MethodDesc runtimeDeterminedMethod, ILOpcode opcode = ILOpcode.call, TypeDesc constrainedType = null, LLVMValueRef calliTarget = default(LLVMValueRef), LLVMValueRef hiddenRef = default(LLVMValueRef), bool resolvedConstraint = false, TypeDesc forcedReturnType = null)
-=======
-
-            PushNonNull(HandleCall(callee, signature, argumentValues, opcode, constrainedType, calliTarget, resolvedConstraint: resolvedConstraint));
-        }
-
-        private ExpressionEntry HandleCall(MethodDesc callee, MethodSignature signature, StackEntry[] argumentValues,
-            ILOpcode opcode = ILOpcode.call, TypeDesc constrainedType = null,
-            LLVMValueRef calliTarget = default(LLVMValueRef), bool resolvedConstraint = false, TypeDesc forcedReturnType = null)
->>>>>>> 8d81b96c
         {
             //TODO: refactor so this is a simple call llvm method from the MethodDesc/Sig
             LLVMValueRef fn;
