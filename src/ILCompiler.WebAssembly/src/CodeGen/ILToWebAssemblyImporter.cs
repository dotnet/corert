// Licensed to the .NET Foundation under one or more agreements.
// The .NET Foundation licenses this file to you under the MIT license.
// See the LICENSE file in the project root for more information.

using System;
using System.Collections.Generic;
using System.Diagnostics;
using System.Diagnostics.Tracing;
using System.IO;
using System.Linq;
using Internal.TypeSystem;
using ILCompiler;
using LLVMSharp;
using ILCompiler.CodeGen;
using ILCompiler.DependencyAnalysis;
using ILCompiler.DependencyAnalysisFramework;
using ILCompiler.WebAssembly;
using Internal.IL.Stubs;
using Internal.Runtime;
using Internal.TypeSystem.Ecma;

namespace Internal.IL
{
    // Implements an IL scanner that scans method bodies to be compiled by the code generation
    // backend before the actual compilation happens to gain insights into the code.
    partial class ILImporter
    {
        public enum LocalVarKind
        {
            Argument,
            Local,
            Temp
        }

        ArrayBuilder<object> _dependencies = new ArrayBuilder<object>();
        public IEnumerable<object> GetDependencies()
        {
            return _dependencies.ToArray();
        }

        public LLVMModuleRef Module { get; }
        public static LLVMContextRef Context { get; private set; }
        private static Dictionary<TypeDesc, LLVMTypeRef> LlvmStructs { get; } = new Dictionary<TypeDesc, LLVMTypeRef>();
        private static MetadataFieldLayoutAlgorithm LayoutAlgorithm { get; } = new MetadataFieldLayoutAlgorithm();
        private readonly MethodDesc _method;
        private readonly MethodIL _methodIL;
        private readonly MethodIL _canonMethodIL;
        private readonly MethodSignature _signature;
        private readonly TypeDesc _thisType;
        private readonly WebAssemblyCodegenCompilation _compilation;
        private readonly string _mangledName;
        private LLVMValueRef _llvmFunction;
        private LLVMValueRef _currentFunclet;
        private bool _isUnboxingThunk;
        private LLVMBasicBlockRef _curBasicBlock;
        private LLVMBuilderRef _builder;
        private readonly LocalVariableDefinition[] _locals;
        private readonly LLVMValueRef[] _localSlots;
        private readonly LLVMValueRef[] _argSlots;
        private List<SpilledExpressionEntry> _spilledExpressions = new List<SpilledExpressionEntry>();
        private int _pointerSize;
        private readonly byte[] _ilBytes;
        private MethodDebugInformation _debugInformation;
        private LLVMMetadataRef _debugFunction;
        private TypeDesc _constrainedType = null;
        private TypeDesc _canonThisType;
        private LLVMBasicBlockRef _currentEndIfBlock;
        /// <summary>
        /// Offset by which fat function pointers are shifted to distinguish them
        /// from real function pointers.
        /// </summary> // TODO : cant we delete this and FatFunctionPointerConstants.Offset
        internal const uint FatFunctionPointerOffset = 0x40000000;

        List<LLVMValueRef> _exceptionFunclets;

        /// <summary>
        /// Stack of values pushed onto the IL stack: locals, arguments, values, function pointer, ...
        /// </summary>
        private EvaluationStack<StackEntry> _stack = new EvaluationStack<StackEntry>(0);

        private class BasicBlock
        {
            // Common fields
            public enum ImportState : byte
            {
                Unmarked,
                IsPending
            }

            public BasicBlock Next;

            public int StartOffset;
            public ImportState State = ImportState.Unmarked;

            public EvaluationStack<StackEntry> EntryStack;

            public bool TryStart;
            public bool FilterStart;
            public bool HandlerStart;

            public LLVMBasicBlockRef Block;
        }

        private class ExceptionRegion
        {
            public ILExceptionRegion ILRegion;
        }
        private ExceptionRegion[] _exceptionRegions;
        public ILImporter(WebAssemblyCodegenCompilation compilation, MethodDesc method, MethodIL methodIL, string mangledName, bool isUnboxingThunk)
        {
            Module = compilation.Module;
            _compilation = compilation;
            _method = method;
            _isUnboxingThunk = isUnboxingThunk;
            // stubs for Unix calls which are not available to this target yet
            if ((method.OwningType as EcmaType)?.Name == "Interop" && method.Name == "GetRandomBytes")
            {
                // this would normally fill the buffer parameter, but we'll just leave the buffer as is and that will be our "random" data for now
                methodIL = new ILStubMethodIL(method, new byte[] { (byte)ILOpcode.ret }, Array.Empty<LocalVariableDefinition>(), null);
            }
            else if ((method.OwningType as EcmaType)?.Name == "CalendarData" && method.Name == "EnumCalendarInfo")
            {
                // just return false 
                methodIL = new ILStubMethodIL(method, new byte[] { (byte)ILOpcode.ldc_i4_0, (byte)ILOpcode.ret }, Array.Empty<LocalVariableDefinition>(), null);
            }

            _canonMethodIL = methodIL;

            // Get the runtime determined method IL so that this works right in shared code
            // and tokens in shared code resolve to runtime determined types.
            MethodIL uninstantiatiedMethodIL = methodIL.GetMethodILDefinition();
            if (methodIL != uninstantiatiedMethodIL)
            {
                MethodDesc sharedMethod = method.GetSharedRuntimeFormMethodTarget();
                _methodIL = new InstantiatedMethodIL(sharedMethod, uninstantiatiedMethodIL);
            }
            else
            {
                _methodIL = methodIL;
            }

            _mangledName = mangledName;
            _ilBytes = methodIL.GetILBytes();
            _locals = methodIL.GetLocals();
            _localSlots = new LLVMValueRef[_locals.Length];
            _argSlots = new LLVMValueRef[method.Signature.Length];
            _signature = method.Signature;
            _thisType = method.OwningType;
            _canonThisType = method.GetCanonMethodTarget(CanonicalFormKind.Specific).OwningType;
            var ilExceptionRegions = methodIL.GetExceptionRegions();
            _exceptionRegions = new ExceptionRegion[ilExceptionRegions.Length];
            _exceptionFunclets = new List<LLVMValueRef>(_exceptionRegions.Length);
            int curRegion = 0;
            foreach (ILExceptionRegion region in ilExceptionRegions.OrderBy(region => region.TryOffset))
            {
                _exceptionRegions[curRegion++] = new ExceptionRegion() { ILRegion = region };
            }

            // TODO : maybe just do this once here, and store result in field
            var isUnboxingStub = false; // TODO : write test for this and if it passes, then delete?
            var hasHiddenParam = false;
            if (method != null)
            {
                if (isUnboxingStub)
                    hasHiddenParam = method.IsSharedByGenericInstantiations &&
                                     (method.HasInstantiation || method.Signature.IsStatic);
                else
                    hasHiddenParam = method.RequiresInstArg();
            }
            if (_method.ToString().Contains("TestDelegateToCanonMethods") &&
                _method.ToString().Contains("_Canon") &&
                _method.ToString().Contains("MakeString") &&
                _method.ToString().Contains("GenStruct"))
            {

            }
                _llvmFunction = GetOrCreateLLVMFunction(mangledName, method.Signature, hasHiddenParam);
            _currentFunclet = _llvmFunction;
            _builder = LLVM.CreateBuilder();
            _pointerSize = compilation.NodeFactory.Target.PointerSize;

            _debugInformation = _compilation.GetDebugInfo(_methodIL);

            Context = LLVM.GetModuleContext(Module);
        }

        public void Import()
        {

            FindBasicBlocks();

            GenerateProlog();

            try
            {
//                if (_method.ToString() ==
//                    "[HelloWasm]Stack`1+StackDelegate<System.__Canon>.InvokeOpenStaticThunk(__Canon[])")
//                {
//
//                }
                ImportBasicBlocks();
            }
            catch
            {
                LLVMBasicBlockRef trapBlock = LLVM.AppendBasicBlock(_llvmFunction, "Trap");

                // Change the function body to trap
                foreach (BasicBlock block in _basicBlocks)
                {
                    if (block != null && block.Block.Pointer != IntPtr.Zero)
                    {
                        LLVM.ReplaceAllUsesWith(block.Block, trapBlock);
                        LLVM.DeleteBasicBlock(block.Block);
                    }
                }

                foreach (LLVMValueRef funclet in _exceptionFunclets)
                {
                    LLVM.DeleteFunction(funclet);
                }

                LLVM.PositionBuilderAtEnd(_builder, trapBlock);
                EmitTrapCall();
                throw;
            }
            finally
            {
                // Generate thunk for runtime exports
                if (_method.IsRuntimeExport || _method.IsNativeCallable)
                {
                    EcmaMethod ecmaMethod = ((EcmaMethod)_method);
                    string exportName = ecmaMethod.IsRuntimeExport ? ecmaMethod.GetRuntimeExportName() : ecmaMethod.GetNativeCallableExportName();
                    if (exportName == null)
                    {
                        exportName = ecmaMethod.Name;
                    }

                    EmitNativeToManagedThunk(_compilation, _method, exportName, _llvmFunction);
                }
            }
        }

        private void GenerateProlog()
        {
//            var s = _method.ToString();
//            Console.WriteLine(s);
//            if (s.Contains("ToString"))
//            {
//
//            }
            LLVMBasicBlockRef prologBlock = LLVM.AppendBasicBlock(_llvmFunction, "Prolog");
            LLVM.PositionBuilderAtEnd(_builder, prologBlock);

            // Copy arguments onto the stack to allow
            // them to be referenced by address
            int thisOffset = 0;
            if (!_signature.IsStatic)
            {
                thisOffset = 1;
            }

            // Keep track of where we are in the llvm signature, starting after the
            // shadow stack pointer and return address
            int signatureIndex = 1;
            if (NeedsReturnStackSlot(_signature))
            {
                signatureIndex++;
            }
            if (_method.RequiresInstArg()) // hidden param after shadow stack pointer and return slot if present
            {
                signatureIndex++;
            }

            IList<string> argNames = null;
            if (_debugInformation != null)
            {
                argNames = GetParameterNamesForMethod(_method);
            }

            for (int i = 0; i < _signature.Length; i++)
            {
                if (CanStoreTypeOnStack(_signature[i]))
                {
                    LLVMValueRef storageAddr;
                    LLVMValueRef argValue = LLVM.GetParam(_llvmFunction, (uint)signatureIndex);

                    // The caller will always pass the argument on the stack. If this function doesn't have 
                    // EH, we can put it in an alloca for efficiency and better debugging. Otherwise,
                    // copy it to the shadow stack so funclets can find it
                    int argOffset = i + thisOffset;
                    if (_exceptionRegions.Length == 0)
                    {
                        string argName = String.Empty;
                        if (argNames != null && argNames[argOffset] != null)
                        {
                            argName = argNames[argOffset] + "_";
                        }
                        argName += $"arg{argOffset}_";

                        storageAddr = LLVM.BuildAlloca(_builder, GetLLVMTypeForTypeDesc(_signature[i]), argName);
                        _argSlots[i] = storageAddr;
                    }
                    else
                    {
                        storageAddr = CastIfNecessary(LoadVarAddress(argOffset, LocalVarKind.Argument, out _), LLVM.PointerType(LLVM.TypeOf(argValue), 0));
                    }
                    //                    Debug.Assert(argValue.Pointer != IntPtr.Zero);
                    //                    Debug.Assert(storageAddr.Pointer != IntPtr.Zero);
                    //                    var s = argValue.ToString();
                    //                    s = storageAddr.ToString();
                    LLVM.BuildStore(_builder, argValue, storageAddr);
                    signatureIndex++;
                }
            }

            string[] localNames = new string[_locals.Length];
            if (_debugInformation != null)
            {
                foreach (ILLocalVariable localDebugInfo in _debugInformation.GetLocalVariables() ?? Enumerable.Empty<ILLocalVariable>())
                {
                    // Check whether the slot still exists as the compiler may remove it for intrinsics
                    int slot = localDebugInfo.Slot;
                    if (slot < localNames.Length)
                    {
                        localNames[localDebugInfo.Slot] = localDebugInfo.Name;
                    }
                }
            }

            for (int i = 0; i < _locals.Length; i++)
            {
                if (CanStoreVariableOnStack(_locals[i].Type))
                {
                    string localName = String.Empty;
                    if (localNames[i] != null)
                    {
                        localName = localNames[i] + "_";
                    }

                    localName += $"local{i}_";

                    LLVMValueRef localStackSlot = LLVM.BuildAlloca(_builder, GetLLVMTypeForTypeDesc(_locals[i].Type), localName);
                    _localSlots[i] = localStackSlot;
                }
            }

            if (_methodIL.IsInitLocals)
            {
                for (int i = 0; i < _locals.Length; i++)
                {
                    LLVMValueRef localAddr = LoadVarAddress(i, LocalVarKind.Local, out TypeDesc localType);
                    if (CanStoreVariableOnStack(localType))
                    {
                        LLVMTypeRef llvmType = GetLLVMTypeForTypeDesc(localType);
                        LLVMTypeKind typeKind = LLVM.GetTypeKind(llvmType);
                        switch (typeKind)
                        {
                            case LLVMTypeKind.LLVMIntegerTypeKind:
                                if (llvmType.Equals(LLVM.Int1Type()))
                                {
                                    LLVM.BuildStore(_builder, BuildConstInt1(0), localAddr);
                                }
                                else if (llvmType.Equals(LLVM.Int8Type()))
                                {
                                    LLVM.BuildStore(_builder, BuildConstInt8(0), localAddr);
                                }
                                else if (llvmType.Equals(LLVM.Int16Type()))
                                {
                                    LLVM.BuildStore(_builder, BuildConstInt16(0), localAddr);
                                }
                                else if (llvmType.Equals(LLVM.Int32Type()))
                                {
                                    LLVM.BuildStore(_builder, BuildConstInt32(0), localAddr);
                                }
                                else if (llvmType.Equals(LLVM.Int64Type()))
                                {
                                    LLVM.BuildStore(_builder, BuildConstInt64(0), localAddr);
                                }
                                else
                                {
                                    throw new Exception("Unexpected LLVM int type");
                                }
                                break;

                            case LLVMTypeKind.LLVMPointerTypeKind:
                                LLVM.BuildStore(_builder, LLVM.ConstPointerNull(llvmType), localAddr);
                                break;

                            default:
                                LLVMValueRef castAddr = LLVM.BuildPointerCast(_builder, localAddr, LLVM.PointerType(LLVM.Int8Type(), 0), $"cast_local{i}_");
                                ImportCallMemset(castAddr, 0, localType.GetElementSize().AsInt);
                                break;
                        }
                    }
                    else
                    {
                        LLVMValueRef castAddr = LLVM.BuildPointerCast(_builder, localAddr, LLVM.PointerType(LLVM.Int8Type(), 0), $"cast_local{i}_");
                        ImportCallMemset(castAddr, 0, localType.GetElementSize().AsInt);
                    }
                }
            }

            if (_thisType is MetadataType metadataType && !metadataType.IsBeforeFieldInit
                && (!_method.IsStaticConstructor && _method.Signature.IsStatic || _method.IsConstructor || (_thisType.IsValueType && !_method.Signature.IsStatic))
                && _compilation.TypeSystemContext.HasLazyStaticConstructor(metadataType))
            {
                TriggerCctor(metadataType);
            }

            LLVMBasicBlockRef block0 = GetLLVMBasicBlockForBlock(_basicBlocks[0]);
            LLVM.BuildBr(_builder, block0);
        }

        private LLVMValueRef CreateLLVMFunction(string mangledName, MethodSignature signature, bool hasHiddenParameter)
        {
            return LLVM.AddFunction(Module, mangledName, GetLLVMSignatureForMethod(signature, hasHiddenParameter));
        }

        private LLVMValueRef GetOrCreateLLVMFunction(string mangledName, MethodSignature signature, bool hasHiddenParam)
        {
            if (mangledName.ToString().Contains("TestDelegateToCanonMethods") &&
                mangledName.ToString().Contains("_Canon") &&
                mangledName.ToString().Contains("MakeString") &&
                mangledName.ToString().Contains("GenStruct"))
            {

            }
            LLVMValueRef llvmFunction = LLVM.GetNamedFunction(Module, mangledName);

            if (llvmFunction.Pointer == IntPtr.Zero)
            {
                return CreateLLVMFunction(mangledName, signature, hasHiddenParam);
            }
            return llvmFunction;
        }

        private LLVMValueRef GetOrCreateLLVMFunction(string mangledName, LLVMTypeRef functionType)
        {
            LLVMValueRef llvmFunction = LLVM.GetNamedFunction(Module, mangledName);

            if (llvmFunction.Pointer == IntPtr.Zero)
            {
                return LLVM.AddFunction(Module, mangledName, functionType);
            }
            return llvmFunction;
        }

        /// <summary>
        /// Gets or creates an LLVM function for an exception handling funclet
        /// </summary>
        private LLVMValueRef GetOrCreateFunclet(ILExceptionRegionKind kind, int handlerOffset)
        {
            string funcletName = _mangledName + "$" + kind.ToString() + handlerOffset.ToString("X");
            LLVMValueRef funclet = LLVM.GetNamedFunction(Module, funcletName);
            if (funclet.Pointer == IntPtr.Zero)
            {
                // Funclets only accept a shadow stack pointer
                LLVMTypeRef universalFuncletSignature = LLVM.FunctionType(LLVM.VoidType(), new LLVMTypeRef[] { LLVM.PointerType(LLVM.Int8Type(), 0) }, false);
                funclet = LLVM.AddFunction(Module, funcletName, universalFuncletSignature);
                _exceptionFunclets.Add(funclet);
            }

            return funclet;
        }

        private void ImportCallMemset(LLVMValueRef targetPointer, byte value, int length)
        {
            LLVMValueRef objectSizeValue = BuildConstInt32(length);
            ImportCallMemset(targetPointer, value, objectSizeValue);
        }

        private void ImportCallMemset(LLVMValueRef targetPointer, byte value, LLVMValueRef length)
        {
            var memsetSignature = LLVM.FunctionType(LLVM.VoidType(), new LLVMTypeRef[] { LLVM.PointerType(LLVM.Int8Type(), 0), LLVM.Int8Type(), LLVM.Int32Type(), LLVM.Int32Type(), LLVM.Int1Type() }, false);
            LLVM.BuildCall(_builder, GetOrCreateLLVMFunction("llvm.memset.p0i8.i32", memsetSignature), new LLVMValueRef[] { targetPointer, BuildConstInt8(value), length, BuildConstInt32(1), BuildConstInt1(0) }, String.Empty);
        }

        private void PushLoadExpression(StackValueKind kind, string name, LLVMValueRef rawLLVMValue, TypeDesc type)
        {
            Debug.Assert(kind != StackValueKind.Unknown, "Unknown stack kind");
            _stack.Push(new LoadExpressionEntry(kind, name, rawLLVMValue, type));
        }

        /// <summary>
        /// Push an expression named <paramref name="name"/> of kind <paramref name="kind"/>.
        /// </summary>
        /// <param name="kind">Kind of entry in stack</param>
        /// <param name="name">Variable to be pushed</param>
        /// <param name="type">Type if any of <paramref name="name"/></param>
        private void PushExpression(StackValueKind kind, string name, LLVMValueRef llvmValue, TypeDesc type = null)
        {
            Debug.Assert(kind != StackValueKind.Unknown, "Unknown stack kind");

            switch (kind)
            {
                case StackValueKind.Int32:
                    {
                        if (!type.IsWellKnownType(WellKnownType.Int32)
                            && !type.IsWellKnownType(WellKnownType.IntPtr)
                            && !type.IsWellKnownType(WellKnownType.UInt32)
                            && !type.IsWellKnownType(WellKnownType.UIntPtr))
                        {
                            llvmValue = LLVM.BuildIntCast(_builder, llvmValue, LLVM.Int32Type(), "");
                        }
                    }
                    break;

                case StackValueKind.Int64:
                    {
                        if (!type.IsWellKnownType(WellKnownType.Int64)
                            && !(type.IsWellKnownType(WellKnownType.UInt64)))
                        {
                            llvmValue = LLVM.BuildIntCast(_builder, llvmValue, LLVM.Int64Type(), "");
                        }
                    }
                    break;

                case StackValueKind.NativeInt:
                    break;
            }

            _stack.Push(new ExpressionEntry(kind, name, llvmValue, type));
        }

        private void MarkInstructionBoundary()
        {
        }

        private LLVMBasicBlockRef GetLLVMBasicBlockForBlock(BasicBlock block)
        {
            if (block.Block.Pointer == IntPtr.Zero)
            {
                LLVMValueRef blockFunclet = GetFuncletForBlock(block);

                block.Block = LLVM.AppendBasicBlock(blockFunclet, "Block" + block.StartOffset.ToString("X"));
            }
            return block.Block;
        }

        /// <summary>
        /// Gets or creates the LLVM function or funclet the basic block is part of
        /// </summary>
        private LLVMValueRef GetFuncletForBlock(BasicBlock block)
        {
            LLVMValueRef blockFunclet;

            // Find the matching funclet for this block
            ExceptionRegion ehRegion = GetHandlerRegion(block.StartOffset);

            if (ehRegion != null)
            {
                blockFunclet = GetOrCreateFunclet(ehRegion.ILRegion.Kind, ehRegion.ILRegion.HandlerOffset);
            }
            else
            {
                blockFunclet = _llvmFunction;
            }

            return blockFunclet;
        }

        /// <summary>
        /// Returns the most nested exception handler region the offset is in
        /// </summary>
        /// <returns>An exception region or null if it is not in an exception region</returns>
        private ExceptionRegion GetHandlerRegion(int offset)
        {
            // Iterate backwards to find the most nested region
            for (int i = _exceptionRegions.Length - 1; i >= 0; i--)
            {
                ExceptionRegion region = _exceptionRegions[i];
                if (IsOffsetContained(offset, region.ILRegion.HandlerOffset, region.ILRegion.HandlerLength))
                {
                    return region;
                }
            }

            return null;
        }

        private void StartImportingBasicBlock(BasicBlock basicBlock)
        {
            _stack.Clear();

            EvaluationStack<StackEntry> entryStack = basicBlock.EntryStack;
            if (entryStack != null)
            {
                int n = entryStack.Length;
                for (int i = 0; i < n; i++)
                {
                    _stack.Push(entryStack[i].Duplicate(_builder));
                }
            }

            _curBasicBlock = GetLLVMBasicBlockForBlock(basicBlock);
            _currentFunclet = GetFuncletForBlock(basicBlock);

            LLVM.PositionBuilderAtEnd(_builder, _curBasicBlock);
            //            if (_method.Name == "StartupCodeMain")
            //            {
            //                LLVMValueRef symbolAddress = WebAssemblyObjectWriter.GetOrAddGlobalSymbol(Module,
            //                    "__EEType_S_P_StackTraceMetadata_Internal_StackTraceMetadata_StackTraceMetadata_PerModuleMethodNameResolverHashtable___SYMBOL");
            //                PrintInt32(LLVM.ConstInt(LLVMTypeRef.Int32Type(), 20, false));
            //                PrintIntPtr(symbolAddress);
            //                var eetype = CastToRawPointer(LLVM.BuildLoad(_builder, symbolAddress, "eetype"));
            //
            //                var dictAddr = LLVM.BuildGEP(_builder, eetype, new[] {BuildConstInt32(36)}, "dictSlot");
            //                PrintInt32(LLVM.ConstInt(LLVMTypeRef.Int32Type(), 21, false));
            //                PrintIntPtr(dictAddr);
            //
            //                var dictAddr2 = LLVM.BuildGEP(_builder, eetype, new[] { BuildConstInt32(16) }, "dictSlot");
            //                PrintInt32(LLVM.ConstInt(LLVMTypeRef.Int32Type(), 22, false));
            //                PrintIntPtr(dictAddr2);
            //            }
        }

        private void EndImportingBasicBlock(BasicBlock basicBlock)
        {
            var terminator = (_currentEndIfBlock.Pointer != IntPtr.Zero ? _currentEndIfBlock : basicBlock.Block).GetBasicBlockTerminator();
            if (terminator.Pointer == IntPtr.Zero)
            {
                if (_basicBlocks.Length > _currentOffset)
                {
                    if (_basicBlocks[_currentOffset].StartOffset == 0)
                        throw new InvalidProgramException();
                    MarkBasicBlock(_basicBlocks[_currentOffset]);

                    LLVM.BuildBr(_builder, GetLLVMBasicBlockForBlock(_basicBlocks[_currentOffset]));
                }
            }
        }

        private void StartImportingInstruction()
        {
            if (_debugInformation != null)
            {
                bool foundSequencePoint = false;
                ILSequencePoint curSequencePoint = default;
                foreach (var sequencePoint in _debugInformation.GetSequencePoints() ?? Enumerable.Empty<ILSequencePoint>())
                {
                    if (sequencePoint.Offset == _currentOffset)
                    {
                        curSequencePoint = sequencePoint;
                        foundSequencePoint = true;
                        break;
                    }
                    else if (sequencePoint.Offset < _currentOffset)
                    {
                        curSequencePoint = sequencePoint;
                        foundSequencePoint = true;
                    }
                }

                if (!foundSequencePoint)
                {
                    return;
                }

                // LLVM can't process empty string file names
                if (String.IsNullOrWhiteSpace(curSequencePoint.Document))
                {
                    return;
                }

                DebugMetadata debugMetadata;
                if (!_compilation.DebugMetadataMap.TryGetValue(curSequencePoint.Document, out debugMetadata))
                {
                    string fullPath = curSequencePoint.Document;
                    string fileName = Path.GetFileName(fullPath);
                    string directory = Path.GetDirectoryName(fullPath) ?? String.Empty;
                    LLVMMetadataRef fileMetadata = LLVMPInvokes.LLVMDIBuilderCreateFile(_compilation.DIBuilder, fullPath, fullPath.Length,
                        directory, directory.Length);

                    // todo: get the right value for isOptimized
                    LLVMMetadataRef compileUnitMetadata = LLVMPInvokes.LLVMDIBuilderCreateCompileUnit(_compilation.DIBuilder, LLVMDWARFSourceLanguage.LLVMDWARFSourceLanguageC,
                        fileMetadata, "ILC", 3, isOptimized: false, String.Empty, 0, 1, String.Empty, 0, LLVMDWARFEmissionKind.LLVMDWARFEmissionFull, 0, false, false);
                    LLVM.AddNamedMetadataOperand(Module, "llvm.dbg.cu", LLVM.MetadataAsValue(Context, compileUnitMetadata));

                    debugMetadata = new DebugMetadata(fileMetadata, compileUnitMetadata);
                    _compilation.DebugMetadataMap[fullPath] = debugMetadata;
                }

                if (_debugFunction.Pointer == IntPtr.Zero)
                {
                    _debugFunction = LLVM.DIBuilderCreateFunction(_compilation.DIBuilder, debugMetadata.CompileUnit, _method.Name, String.Empty, debugMetadata.File,
                        (uint)_debugInformation.GetSequencePoints().FirstOrDefault().LineNumber, default(LLVMMetadataRef), 1, 1, 1, 0, IsOptimized: 0, _llvmFunction);
                }

                LLVMMetadataRef currentLine = LLVMPInvokes.LLVMDIBuilderCreateDebugLocation(Context, (uint)curSequencePoint.LineNumber, 0, _debugFunction, default(LLVMMetadataRef));
                LLVM.SetCurrentDebugLocation(_builder, LLVM.MetadataAsValue(Context, currentLine));
            }
        }

        private void EndImportingInstruction()
        {
            // If this was constrained used in a call, it's already been cleared,
            // but if it was on some other instruction, it shoudln't carry forward
            _constrainedType = null;

            // Reset the debug position so it doesn't end up applying to the wrong instructions
            LLVM.SetCurrentDebugLocation(_builder, default(LLVMValueRef));
        }

        private void ImportNop()
        {
            EmitDoNothingCall();
        }

        private void ImportBreak()
        {
            if (DebugtrapFunction.Pointer == IntPtr.Zero)
            {
                DebugtrapFunction = LLVM.AddFunction(Module, "llvm.debugtrap", LLVM.FunctionType(LLVM.VoidType(), Array.Empty<LLVMTypeRef>(), false));
            }
            LLVM.BuildCall(_builder, DebugtrapFunction, Array.Empty<LLVMValueRef>(), string.Empty);
        }

        private void ImportLoadVar(int index, bool argument)
        {
            LLVMValueRef typedLoadLocation = LoadVarAddress(index, argument ? LocalVarKind.Argument : LocalVarKind.Local, out TypeDesc type);
            PushLoadExpression(GetStackValueKind(type), (argument ? "arg" : "loc") + index + "_", typedLoadLocation, type);
        }

        private LLVMValueRef LoadTemp(int index)
        {
            LLVMValueRef address = LoadVarAddress(index, LocalVarKind.Temp, out TypeDesc type);
            return LLVM.BuildLoad(_builder, CastToPointerToTypeDesc(address, type, $"Temp{index}_"), $"LdTemp{index}_");
        }

        internal LLVMValueRef LoadTemp(int index, LLVMTypeRef asType)
        {
            LLVMValueRef address = LoadVarAddress(index, LocalVarKind.Temp, out TypeDesc type);
            return LLVM.BuildLoad(_builder, CastIfNecessary(address, LLVM.PointerType(asType, 0), $"Temp{index}_"), $"LdTemp{index}_");
        }

        private LLVMValueRef StoreTemp(int index, LLVMValueRef value, string name = null)
        {
            LLVMValueRef address = LoadVarAddress(index, LocalVarKind.Temp, out TypeDesc type);
            LLVM.BuildStore(_builder, CastToTypeDesc(value, type, name), CastToPointerToTypeDesc(address, type, $"Temp{index}_"));
            return address;
        }

        internal static LLVMValueRef LoadValue(LLVMBuilderRef builder, LLVMValueRef address, TypeDesc sourceType, LLVMTypeRef targetType, bool signExtend, string loadName = null)
        {
            var underlyingSourceType = sourceType.UnderlyingType;
            if (targetType.TypeKind == LLVMTypeKind.LLVMIntegerTypeKind && underlyingSourceType.IsPrimitive && !underlyingSourceType.IsPointer)
            {
                LLVMValueRef loadValueRef = CastIfNecessaryAndLoad(builder, address, underlyingSourceType, loadName);
                return CastIntValue(builder, loadValueRef, targetType, signExtend);
            }
            else if (targetType.TypeKind == LLVMTypeKind.LLVMDoubleTypeKind)
            {
                LLVMValueRef loadValueRef = CastIfNecessaryAndLoad(builder, address, underlyingSourceType, loadName);
                return CastDoubleValue(builder, loadValueRef, targetType);
            }
            else
            {
                var typedAddress = CastIfNecessary(builder, address, LLVM.PointerType(targetType, 0));
                return LLVM.BuildLoad(builder, typedAddress, loadName ?? "ldvalue");
            }
        }

        private static LLVMValueRef CastIfNecessaryAndLoad(LLVMBuilderRef builder, LLVMValueRef address, TypeDesc sourceTypeDesc, string loadName)
        {
            LLVMTypeRef sourceLLVMType = ILImporter.GetLLVMTypeForTypeDesc(sourceTypeDesc);
            LLVMValueRef typedAddress = CastIfNecessary(builder, address, LLVM.PointerType(sourceLLVMType, 0));
            return LLVM.BuildLoad(builder, typedAddress, loadName ?? "ldvalue");
        }

        private static LLVMValueRef CastIntValue(LLVMBuilderRef builder, LLVMValueRef value, LLVMTypeRef type, bool signExtend)
        {
            LLVMTypeKind typeKind = LLVM.TypeOf(value).TypeKind;
            if (LLVM.TypeOf(value).Pointer == type.Pointer)
            {
                return value;
            }
            else if (typeKind == LLVMTypeKind.LLVMPointerTypeKind)
            {
                return LLVM.BuildPtrToInt(builder, value, type, "intcast");
            }
            else if (typeKind == LLVMTypeKind.LLVMFloatTypeKind || typeKind == LLVMTypeKind.LLVMDoubleTypeKind)
            {
                if (signExtend)
                {
                    return LLVM.BuildFPToSI(builder, value, type, "fptosi");
                }
                else
                {
                    return LLVM.BuildFPToUI(builder, value, type, "fptoui");
                }
            }
            else if (signExtend && type.GetIntTypeWidth() > LLVM.TypeOf(value).GetIntTypeWidth())
            {
                return LLVM.BuildSExtOrBitCast(builder, value, type, "SExtOrBitCast");
            }
            else if (type.GetIntTypeWidth() > LLVM.TypeOf(value).GetIntTypeWidth())
            {
                return LLVM.BuildZExtOrBitCast(builder, value, type, "ZExtOrBitCast");
            }
            else
            {
                Debug.Assert(typeKind == LLVMTypeKind.LLVMIntegerTypeKind);
                return LLVM.BuildIntCast(builder, value, type, "intcast");
            }
        }

        private static LLVMValueRef CastDoubleValue(LLVMBuilderRef builder, LLVMValueRef value, LLVMTypeRef type)
        {
            if (LLVM.TypeOf(value).Pointer == type.Pointer)
            {
                return value;
            }
            Debug.Assert(LLVM.TypeOf(value).TypeKind == LLVMTypeKind.LLVMFloatTypeKind);
            return LLVM.BuildFPExt(builder, value, type, "fpext");
        }

        private LLVMValueRef LoadVarAddress(int index, LocalVarKind kind, out TypeDesc type)
        {
            int varBase;
            int varCountBase;
            int varOffset;
            LLVMTypeRef valueType;

            if (kind == LocalVarKind.Argument)
            {
                varCountBase = 0;
                varBase = 0;
                if (!_signature.IsStatic)
                {
                    varCountBase = 1;
                }

                GetArgSizeAndOffsetAtIndex(index, out int argSize, out varOffset, out int realArgIndex);

                if (!_signature.IsStatic && index == 0)
                {
                    type = _thisType;
                    if (type.IsValueType)
                    {
                        type = type.MakeByRefType();
                    }
                }
                else
                {
                    type = _signature[index - varCountBase];
                }
                valueType = GetLLVMTypeForTypeDesc(type);

                // If the argument can be passed as a real argument rather than on the shadow stack,
                // get its address here
                if (realArgIndex != -1)
                {
                    return _argSlots[realArgIndex];
                }
            }
            else if (kind == LocalVarKind.Local)
            {
                varBase = GetTotalParameterOffset();
                GetLocalSizeAndOffsetAtIndex(index, out int localSize, out varOffset);
                valueType = GetLLVMTypeForTypeDesc(_locals[index].Type);
                type = _locals[index].Type;
                if (varOffset == -1)
                {
                    Debug.Assert(_localSlots[index].Pointer != IntPtr.Zero);
                    return _localSlots[index];
                }
            }
            else
            {
                varBase = GetTotalRealLocalOffset() + GetTotalParameterOffset();
                GetSpillSizeAndOffsetAtIndex(index, out int localSize, out varOffset);
                valueType = GetLLVMTypeForTypeDesc(_spilledExpressions[index].Type);
                type = _spilledExpressions[index].Type;
            }

            return LLVM.BuildGEP(_builder, LLVM.GetFirstParam(_currentFunclet),
                new LLVMValueRef[] { LLVM.ConstInt(LLVM.Int32Type(), (uint)(varBase + varOffset), LLVMMisc.False) },
                $"{kind}{index}_");

        }

        private StackValueKind GetStackValueKind(TypeDesc type)
        {
            switch (type.Category)
            {
                case TypeFlags.Boolean:
                case TypeFlags.Char:
                case TypeFlags.SByte:
                case TypeFlags.Byte:
                case TypeFlags.Int16:
                case TypeFlags.UInt16:
                case TypeFlags.Int32:
                case TypeFlags.UInt32:
                    return StackValueKind.Int32;
                case TypeFlags.Int64:
                case TypeFlags.UInt64:
                    return StackValueKind.Int64;
                case TypeFlags.Single:
                case TypeFlags.Double:
                    return StackValueKind.Float;
                case TypeFlags.IntPtr:
                case TypeFlags.UIntPtr:
                    return StackValueKind.NativeInt;
                case TypeFlags.ValueType:
                case TypeFlags.Nullable:
                    return StackValueKind.ValueType;
                case TypeFlags.Enum:
                    return GetStackValueKind(type.UnderlyingType);
                case TypeFlags.Class:
                case TypeFlags.Interface:
                case TypeFlags.Array:
                case TypeFlags.SzArray:
                    return StackValueKind.ObjRef;
                case TypeFlags.ByRef:
                    return StackValueKind.ByRef;
                case TypeFlags.Pointer:
                    return StackValueKind.NativeInt;
                default:
                    return StackValueKind.Unknown;
            }
        }

        private void ImportStoreVar(int index, bool argument)
        {
            TypeDesc varType;
            StackEntry toStore = _stack.Pop();
            LLVMValueRef varAddress = LoadVarAddress(index, argument ? LocalVarKind.Argument : LocalVarKind.Local, out varType);
            CastingStore(varAddress, toStore, varType, $"Variable{index}_");
        }

        private void ImportStoreHelper(LLVMValueRef toStore, LLVMTypeRef valueType, LLVMValueRef basePtr, uint offset, string name = null, LLVMBuilderRef builder = default(LLVMBuilderRef))
        {
            if (builder.Pointer == IntPtr.Zero)
                builder = _builder;

            LLVMValueRef typedToStore = CastIfNecessary(builder, toStore, valueType, name);

            var storeLocation = LLVM.BuildGEP(builder, basePtr,
                new LLVMValueRef[] { LLVM.ConstInt(LLVM.Int32Type(), offset, LLVMMisc.False) },
                String.Empty);
            var typedStoreLocation = CastIfNecessary(builder, storeLocation, LLVM.PointerType(valueType, 0), "TypedStore" + (name ?? ""));
            LLVM.BuildStore(builder, typedToStore, typedStoreLocation);
        }

        private LLVMValueRef CastToRawPointer(LLVMValueRef source, string name = null)
        {
            return CastIfNecessary(source, LLVM.PointerType(LLVM.Int8Type(), 0), name);
        }

        private LLVMValueRef CastToTypeDesc(LLVMValueRef source, TypeDesc type, string name = null)
        {
            return CastIfNecessary(source, GetLLVMTypeForTypeDesc(type), (name ?? "") + type.ToString());
        }

        private LLVMValueRef CastToPointerToTypeDesc(LLVMValueRef source, TypeDesc type, string name = null)
        {
            return CastIfNecessary(source, LLVM.PointerType(GetLLVMTypeForTypeDesc(type), 0), (name ?? "") + type.ToString());
        }

        private void CastingStore(LLVMValueRef address, StackEntry value, TypeDesc targetType, string targetName = null)
        {
            var typedStoreLocation = CastToPointerToTypeDesc(address, targetType, targetName);
            LLVM.BuildStore(_builder, value.ValueAsType(targetType, _builder), typedStoreLocation);
        }

        private LLVMValueRef CastIfNecessary(LLVMValueRef source, LLVMTypeRef valueType, string name = null)
        {
            return CastIfNecessary(_builder, source, valueType, name);
        }

        internal static LLVMValueRef CastIfNecessary(LLVMBuilderRef builder, LLVMValueRef source, LLVMTypeRef valueType, string name = null)
        {
            LLVMTypeRef sourceType = LLVM.TypeOf(source);
            if (sourceType.Pointer == valueType.Pointer)
                return source;

            LLVMTypeKind toStoreKind = LLVM.GetTypeKind(sourceType);
            LLVMTypeKind valueTypeKind = LLVM.GetTypeKind(valueType);

            LLVMValueRef typedToStore = source;
            if (toStoreKind == LLVMTypeKind.LLVMPointerTypeKind && valueTypeKind == LLVMTypeKind.LLVMPointerTypeKind)
            {
                typedToStore = LLVM.BuildPointerCast(builder, source, valueType, "CastPtr" + (name ?? ""));
            }
            else if (toStoreKind == LLVMTypeKind.LLVMPointerTypeKind && valueTypeKind == LLVMTypeKind.LLVMIntegerTypeKind)
            {
                typedToStore = LLVM.BuildPtrToInt(builder, source, valueType, "CastInt" + (name ?? ""));
            }
            else if (toStoreKind == LLVMTypeKind.LLVMIntegerTypeKind && valueTypeKind == LLVMTypeKind.LLVMArrayTypeKind)
            {
                typedToStore = LLVM.BuildLoad(builder, CastIfNecessary(builder, source, LLVM.PointerType(valueType, 0), name), "CastArrayLoad" + (name ?? ""));
            }
            else if (toStoreKind == LLVMTypeKind.LLVMPointerTypeKind && valueTypeKind == LLVMTypeKind.LLVMArrayTypeKind)
            {
                typedToStore = LLVM.BuildLoad(builder, CastIfNecessary(builder, source, LLVM.PointerType(valueType, 0), name), "CastArrayLoad" + (name ?? ""));
            }
            else if (toStoreKind == LLVMTypeKind.LLVMPointerTypeKind && valueTypeKind != LLVMTypeKind.LLVMIntegerTypeKind)
            {
                throw new NotImplementedException($"trying to cast {toStoreKind} to {valueTypeKind}");
            }
            else if (toStoreKind == LLVMTypeKind.LLVMIntegerTypeKind && valueTypeKind == LLVMTypeKind.LLVMPointerTypeKind)
            {
                typedToStore = LLVM.BuildIntToPtr(builder, source, valueType, "CastPtr" + (name ?? ""));
            }
            else if (toStoreKind != LLVMTypeKind.LLVMIntegerTypeKind && valueTypeKind == LLVMTypeKind.LLVMPointerTypeKind)
            {
                throw new NotImplementedException($"trying to cast {toStoreKind} to {valueTypeKind}");
            }
            else if (toStoreKind == LLVMTypeKind.LLVMFloatTypeKind && valueTypeKind == LLVMTypeKind.LLVMDoubleTypeKind)
            {
                typedToStore = LLVM.BuildFPExt(builder, source, valueType, "CastFloatToDouble" + (name ?? ""));
            }

            else if (toStoreKind == LLVMTypeKind.LLVMDoubleTypeKind && valueTypeKind == LLVMTypeKind.LLVMFloatTypeKind)
            {
                typedToStore = LLVM.BuildFPTrunc(builder, source, valueType, "CastDoubleToFloat" + (name ?? ""));
            }
            else if (toStoreKind != valueTypeKind && toStoreKind != LLVMTypeKind.LLVMIntegerTypeKind && valueTypeKind != LLVMTypeKind.LLVMIntegerTypeKind)
            {
                throw new NotImplementedException($"trying to cast {toStoreKind} to {valueTypeKind}");
            }
            else if (toStoreKind == valueTypeKind && toStoreKind == LLVMTypeKind.LLVMIntegerTypeKind)
            {
                Debug.Assert(toStoreKind != LLVMTypeKind.LLVMPointerTypeKind && valueTypeKind != LLVMTypeKind.LLVMPointerTypeKind);
                typedToStore = LLVM.BuildIntCast(builder, source, valueType, "CastInt" + (name ?? ""));
            }
            else if (toStoreKind == LLVMTypeKind.LLVMIntegerTypeKind && (valueTypeKind == LLVMTypeKind.LLVMDoubleTypeKind || valueTypeKind == LLVMTypeKind.LLVMFloatTypeKind))
            {
                //TODO: keep track of the TypeDesc so we can call BuildUIToFP when the integer is unsigned
                typedToStore = LLVM.BuildSIToFP(builder, source, valueType, "CastSIToFloat" + (name ?? ""));
            }
            else if ((toStoreKind == LLVMTypeKind.LLVMDoubleTypeKind || toStoreKind == LLVMTypeKind.LLVMFloatTypeKind) &&
                valueTypeKind == LLVMTypeKind.LLVMIntegerTypeKind)
            {
                //TODO: keep track of the TypeDesc so we can call BuildFPToUI when the integer is unsigned
                typedToStore = LLVM.BuildFPToSI(builder, source, valueType, "CastFloatSI" + (name ?? ""));
            }

            return typedToStore;
        }

        internal static LLVMTypeRef GetLLVMTypeForTypeDesc(TypeDesc type)
        {
            switch (type.Category)
            {
                case TypeFlags.Boolean:
                    return LLVM.Int1Type();

                case TypeFlags.SByte:
                case TypeFlags.Byte:
                    return LLVM.Int8Type();

                case TypeFlags.Int16:
                case TypeFlags.UInt16:
                case TypeFlags.Char:
                    return LLVM.Int16Type();

                case TypeFlags.Int32:
                case TypeFlags.UInt32:
                    return LLVM.Int32Type();
                case TypeFlags.IntPtr:
                case TypeFlags.UIntPtr:
                case TypeFlags.Array:
                case TypeFlags.SzArray:
                case TypeFlags.ByRef:
                case TypeFlags.Class:
                case TypeFlags.Interface:
                    return LLVM.PointerType(LLVM.Int8Type(), 0);

                case TypeFlags.Pointer:
                    return LLVM.PointerType(type.GetParameterType().IsVoid ? LLVM.Int8Type() : GetLLVMTypeForTypeDesc(type.GetParameterType()), 0);

                case TypeFlags.Int64:
                case TypeFlags.UInt64:
                    return LLVM.Int64Type();

                case TypeFlags.Single:
                    return LLVM.FloatType();

                case TypeFlags.Double:
                    return LLVM.DoubleType();

                case TypeFlags.ValueType:
                case TypeFlags.Nullable:
                    {
                        if (!LlvmStructs.TryGetValue(type, out LLVMTypeRef llvmStructType))
                        {
                            // LLVM thinks certain sizes of struct have a different calling convention than Clang does.
                            // Treating them as ints fixes that and is more efficient in general
                            int structSize = type.GetElementSize().AsInt;
                            int structAlignment = ((DefType)type).InstanceFieldAlignment.AsInt;
                            switch (structSize)
                            {
                                case 1:
                                    llvmStructType = LLVM.Int8Type();
                                    break;
                                case 2:
                                    if (structAlignment == 2)
                                    {
                                        llvmStructType = LLVM.Int16Type();
                                    }
                                    else
                                    {
                                        goto default;
                                    }
                                    break;
                                case 4:
                                    if (structAlignment == 4)
                                    {
                                        if (StructIsWrappedPrimitive(type, type.Context.GetWellKnownType(WellKnownType.Single)))
                                        {
                                            llvmStructType = LLVM.FloatType();
                                        }
                                        else
                                        {
                                            llvmStructType = LLVM.Int32Type();
                                        }
                                    }
                                    else
                                    {
                                        goto default;
                                    }
                                    break;
                                case 8:
                                    if (structAlignment == 8)
                                    {
                                        if (StructIsWrappedPrimitive(type, type.Context.GetWellKnownType(WellKnownType.Double)))
                                        {
                                            llvmStructType = LLVM.DoubleType();
                                        }
                                        else
                                        {
                                            llvmStructType = LLVM.Int64Type();
                                        }
                                    }
                                    else
                                    {
                                        goto default;
                                    }
                                    break;

                                default:
                                    // Forward-declare the struct in case there's a reference to it in the fields.
                                    // This must be a named struct or LLVM hits a stack overflow
                                    llvmStructType = LLVM.StructCreateNamed(Context, type.ToString());
                                    LlvmStructs[type] = llvmStructType;

                                    FieldDesc[] instanceFields = type.GetFields().Where(field => !field.IsStatic).ToArray();
                                    FieldAndOffset[] fieldLayout = new FieldAndOffset[instanceFields.Length];
                                    for (int i = 0; i < instanceFields.Length; i++)
                                    {
                                        fieldLayout[i] = new FieldAndOffset(instanceFields[i], instanceFields[i].Offset);
                                    }

                                    // Sort fields by offset and size in order to handle generating unions
                                    FieldAndOffset[] sortedFields = fieldLayout.OrderBy(fieldAndOffset => fieldAndOffset.Offset.AsInt).
                                        ThenByDescending(fieldAndOffset => fieldAndOffset.Field.FieldType.GetElementSize().AsInt).ToArray();

                                    List<LLVMTypeRef> llvmFields = new List<LLVMTypeRef>(sortedFields.Length);
                                    int lastOffset = -1;
                                    int nextNewOffset = -1;
                                    TypeDesc prevType = null;
                                    int totalSize = 0;

                                    foreach (FieldAndOffset fieldAndOffset in sortedFields)
                                    {
                                        int curOffset = fieldAndOffset.Offset.AsInt;

                                        if (prevType == null || (curOffset != lastOffset && curOffset >= nextNewOffset))
                                        {
                                            // The layout should be in order
                                            Debug.Assert(curOffset > lastOffset);

                                            int prevElementSize;
                                            if (prevType == null)
                                            {
                                                lastOffset = 0;
                                                prevElementSize = 0;
                                            }
                                            else
                                            {
                                                prevElementSize = prevType.GetElementSize().AsInt;
                                            }

                                            // Pad to this field if necessary
                                            int paddingSize = curOffset - lastOffset - prevElementSize;
                                            if (paddingSize > 0)
                                            {
                                                AddPaddingFields(paddingSize, llvmFields);
                                                totalSize += paddingSize;
                                            }

                                            TypeDesc fieldType = fieldAndOffset.Field.FieldType;
                                            int fieldSize = fieldType.GetElementSize().AsInt;

                                            llvmFields.Add(GetLLVMTypeForTypeDesc(fieldType));

                                            totalSize += fieldSize;
                                            lastOffset = curOffset;
                                            prevType = fieldType;
                                            nextNewOffset = curOffset + fieldSize;
                                        }
                                    }

                                    // If explicit layout is greater than the sum of fields, add padding
                                    if (totalSize < structSize)
                                    {
                                        AddPaddingFields(structSize - totalSize, llvmFields);
                                    }

                                    LLVM.StructSetBody(llvmStructType, llvmFields.ToArray(), true);
                                    break;
                            }

                            LlvmStructs[type] = llvmStructType;
                        }
                        return llvmStructType;
                    }

                case TypeFlags.Enum:
                    return GetLLVMTypeForTypeDesc(type.UnderlyingType);

                case TypeFlags.Void:
                    return LLVM.VoidType();

                default:
                    throw new NotImplementedException(type.Category.ToString());
            }
        }

        /// <summary>
        /// Returns true if a type is a struct that just wraps a given primitive
        /// or another struct that does so and can thus be treated as that primitive
        /// </summary>
        /// <param name="type">The struct to evaluate</param>
        /// <param name="primitiveType">The primitive to check for</param>
        /// <returns>True if the struct is a wrapper of the primitive</returns>
        private static bool StructIsWrappedPrimitive(TypeDesc type, TypeDesc primitiveType)
        {
            Debug.Assert(type.IsValueType);
            Debug.Assert(primitiveType.IsPrimitive);

            if (type.GetElementSize().AsInt != primitiveType.GetElementSize().AsInt)
            {
                return false;
            }

            FieldDesc[] fields = type.GetFields().ToArray();
            int instanceFieldCount = 0;
            bool foundPrimitive = false;

            foreach (FieldDesc field in fields)
            {
                if (field.IsStatic)
                {
                    continue;
                }

                instanceFieldCount++;

                // If there's more than one field, figuring out whether this is a primitive gets complicated, so assume it's not
                if (instanceFieldCount > 1)
                {
                    break;
                }

                TypeDesc fieldType = field.FieldType;
                if (fieldType == primitiveType)
                {
                    foundPrimitive = true;
                }
                else if (fieldType.IsValueType && !fieldType.IsPrimitive && StructIsWrappedPrimitive(fieldType, primitiveType))
                {
                    foundPrimitive = true;
                }
            }

            if (instanceFieldCount == 1 && foundPrimitive)
            {
                return true;
            }

            return false;
        }

        /// <summary>
        /// Pad out a struct at the current location
        /// </summary>
        /// <param name="paddingSize">Number of bytes of padding to add</param>
        /// <param name="llvmFields">The set of llvm fields in the struct so far</param>
        private static void AddPaddingFields(int paddingSize, List<LLVMTypeRef> llvmFields)
        {
            int numInts = paddingSize / 4;
            int numBytes = paddingSize - numInts * 4;
            for (int i = 0; i < numInts; i++)
            {
                llvmFields.Add(LLVM.Int32Type());
            }
            for (int i = 0; i < numBytes; i++)
            {
                llvmFields.Add(LLVM.Int8Type());
            }
        }

        private int GetTotalLocalOffset()
        {
            int offset = GetTotalRealLocalOffset();
            for (int i = 0; i < _spilledExpressions.Count; i++)
            {
                offset = PadNextOffset(_spilledExpressions[i].Type, offset);
            }
            return offset.AlignUp(_pointerSize);
        }

        private int GetTotalRealLocalOffset()
        {
            int offset = 0;
            for (int i = 0; i < _locals.Length; i++)
            {
                TypeDesc localType = _locals[i].Type;
                if (!CanStoreVariableOnStack(localType))
                {
                    offset = PadNextOffset(localType, offset);
                }
            }
            return offset.AlignUp(_pointerSize);
        }

        private bool CanStoreVariableOnStack(TypeDesc variableType)
        {
            // Keep all variables on the shadow stack if there is exception
            // handling so funclets can access them
            if (_exceptionRegions.Length == 0)
            {
                return CanStoreTypeOnStack(variableType);
            }
            return false;
        }

        /// <summary>
        /// Returns true if the type can be stored on the local stack
        /// instead of the shadow stack in this method.
        /// </summary>
        private static bool CanStoreTypeOnStack(TypeDesc type)
        {
            if (type is DefType defType)
            {
                if (!defType.IsGCPointer && !defType.ContainsGCPointers)
                {
                    return true;
                }
            }
            else if (type is PointerType)
            {
                return true;
            }

            return false;
        }

        /// <summary>
        /// Returns true if the method returns a type that must be kept
        /// on the shadow stack
        /// </summary>
        private static bool NeedsReturnStackSlot(MethodSignature signature)
        {
            return !signature.ReturnType.IsVoid && !CanStoreTypeOnStack(signature.ReturnType);
        }

        private int GetTotalParameterOffset()
        {
            int offset = 0;
            for (int i = 0; i < _signature.Length; i++)
            {
                if (!CanStoreVariableOnStack(_signature[i]))
                {
                    offset = PadNextOffset(_signature[i], offset);
                }
            }
            if (!_signature.IsStatic)
            {
                // If this is a struct, then it's a pointer on the stack
                if (_thisType.IsValueType)
                {
                    offset = PadNextOffset(_thisType.MakeByRefType(), offset);
                }
                else
                {
                    offset = PadNextOffset(_thisType, offset);
                }
            }

            // hidden param not on shadow stack
            //            var isUnboxingStub = false; // TODO : write test for this and if it passes, then delete?
            //            var hasHiddenParam = false; // TODO can this ever be true
            //            if (_method != null)
            //            {
            //                if (isUnboxingStub)
            //                    hasHiddenParam = _method.IsSharedByGenericInstantiations &&
            //                                     (_method.HasInstantiation || _method.Signature.IsStatic);
            //                else
            //                    hasHiddenParam = _method.RequiresInstArg();
            //            }
            //            if (hasHiddenParam)
            //            {
            //                offset += _pointerSize; // TODO should we try to get a TypeDesc for the hidden param?
            //            }
            //
            return offset.AlignUp(_pointerSize);
        }

        private void GetArgSizeAndOffsetAtIndex(int index, out int size, out int offset, out int realArgIndex)
        {
            realArgIndex = -1;

            int thisSize = 0;
            if (!_signature.IsStatic)
            {
                thisSize = _thisType.IsValueType ? _thisType.Context.Target.PointerSize : _thisType.GetElementSize().AsInt.AlignUp(_pointerSize);
                if (index == 0)
                {
                    size = thisSize;
                    offset = 0;
                    return;
                }
                else
                {
                    index--;
                }
            }

            var argType = _signature[index];
            size = argType.GetElementSize().AsInt;

            int potentialRealArgIndex = 0;

            offset = thisSize;

            if (!CanStoreVariableOnStack(argType) && CanStoreTypeOnStack(argType))
            {
                // this is an arg that was passed on the stack and is now copied to the shadow stack: move past args that are passed on shadow stack
                for (int i = 0; i < _signature.Length; i++)
                {
                    if (!CanStoreTypeOnStack(_signature[i]))
                    {
                        offset = PadNextOffset(_signature[i], offset);
                    }
                }
            }

            for (int i = 0; i < index; i++)
            {
                // We could compact the set of argSlots to only those that we'd keep on the stack, but currently don't
                potentialRealArgIndex++;

                if (CanStoreTypeOnStack(_signature[index]))
                {
                    if (CanStoreTypeOnStack(_signature[i]) && !CanStoreVariableOnStack(_signature[index]) && !CanStoreVariableOnStack(_signature[i]))
                    {
                        offset = PadNextOffset(_signature[i], offset);
                    }
                }
                // if this is a shadow stack arg, then only count other shadow stack args as stack args come later
                else if (!CanStoreVariableOnStack(_signature[i]) && !CanStoreTypeOnStack(_signature[i]))
                {
                    offset = PadNextOffset(_signature[i], offset);
                }
            }

            if (CanStoreVariableOnStack(argType))
            {
                realArgIndex = potentialRealArgIndex;
                offset = -1;
            }
            else
            {
                offset = PadOffset(argType, offset);
            }
        }

        private void GetLocalSizeAndOffsetAtIndex(int index, out int size, out int offset)
        {
            LocalVariableDefinition local = _locals[index];
            size = local.Type.GetElementSize().AsInt;

            if (CanStoreVariableOnStack(local.Type))
            {
                offset = -1;
            }
            else
            {
                offset = 0;
                for (int i = 0; i < index; i++)
                {
                    if (!CanStoreVariableOnStack(_locals[i].Type))
                    {
                        offset = PadNextOffset(_locals[i].Type, offset);
                    }
                }
                offset = PadOffset(local.Type, offset);
            }
        }

        private void GetSpillSizeAndOffsetAtIndex(int index, out int size, out int offset)
        {
            SpilledExpressionEntry spill = _spilledExpressions[index];
            size = spill.Type.GetElementSize().AsInt;

            offset = 0;
            for (int i = 0; i < index; i++)
            {
                offset = PadNextOffset(_spilledExpressions[i].Type, offset);
            }
            offset = PadOffset(spill.Type, offset);
        }

        public int PadNextOffset(TypeDesc type, int atOffset)
        {
            var size = type is DefType && type.IsValueType ? ((DefType)type).InstanceFieldSize : type.Context.Target.LayoutPointerSize;
            return PadOffset(type, atOffset) + size.AsInt;
        }

        public int PadOffset(TypeDesc type, int atOffset)
        {
            var fieldAlignment = type is DefType && type.IsValueType ? ((DefType)type).InstanceFieldAlignment : type.Context.Target.LayoutPointerSize;
            var alignment = LayoutInt.Min(fieldAlignment, new LayoutInt(ComputePackingSize(type))).AsInt;
            var padding = (atOffset + (alignment - 1)) & ~(alignment - 1);
            return padding;
        }

        private static int ComputePackingSize(TypeDesc type)
        {
            if (type is MetadataType)
            {
                var metaType = type as MetadataType;
                var layoutMetadata = metaType.GetClassLayout();

                // If a type contains pointers then the metadata specified packing size is ignored (On desktop this is disqualification from ManagedSequential)
                if (layoutMetadata.PackingSize == 0 || metaType.ContainsGCPointers)
                    return type.Context.Target.DefaultPackingSize;
                else
                    return layoutMetadata.PackingSize;
            }
            else
                return type.Context.Target.DefaultPackingSize;
        }

        private void ImportAddressOfVar(int index, bool argument)
        {
            TypeDesc type;
            LLVMValueRef typedLoadLocation = LoadVarAddress(index, argument ? LocalVarKind.Argument : LocalVarKind.Local, out type);
            _stack.Push(new AddressExpressionEntry(StackValueKind.ByRef, "ldloca", typedLoadLocation, type.MakeByRefType()));
        }

        private void ImportDup()
        {
            var entry = _stack.Pop();
            _stack.Push(entry.Duplicate(_builder));
            _stack.Push(entry.Duplicate(_builder));
        }

        private void ImportPop()
        {
            _stack.Pop();
        }

        private void ImportJmp(int token)
        {
            throw new NotImplementedException("jmp");
        }

        private void ImportCasting(ILOpcode opcode, int token)
        {
            TypeDesc type = ResolveTypeToken(token);

            //TODO: call GetCastingHelperNameForType from JitHelper.cs (needs refactoring)
            string function;
            bool throwing = opcode == ILOpcode.castclass;
            if (type.IsArray)
                function = throwing ? "CheckCastArray" : "IsInstanceOfArray";
            else if (type.IsInterface)
                function = throwing ? "CheckCastInterface" : "IsInstanceOfInterface";
            else
                function = throwing ? "CheckCastClass" : "IsInstanceOfClass";

            StackEntry[] arguments;
            if (type.IsRuntimeDeterminedSubtype)
            {
                LLVMValueRef helper;
                var node = GetGenericLookupHelperAndAddReference(ReadyToRunHelperId.TypeHandle, type, out helper);
                _dependencies.Add(node);

                //TODO refactor call to shadow stack & helper
                var typeHandle = LLVM.BuildCall(_builder, helper, new LLVMValueRef[]
                {
                    GetShadowStack(),
                    GetGenericContext()
                }, "getHelper");

                //todo refactor argument creation with else below
                arguments = new StackEntry[]
                            {
                                new ExpressionEntry(StackValueKind.ValueType, "eeType", typeHandle,
                                    _compilation.TypeSystemContext.SystemModule.GetKnownType("System", "EETypePtr")),
                                _stack.Pop()
                            };
            }
            else
            {
                arguments = new StackEntry[]
                                {
                                    new LoadExpressionEntry(StackValueKind.ValueType, "eeType", GetEETypePointerForTypeDesc(type, true),
                                        _compilation.TypeSystemContext.SystemModule.GetKnownType("System", "EETypePtr")),
                                    _stack.Pop()
                                };
            }

            _stack.Push(CallRuntime(_compilation.TypeSystemContext, TypeCast, function, arguments, type));
        }

        private void ImportLoadNull()
        {
            _stack.Push(new ExpressionEntry(StackValueKind.ObjRef, "null", LLVM.ConstInt(LLVM.Int32Type(), 0, LLVMMisc.False)));
        }

        private void ImportReturn()
        {
            if (_signature.ReturnType.IsVoid)
            {
                LLVM.BuildRetVoid(_builder);
                return;
            }

            StackEntry retVal = _stack.Pop();
            LLVMTypeRef valueType = GetLLVMTypeForTypeDesc(_signature.ReturnType);
            LLVMValueRef castValue = retVal.ValueAsType(valueType, _builder);

            if (NeedsReturnStackSlot(_signature))
            {
                var retParam = LLVM.GetNextParam(LLVM.GetFirstParam(_llvmFunction));
                ImportStoreHelper(castValue, valueType, retParam, 0);
                LLVM.BuildRetVoid(_builder);
            }
            else
            {
                LLVM.BuildRet(_builder, castValue);
            }
        }

        private void ImportCall(ILOpcode opcode, int token)
        {
            MethodDesc runtimeDeterminedMethod = (MethodDesc)_methodIL.GetObject(token);
            MethodDesc callee = (MethodDesc)_canonMethodIL.GetObject(token);

            if (_method.ToString().Contains("InitializeClosedInstanceSlow") && _method.ToString().Contains("RunReferenceTypeShared") &&
                _method.ToString().Contains("Canon>") &&
                callee.ToString().Contains("InitializeClosedInstanceSlow"))
            {
            
            }
            //            if (callee.ToString().Contains("Array") && callee.ToString().Contains("IndexOf"))
            //            {
            //
            //            }
            //            if (callee.ToString().Contains("Unsafe") && callee.ToString().Contains("As") )
            //            {
            //
            //            }


            //            var extraPush = false;
            if (callee.IsIntrinsic)
            {
                if (ImportIntrinsicCall(callee, runtimeDeterminedMethod))
                {
                    return;
                }
            }

            if (callee.IsRawPInvoke() || (callee.IsInternalCall && callee.HasCustomAttribute("System.Runtime", "RuntimeImportAttribute")))
            {
                ImportRawPInvoke(callee);
                return;
            }

            TypeDesc localConstrainedType = _constrainedType;
            _constrainedType = null;

            if (opcode == ILOpcode.newobj)
            {
                if (_method.ToString().Contains("Run")
                    && _method.ToString().Contains("TestGvmDelegates"))
                {
                    //                PrintInt32(BuildConstInt32(512));
                    //                LLVMValueRef invokeOpenInstanceThunkAddr = WebAssemblyObjectWriter.InvokeOpenInstanceThunk;
                    //                //return addressOfAddress;
                    //                //                var sym = LLVM.BuildLoad(builder, addressOfAddress,
                    //                //                    "LoadAddressOfSymbolNode");
                    //
                    //                PrintIntPtr(invokeOpenInstanceThunkAddr);
                }
                TypeDesc newType = callee.OwningType;
                if (newType.IsArray)
                {
                    var paramCnt = callee.Signature.Length;
                    var eeTypeDesc = _compilation.TypeSystemContext.SystemModule.GetKnownType("Internal.Runtime", "EEType").MakePointerType();
                    LLVMValueRef dimensions = LLVM.BuildArrayAlloca(_builder, LLVMTypeRef.Int32Type(), BuildConstInt32(paramCnt), "newobj_array_pdims_" + _currentOffset);
                    for (int i = paramCnt - 1; i >= 0; --i)
                    {
                        LLVM.BuildStore(_builder, _stack.Pop().ValueAsInt32(_builder, true),
                            LLVM.BuildGEP(_builder, dimensions, new LLVMValueRef[] { BuildConstInt32(i) }, "pdims_ptr"));
                    }
                    var arguments = new StackEntry[]
                    {
                        new LoadExpressionEntry(StackValueKind.ValueType, "eeType", GetEETypePointerForTypeDesc(newType, true), eeTypeDesc),
                        new Int32ConstantEntry(paramCnt),
                        new AddressExpressionEntry(StackValueKind.ValueType, "newobj_array_pdims", dimensions)
                    };
                    MetadataType helperType = _compilation.TypeSystemContext.SystemModule.GetKnownType("Internal.Runtime.CompilerHelpers", "ArrayHelpers");
                    MethodDesc helperMethod = helperType.GetKnownMethod("NewObjArray", null);
                    PushNonNull(HandleCall(helperMethod, helperMethod.Signature, helperMethod, helperMethod.Signature, arguments, forcedReturnType: newType, runtimeDeterminedMethod: runtimeDeterminedMethod));
                    return;
                }
                else if (newType.IsString)
                {
                    // String constructors actually look like regular method calls
                    IMethodNode node = _compilation.NodeFactory.StringAllocator(callee);
                    _dependencies.Add(node);
                    callee = node.Method;
                    opcode = ILOpcode.call;
                }
                else
                {
                    if (callee.Signature.Length > _stack.Length) //System.Reflection.MemberFilter.ctor
                        throw new InvalidProgramException();

                    StackEntry newObjResult;
                    if (newType.IsValueType)
                    {
                        // Allocate a slot on the shadow stack for the value type
                        int spillIndex = _spilledExpressions.Count;
                        SpilledExpressionEntry spillEntry = new SpilledExpressionEntry(GetStackValueKind(newType), "newobj" + _currentOffset, newType, spillIndex, this);
                        _spilledExpressions.Add(spillEntry);
                        LLVMValueRef addrOfValueType = LoadVarAddress(spillIndex, LocalVarKind.Temp, out TypeDesc unused);
                        AddressExpressionEntry valueTypeByRef = new AddressExpressionEntry(StackValueKind.ByRef, "newobj_slot" + _currentOffset, addrOfValueType, newType.MakeByRefType());

                        // The ctor needs a reference to the spill slot, but the 
                        // actual value ends up on the stack after the ctor is done
                        _stack.InsertAt(spillEntry, _stack.Top - callee.Signature.Length);
                        _stack.InsertAt(valueTypeByRef, _stack.Top - callee.Signature.Length);
                    }
                    else
                    {
                        TypeDesc typeToAlloc;
                        var runtimeDeterminedRetType = runtimeDeterminedMethod.OwningType;

                        if (runtimeDeterminedRetType.IsRuntimeDeterminedSubtype)
                        {
                            // TODO: refactore with AllocateObject?
                            var method = (MethodDesc)_canonMethodIL.GetObject(token);

                            typeToAlloc = _compilation.ConvertToCanonFormIfNecessary(runtimeDeterminedRetType, CanonicalFormKind.Specific);
                            LLVMValueRef helper;
                            var node = GetGenericLookupHelperAndAddReference(ReadyToRunHelperId.TypeHandle, typeToAlloc, out helper);
                            //                            int offset = GetTotalParameterOffset() + GetTotalLocalOffset();

                            var typeRef = LLVM.BuildCall(_builder, helper, new LLVMValueRef[]
                            {
                    GetShadowStack(),
                                GetGenericContext()
                            }, "getHelper");
                            var eeTypeDesc = _compilation.TypeSystemContext.SystemModule.GetKnownType("System", "EETypePtr");
                            var arguments = new StackEntry[] { new ExpressionEntry(StackValueKind.ValueType, "eeType", typeRef, eeTypeDesc) };
                            newObjResult = CallRuntime(_compilation.TypeSystemContext, RuntimeExport, "RhNewObject", arguments);
                        }
                        else
                        {
                            typeToAlloc = callee.OwningType;
                            newObjResult = AllocateObject(typeToAlloc);
                        }

                        //one for the real result and one to be consumed by ctor
                        _stack.InsertAt(newObjResult, _stack.Top - callee.Signature.Length);
                        _stack.InsertAt(newObjResult, _stack.Top - callee.Signature.Length);
//                        extraPush = true;
                    }
                }
            }
            else
            {
                // !newobj
                if (opcode == ILOpcode.callvirt && localConstrainedType != null)
                {
                    if (localConstrainedType.IsRuntimeDeterminedSubtype)
                        localConstrainedType = localConstrainedType.ConvertToCanonForm(CanonicalFormKind.Specific);
                }
            }

            var suppressHandleCall = false;
            if (opcode == ILOpcode.newobj && callee.OwningType.IsDelegate)
            {
                FunctionPointerEntry functionPointer = ((FunctionPointerEntry)_stack.Peek());
                TypeDesc canonDelegateType = callee.OwningType.ConvertToCanonForm(CanonicalFormKind.Specific);
                DelegateCreationInfo delegateInfo = _compilation.GetDelegateCtor(canonDelegateType, functionPointer.Method, followVirtualDispatch: false);
                MethodDesc delegateTargetMethod = delegateInfo.TargetMethod;
                callee = delegateInfo.Constructor.Method;
                if (_method.ToString().Contains("TestDelegateToCanonMethods") &&
                    _method.ToString().Contains("Run"))
//                    && callee.ToString().Contains("OpenStatic"))
                {
                }
                if (delegateInfo.NeedsRuntimeLookup && !functionPointer.IsVirtual)
                {
                    //TODO: can we not move this to a function as in cpp line ~1420
                    LLVMValueRef helper;
                    List<LLVMTypeRef> additionalTypes = new List<LLVMTypeRef>();
                    var shadowStack = GetShadowStack();
                    List<LLVMValueRef> helperParams = new List<LLVMValueRef>
                    {
                        shadowStack,
                        GetGenericContext()
                    };

                    if (delegateInfo.Thunk != null)
                    {
                        MethodDesc thunkMethod = delegateInfo.Thunk.Method;
                        AddMethodReference(thunkMethod);
                        PushExpression(StackValueKind.NativeInt, "invokeThunk", 
                            GetOrCreateLLVMFunction(
                                _compilation.NameMangler.GetMangledMethodName(thunkMethod).ToString(),
                                thunkMethod.Signature, 
                                false));
                    }
                    var sigLength = callee.Signature.Length;
                    var stackCopy = new StackEntry[sigLength];
                    for (var i = 0; i < sigLength; i++)
                    {
                        stackCopy[i] = _stack.Pop();
                    }
                    var thisEntry = _stack.Pop();  // the extra newObjResult which we dont want as we are not going through HandleCall
                    // by convention(?) the delegate initialize methods take this as the first parameter which is not in the ctor
                    // method sig, so add that here
//                    _stack.Peek();
//                    _stack.Push(thisEntry);
                    int curOffset = 0;

                    // pass this (delegate obj) as first param
                    LLVMTypeRef llvmTypeRefForThis = GetLLVMTypeForTypeDesc(thisEntry.Type);
                    curOffset = PadOffset(thisEntry.Type, curOffset);
                    LLVMValueRef thisAddr = LLVM.BuildGEP(_builder, shadowStack, new LLVMValueRef[] { LLVM.ConstInt(LLVM.Int32Type(), (ulong)curOffset, LLVMMisc.False) }, "thisLoc");
                    LLVMValueRef llvmValueRefForThis = thisEntry.ValueAsType(LLVMTypeRef.PointerType(LLVMTypeRef.Int8Type(), 0), _builder);
                    LLVM.BuildStore(_builder, llvmValueRefForThis, CastIfNecessary(_builder, thisAddr, LLVM.PointerType(llvmTypeRefForThis, 0), "thisCast"));
                    curOffset = PadNextOffset(GetWellKnownType(WellKnownType.Object), curOffset);

                    for (var i = 0; i < sigLength; i++)
                    {
                        TypeDesc argTypeDesc = callee.Signature[i];
                        LLVMTypeRef llvmTypeRefForArg = GetLLVMTypeForTypeDesc(argTypeDesc);
                        StackEntry argStackEntry = stackCopy[sigLength - i - 1];
                        if (CanStoreTypeOnStack(callee.Signature[i]))
                        {
                            LLVMValueRef llvmValueRefForArg = argStackEntry.ValueAsType(llvmTypeRefForArg, _builder);
                            additionalTypes.Add(llvmTypeRefForArg);
                            helperParams.Add(llvmValueRefForArg);
                        }
                        else
                        {
                            LLVMValueRef llvmValueRefForArg = argStackEntry.ValueAsType(LLVMTypeRef.PointerType(LLVMTypeRef.Int8Type(), 0), _builder);
                            curOffset = PadOffset(argTypeDesc, curOffset);
                            LLVMValueRef argAddr = LLVM.BuildGEP(_builder, shadowStack, new LLVMValueRef[] { LLVM.ConstInt(LLVM.Int32Type(), (ulong)curOffset, LLVMMisc.False) }, "arg" + i);
                            LLVM.BuildStore(_builder, llvmValueRefForArg, CastIfNecessary(_builder, argAddr, LLVM.PointerType(llvmTypeRefForArg, 0), $"parameter{i}_"));
                            curOffset = PadNextOffset(argTypeDesc, curOffset);
                        }
//                        _stack.Push(argStackEntry);
                    }
                    // invoke thunk ptr
//                    LLVMValueRef thunkPtrRef = argStackEntry.ValueAsType(llvmTypeRefForArg, _builder);
//                    additionalTypes.Add(llvmTypeRefForArg);
//                    helperParams.Add(thunkPtrRef);

                    var node = GetGenericLookupHelperAndAddReference(ReadyToRunHelperId.DelegateCtor, delegateInfo, out helper,
                        additionalTypes);
                    // TODO: remove if and look to see if this can be tidier
//                    if (_method.ToString().Contains("CallDelegate") &&
//                        _method.ToString().Contains("Canon"))
//                    {
                        suppressHandleCall = true;
//                        Debug.Assert(extraPush);
//                        _stack.Pop(); // remove one of the extra obj as we are not going through HandleCall
//                    }
                    LLVM.BuildCall(_builder, helper, helperParams.ToArray(), string.Empty);

                    // TODO: if you look at the llvm there's a bunch of redundant instructions after this call
                }
                else if (!functionPointer.IsVirtual && delegateTargetMethod.OwningType.IsValueType &&
                         !delegateTargetMethod.Signature.IsStatic)
                {
                    _stack.Pop(); // remove the target

                    MethodDesc canonDelegateTargetMethod = delegateTargetMethod.GetCanonMethodTarget(CanonicalFormKind.Specific);
                    ISymbolNode targetNode = delegateInfo.GetTargetNode(_compilation.NodeFactory);
                    _dependencies.Add(targetNode);
                    if (delegateTargetMethod != canonDelegateTargetMethod)
                    {
                        var funcRef = LoadAddressOfSymbolNode(targetNode);
                        var toInt = LLVM.BuildPtrToInt(_builder, funcRef, LLVMTypeRef.Int32Type(), "toInt");
                        var withOffset = LLVM.BuildOr(_builder, toInt, BuildConstUInt32(FatFunctionPointerOffset), "withOffset");
                        PushExpression(StackValueKind.NativeInt, "fatthunk", withOffset);
                    }
                    else
                    {
                        PushExpression(StackValueKind.NativeInt, "thunk", GetOrCreateLLVMFunction(targetNode.GetMangledName(_compilation.NodeFactory.NameMangler), delegateTargetMethod.Signature, false /* TODO: need a test for this to see if it can ever be true */));
                    }
                }
                else if (callee.Signature.Length == 3)
                {
                    //TODO what situation is this, if any and why is there no pop?
                    PushExpression(StackValueKind.NativeInt, "thunk", GetOrCreateLLVMFunction(_compilation.NodeFactory.NameMangler.GetMangledMethodName(delegateInfo.Thunk.Method).ToString(), delegateInfo.Thunk.Method.Signature, false /* TODO: need a test for this to see if it can ever be true */));
                }
            }

<<<<<<< HEAD
            if (!suppressHandleCall)
            {
                TypeDesc localConstrainedType = _constrainedType;
                _constrainedType = null;
                HandleCall(callee, callee.Signature, runtimeDeterminedMethod, opcode, localConstrainedType);
            }
=======
            HandleCall(callee, callee.Signature, opcode, localConstrainedType);
>>>>>>> 0c64812a
        }

        private LLVMValueRef LLVMFunctionForMethod(MethodDesc callee, StackEntry thisPointer, bool isCallVirt,
            TypeDesc constrainedType, MethodDesc runtimeDeterminedMethod, out bool hasHiddenParam, out bool isGvm,
            out LLVMValueRef dictPtrPtrStore,
            out LLVMValueRef fatFunctionPtr)
        {
            hasHiddenParam = false;
            isGvm = false;
            dictPtrPtrStore = default(LLVMValueRef);
            fatFunctionPtr = default(LLVMValueRef);
            //            if (callee.ToString().Contains("Unsafe") && callee.ToString().Contains("As"))
            //            {
            //
            //            }
            // todo: try to remove this as its already done higher up
            var canonMethod = callee.GetCanonMethodTarget(CanonicalFormKind.Specific);
            var canonMethod2 = callee.GetCanonMethodTarget(CanonicalFormKind.Universal);

            string canonCalleeName = _compilation.NameMangler.GetMangledMethodName(canonMethod).ToString();
            TypeDesc owningType = callee.OwningType;
            bool delegateInvoke = false;
            // Sealed methods must not be called virtually due to sealed vTables, so call them directly, but not delegate Invoke
            // TODO this is copied from higher up the stack, pass or remove from higher up (better)
            if (owningType.IsDelegate)
            {
                if (callee.Name == "Invoke")
                {
                    //opcode = ILOpcode.call;
                    delegateInvoke = true;
                    //TODO make sure the canonMethod is not added as a reference
                }
            }
            if ((canonMethod.IsFinal || canonMethod.OwningType.IsSealed()) && !delegateInvoke)
            {
//                var isUnboxingStub = false; // TODO : write test for this and if it passes, then delete?
                if (canonMethod != null)
                {
                    var isSpecialUnboxingThunk = _compilation.NodeFactory.TypeSystemContext.IsSpecialUnboxingThunkTargetMethod(canonMethod);

                    if (isSpecialUnboxingThunk)
                    {
                        hasHiddenParam = false;
                    }
                    else
                    {
                        hasHiddenParam = canonMethod.RequiresInstArg();
                        AddMethodReference(canonMethod);
                    }
                }
                else AddMethodReference(canonMethod);
                return GetOrCreateLLVMFunction(canonCalleeName, canonMethod.Signature, hasHiddenParam);
            }

            if (thisPointer != null && canonMethod.IsVirtual && isCallVirt)
            {
                // TODO: Full resolution of virtual methods
                if (!canonMethod.IsNewSlot)
                    throw new NotImplementedException();

                bool isValueTypeCall = false;
                TypeDesc thisType = thisPointer.Type;
                TypeFlags category = thisType.Category;
                MethodDesc targetMethod = null;
                TypeDesc parameterType = null;

                if (category == TypeFlags.ByRef)
                {
                    parameterType = ((ByRefType)thisType).ParameterType;
                    if (parameterType.IsValueType)
                    {
                        isValueTypeCall = true;
                    }
                }

                if (constrainedType != null && constrainedType.IsValueType)
                {
                    isValueTypeCall = true;
                }

                if (isValueTypeCall)
                {
                    if (constrainedType != null)
                    {
                        targetMethod = constrainedType.TryResolveConstraintMethodApprox(canonMethod.OwningType, canonMethod, out _);
                    }
                    else if (canonMethod.OwningType.IsInterface)
                    {
                        targetMethod = parameterType.ResolveInterfaceMethodTarget(canonMethod);
                    }
                    else
                    {
                        targetMethod = parameterType.FindVirtualFunctionTargetMethodOnObjectType(canonMethod);
                    }
                }

                var isUnboxingStub = false; // TODO : write test for this and if it passes, then delete?
                if (callee != null)
                {
                    if (isUnboxingStub)
                        hasHiddenParam = callee.IsSharedByGenericInstantiations &&
                                         (callee.HasInstantiation || callee.Signature.IsStatic);
                    else
                        hasHiddenParam = callee.RequiresInstArg();
                }
                if (targetMethod != null)
                {
                    AddMethodReference(targetMethod);
                    return GetOrCreateLLVMFunction(_compilation.NameMangler.GetMangledMethodName(targetMethod).ToString(), canonMethod.Signature, hasHiddenParam);
                }
                if (isCallVirt && canonMethod.HasInstantiation && canonMethod.IsVirtual && !canonMethod.IsFinal &&
                    !canonMethod.OwningType.IsSealed())
                {
                    isGvm = true;
                    return GetCallableGenericVirtualMethod(thisPointer, canonMethod, callee, runtimeDeterminedMethod, out dictPtrPtrStore, out fatFunctionPtr);
                }
                return GetCallableVirtualMethod(thisPointer, runtimeDeterminedMethod, callee, hasHiddenParam, constrainedType);
            }
            else
            {
                // TODO refactor with same logic above
                if (canonMethod != null)
                {
                    var isSpecialUnboxingThunk = _compilation.NodeFactory.TypeSystemContext.IsSpecialUnboxingThunkTargetMethod(canonMethod);

                    //TODO do we ever hit the true branch
                    if (isSpecialUnboxingThunk)
                        hasHiddenParam = canonMethod.IsSharedByGenericInstantiations &&
                                         (canonMethod.HasInstantiation || canonMethod.Signature.IsStatic);
                    else
                    {
                        hasHiddenParam = canonMethod.RequiresInstArg();
                        AddMethodReference(canonMethod);
                    }
                }
                else AddMethodReference(canonMethod); // TOOD: delete this as its not used
                return GetOrCreateLLVMFunction(canonCalleeName, canonMethod.Signature, hasHiddenParam);
            }
        }

        private ISymbolNode GetMethodGenericDictionaryNode(MethodDesc method)
        {
            ISymbolNode node = _compilation.NodeFactory.MethodGenericDictionary(method);
            _dependencies.Add(node);

            return node;
        }

        private LLVMValueRef GetOrCreateMethodSlot(MethodDesc canonMethod, MethodDesc callee)
        {
            var vtableSlotSymbol = _compilation.NodeFactory.VTableSlot(callee);
            _dependencies.Add(vtableSlotSymbol);
            LLVMValueRef slot = LoadAddressOfSymbolNode(vtableSlotSymbol);
            return LLVM.BuildLoad(_builder, slot, $"{callee.Name}_slot");
        }

        private LLVMValueRef GetCallableVirtualMethod(StackEntry objectPtr, MethodDesc method, MethodDesc callee, bool hasHiddenParam, TypeDesc constrainedType)
        {
            Debug.Assert(method.IsVirtual);
            Debug.Assert(!hasHiddenParam);  // TODO delete if never happens

            LLVMValueRef slot = GetOrCreateMethodSlot(method, callee);
            var pointerSize = method.Context.Target.PointerSize;


            LLVMTypeRef llvmSignature = GetLLVMSignatureForMethod(method.Signature, hasHiddenParam);
            LLVMValueRef functionPtr;
            var thisPointer = objectPtr.ValueAsType(LLVM.PointerType(LLVM.Int8Type(), 0), _builder);
            ThrowIfNull(thisPointer);
            if (method.OwningType.IsInterface)
            {
                ExpressionEntry interfaceEEType;
                ExpressionEntry eeTypeExpression;
                if (method.OwningType.IsRuntimeDeterminedSubtype)
                {
                    LLVMValueRef helper;
                    var node = GetGenericLookupHelperAndAddReference(ReadyToRunHelperId.TypeHandle, method.OwningType, out helper);
                    var genericContext = GetGenericContext(constrainedType);
                    var hiddenParam = LLVM.BuildCall(_builder, helper, new LLVMValueRef[]
                    {
                        GetShadowStack(),
                        genericContext
                    }, "getHelper");
                    //                    PrintIntPtr(hiddenParam);
                    var eeTypeDesc = _compilation.TypeSystemContext.SystemModule.GetKnownType("System", "EETypePtr");
                    //TODO interfaceEEType can be refactored out
                    eeTypeExpression = CallRuntime("System", _compilation.TypeSystemContext, "Object", "get_EEType",
                        new[] { new ExpressionEntry(StackValueKind.ObjRef, "thisPointer", thisPointer) });
                    interfaceEEType = new ExpressionEntry(StackValueKind.ValueType, "interfaceEEType", hiddenParam, eeTypeDesc);
                }
                else
                {
                    var eeTypeDesc = _compilation.TypeSystemContext.SystemModule.GetKnownType("System", "EETypePtr");
                    interfaceEEType = new LoadExpressionEntry(StackValueKind.ValueType, "interfaceEEType", GetEETypePointerForTypeDesc(method.OwningType, true), eeTypeDesc);
                    eeTypeExpression = new LoadExpressionEntry(StackValueKind.ValueType, "eeType", thisPointer, eeTypeDesc);
                }
                //                PrintInt32(LLVM.ConstInt(LLVMTypeRef.Int32Type(), 256, false));

                var targetEntry = CallRuntime(_compilation.TypeSystemContext, DispatchResolve, "FindInterfaceMethodImplementationTarget", new StackEntry[] { eeTypeExpression, interfaceEEType, new ExpressionEntry(StackValueKind.Int32, "slot", slot, GetWellKnownType(WellKnownType.UInt16)) });
                //                PrintInt32(LLVM.ConstInt(LLVMTypeRef.Int32Type(), 257, false));
                functionPtr = targetEntry.ValueAsType(LLVM.PointerType(llvmSignature, 0), _builder);
            }
            else
            {
                var rawObjectPtr = CastIfNecessary(thisPointer, LLVM.PointerType(LLVM.PointerType(LLVM.PointerType(llvmSignature, 0), 0), 0), objectPtr.Name());
                var eeType = LLVM.BuildLoad(_builder, rawObjectPtr, "ldEEType");
                var slotPtr = LLVM.BuildGEP(_builder, eeType, new LLVMValueRef[] { slot }, "__getslot__");
                functionPtr = LLVM.BuildLoad(_builder, slotPtr, "ld__getslot__");
//                if (method.ToString().Contains("ToString"))
//                {
//                    PrintInt32(BuildConstInt32(96));
//                    PrintIntPtr(rawObjectPtr);
//                }
            }

            return functionPtr;
        }

        private LLVMValueRef GetCallableGenericVirtualMethod(StackEntry objectPtr, MethodDesc canonMethod, MethodDesc callee, MethodDesc runtimeDeterminedMethod, out LLVMValueRef dictPtrPtrStore,
            out LLVMValueRef fatFunctionPtr)
        {
            // this will only have a non-zero pointer the the GVM ptr is fat.
            dictPtrPtrStore = LLVM.BuildAlloca(_builder,
                LLVM.PointerType(LLVM.PointerType(LLVM.PointerType(LLVMTypeRef.Int8Type(), 0), 0), 0),
                "dictPtrPtrStore");

            if (_mangledName.Contains("TestWithGenClass") && callee.ToString().Contains("IMethod1"))
            {

            }
            _dependencies.Add(_compilation.NodeFactory.GVMDependencies(canonMethod));
            bool exactContextNeedsRuntimeLookup;
            if (canonMethod.HasInstantiation)
            {
                exactContextNeedsRuntimeLookup = callee.IsSharedByGenericInstantiations;
            }
            else
            {
                exactContextNeedsRuntimeLookup = canonMethod.OwningType.IsCanonicalSubtype(CanonicalFormKind.Any);
            }
            LLVMValueRef runtimeMethodHandle;
            if (exactContextNeedsRuntimeLookup)
            {
                LLVMValueRef helper;
                var node = GetGenericLookupHelperAndAddReference(ReadyToRunHelperId.MethodHandle, runtimeDeterminedMethod, out helper);
                _dependencies.Add(node);
                runtimeMethodHandle = LLVM.BuildCall(_builder, helper, new LLVMValueRef[]
                {
                    GetShadowStack(),
                    GetGenericContext()
                }, "getHelper");
            }
            else
            {
                var runtimeMethodHandleNode = _compilation.NodeFactory.RuntimeMethodHandle(runtimeDeterminedMethod);
                _dependencies.Add(runtimeMethodHandleNode);
                runtimeMethodHandle = LoadAddressOfSymbolNode(runtimeMethodHandleNode);
            }
            //                var rmhRef = LLVM.BuildLoad(_builder, LLVM.BuildLoad(_builder, LLVM.BuildPointerCast(_builder, rmhAddrRef, LLVM.PointerType(LLVM.PointerType(LLVM.PointerType(LLVM.Int32Type(), 0), 0), 0), "castBasePtrPtr"), "basePtr"), "base");

            var lookupSlotArgs = new StackEntry[]
            {
                objectPtr, 
                new ExpressionEntry(StackValueKind.ObjRef, "rmh", runtimeMethodHandle, GetWellKnownType(WellKnownType.Object))
            };
            var gvmPtr = CallRuntime(_compilation.TypeSystemContext, "TypeLoaderExports", "GVMLookupForSlot", lookupSlotArgs);
            var slotRef = gvmPtr.ValueAsType(LLVM.PointerType(LLVMTypeRef.Int8Type(), 0), _builder);
            PrintInt32(BuildConstInt32(1));
//            PrintIntPtr(slotRef);

            fatFunctionPtr = slotRef; // TODO: remove one of these variables
            var fatBranch = LLVM.AppendBasicBlock(_currentFunclet, "then");
            var notFatBranch = LLVM.AppendBasicBlock(_currentFunclet, "else");
            var endifBlock = LLVM.AppendBasicBlock(_currentFunclet, "endif");
            var functionPtrRef = LLVM.BuildAlloca(_builder, LLVMTypeRef.PointerType(LLVMTypeRef.Int8Type(), 0), "functionPtr");// TODO : try to use int8* to remove some casting.  Create the llvm and compare. int* done, not check for redundant casting
            // if
            var andResRef = LLVM.BuildAnd(_builder, CastIfNecessary(_builder, slotRef, LLVMTypeRef.Int32Type()), LLVM.ConstInt(LLVM.Int32Type(), (ulong)FatFunctionPointerOffset, LLVMMisc.False), "andPtrOffset");
            var eqz = LLVM.BuildICmp(_builder, LLVMIntPredicate.LLVMIntEQ, andResRef, BuildConstInt32(0), "eqz");
            LLVM.BuildCondBr(_builder, eqz, notFatBranch, fatBranch);

            // fat
            LLVM.PositionBuilderAtEnd(_builder, fatBranch);
            PrintInt32(BuildConstInt32(2));

            //TODO, change to use constant
            var gep = LLVM.BuildAnd(_builder,
                CastIfNecessary(_builder, slotRef, LLVMTypeRef.Int32Type()),
                BuildConstInt32(0x3fffffff), "minusFatOffset");
            var loadFuncPtr = LLVM.BuildLoad(_builder,
                CastIfNecessary(_builder, gep, LLVM.PointerType(LLVM.PointerType(LLVMTypeRef.Int8Type(), 0), 0)),
                "loadFuncPtr");
//            PrintIntPtr(loadFuncPtr);
            LLVM.BuildStore(_builder, loadFuncPtr, functionPtrRef);
            var dictPtrPtr = LLVM.BuildGEP(_builder,
                CastIfNecessary(_builder, gep,
                    LLVM.PointerType(LLVM.PointerType(LLVM.PointerType(LLVMTypeRef.Int8Type(), 0), 0), 0), "castDictPtrPtr"),
                new [] {BuildConstInt32(1)}, "dictPtrPtr");
            LLVM.BuildStore(_builder, dictPtrPtr, dictPtrPtrStore);

            LLVM.BuildBr(_builder, endifBlock);

            // not fat
            LLVM.PositionBuilderAtEnd(_builder, notFatBranch);
            PrintInt32(BuildConstInt32(3));

            LLVM.BuildStore(_builder, slotRef, functionPtrRef);
            // store null to indicate the GVM call needs no hidden param at run time
            LLVM.BuildStore(_builder, LLVM.ConstPointerNull(LLVM.PointerType(LLVM.PointerType(LLVM.PointerType(LLVMTypeRef.Int8Type(), 0), 0), 0)), dictPtrPtrStore);

            LLVM.BuildBr(_builder, endifBlock);

            // end if
            LLVM.PositionBuilderAtEnd(_builder, endifBlock);
            var loadPtr = LLVM.BuildLoad(_builder, functionPtrRef, "loadFromAlloc"); // TODO : can we remove this alloc and use phi?
            // dont know the type for sure, but will generate for no hidden dict param and change if necessary before calling.
            var asFunc = CastIfNecessary(_builder, loadPtr, LLVM.PointerType(GetLLVMSignatureForMethod(runtimeDeterminedMethod.Signature, false), 0) , "castToFunc");
            return asFunc;
        }

        private LLVMTypeRef GetLLVMSignatureForMethod(MethodSignature signature, bool hasHiddenParam)
        {
            TypeDesc returnType = signature.ReturnType;
            LLVMTypeRef llvmReturnType;
            bool returnOnStack = false;
            if (!NeedsReturnStackSlot(signature))
            {
                returnOnStack = true;
                llvmReturnType = GetLLVMTypeForTypeDesc(returnType);
            }
            else
            {
                llvmReturnType = LLVM.VoidType();
            }

            List<LLVMTypeRef> signatureTypes = new List<LLVMTypeRef>();
            signatureTypes.Add(LLVM.PointerType(LLVM.Int8Type(), 0)); // Shadow stack pointer

            if (!returnOnStack && returnType != GetWellKnownType(WellKnownType.Void))
            {
                signatureTypes.Add(LLVM.PointerType(LLVM.Int8Type(), 0));
            }

            if (hasHiddenParam)
            {
                signatureTypes.Add(LLVM.PointerType(LLVM.Int8Type(), 0)); // *EEType
            }

            // Intentionally skipping the 'this' pointer since it could always be a GC reference
            // and thus must be on the shadow stack
            foreach (TypeDesc type in signature)
            {
                if (CanStoreTypeOnStack(type))
                {
                    signatureTypes.Add(GetLLVMTypeForTypeDesc(type));
                }
            }

            return LLVM.FunctionType(llvmReturnType, signatureTypes.ToArray(), false);
        }

        private ExpressionEntry AllocateObject(TypeDesc type)
        {
            MetadataType metadataType = (MetadataType)type;
            var eeTypeDesc = _compilation.TypeSystemContext.SystemModule.GetKnownType("System", "EETypePtr");
            var arguments = new StackEntry[] { new LoadExpressionEntry(StackValueKind.ValueType, "eeType", GetEETypePointerForTypeDesc(metadataType, true), eeTypeDesc) };
            //TODO: call GetNewObjectHelperForType from JitHelper.cs (needs refactoring)
            return CallRuntime(_compilation.TypeSystemContext, RuntimeExport, "RhNewObject", arguments, type);
        }

        private static LLVMValueRef BuildConstInt1(int number)
        {
            Debug.Assert(number == 0 || number == 1, "Non-boolean int1");
            return LLVM.ConstInt(LLVM.Int1Type(), (ulong)number, LLVMMisc.False);
        }

        private static LLVMValueRef BuildConstInt8(byte number)
        {
            return LLVM.ConstInt(LLVM.Int8Type(), number, LLVMMisc.False);
        }

        private static LLVMValueRef BuildConstInt16(byte number)
        {
            return LLVM.ConstInt(LLVM.Int16Type(), number, LLVMMisc.False);
        }

        private static LLVMValueRef BuildConstInt32(int number)
        {
            return LLVM.ConstInt(LLVM.Int32Type(), (ulong)number, LLVMMisc.False);
        }

        private static LLVMValueRef BuildConstUInt32(uint number)
        {
            return LLVM.ConstInt(LLVM.Int32Type(), number, LLVMMisc.False);
        }

        private static LLVMValueRef BuildConstInt64(long number)
        {
            return LLVM.ConstInt(LLVM.Int64Type(), (ulong)number, LLVMMisc.False);
        }

        private LLVMValueRef GetEETypeForTypeDesc(TypeDesc target, bool constructed)
        {
            var eeTypePointer = GetEETypePointerForTypeDesc(target, constructed);
            return LLVM.BuildLoad(_builder, eeTypePointer, "eeTypePtrLoad");
        }

        private LLVMValueRef GetEETypePointerForTypeDesc(TypeDesc target, bool constructed)
        {
            ISymbolNode node;
            if (constructed)
            {
                node = _compilation.NodeFactory.MaximallyConstructableType(target);
            }
            else
            {
                node = _compilation.NodeFactory.NecessaryTypeSymbol(target);
            }
            LLVMValueRef eeTypePointer = WebAssemblyObjectWriter.GetSymbolValuePointer(Module, node, _compilation.NameMangler, false);
            _dependencies.Add(node);

            return eeTypePointer;
        }

        /// <summary>
        /// Implements intrinsic methods instread of calling them
        /// </summary>
        /// <returns>True if the method was implemented</returns>
        private bool ImportIntrinsicCall(MethodDesc method, MethodDesc runtimeDeterminedMethod)
        {
            Debug.Assert(method.IsIntrinsic);

            if (!(method.OwningType is MetadataType metadataType))
            {
                return false;
            }

            switch (method.Name)
            {
                case "InitializeArray":
                    if (metadataType.Namespace == "System.Runtime.CompilerServices" && metadataType.Name == "RuntimeHelpers")
                    {
                        StackEntry fieldSlot = _stack.Pop();
                        StackEntry arraySlot = _stack.Pop();

                        // TODO: Does fldHandle always come from ldtoken? If not, what to do with other cases?
                        if (!(fieldSlot is LdTokenEntry<FieldDesc> checkedFieldSlot) ||
                            !(_compilation.GetFieldRvaData(checkedFieldSlot.LdToken) is BlobNode fieldNode))
                            throw new InvalidProgramException("Provided field handle is invalid.");

                        LLVMValueRef src = LoadAddressOfSymbolNode(fieldNode);
                        _dependencies.Add(fieldNode);
                        int srcLength = fieldNode.GetData(_compilation.NodeFactory, false).Data.Length;

                        if (arraySlot.Type.IsSzArray)
                        {
                            // Handle single dimensional arrays (vectors).
                            LLVMValueRef arrayObjPtr = arraySlot.ValueAsType(LLVM.PointerType(LLVM.Int8Type(), 0), _builder);

                            var argsType = new LLVMTypeRef[]
                            {
                            LLVM.PointerType(LLVM.Int8Type(), 0),
                            LLVM.PointerType(LLVM.Int8Type(), 0),
                            LLVM.Int32Type(),
                            LLVM.Int32Type(),
                            LLVM.Int1Type()
                            };
                            LLVMValueRef memcpyFunction = GetOrCreateLLVMFunction("llvm.memcpy.p0i8.p0i8.i32", LLVM.FunctionType(LLVM.VoidType(), argsType, false));

                            var args = new LLVMValueRef[]
                            {
                            LLVM.BuildGEP(_builder, arrayObjPtr, new LLVMValueRef[] { ArrayBaseSize() }, string.Empty),
                            LLVM.BuildBitCast(_builder, src, LLVM.PointerType(LLVM.Int8Type(), 0), string.Empty),
                            BuildConstInt32(srcLength), // TODO: Handle destination array length to avoid runtime overflow.
                            BuildConstInt32(0), // Assume no alignment
                            BuildConstInt1(0)
                            };
                            LLVM.BuildCall(_builder, memcpyFunction, args, string.Empty);
                        }
                        else if (arraySlot.Type.IsMdArray)
                        {
                            // Handle multidimensional arrays.
                            // TODO: Add support for multidimensional array.
                            throw new NotImplementedException();
                        }
                        else
                        {
                            // Handle object-typed first argument. This include System.Array typed array, and any ill-typed argument.
                            // TODO: Emit runtime type check code on array argument and further memcpy.
                            // TODO: Maybe a new runtime interface for this is better than hand-written code emission?
                            throw new NotImplementedException();
                        }

                        return true;
                    }
                    break;
                case "get_Value":
                    if (metadataType.IsByReferenceOfT)
                    {
                        StackEntry byRefHolder = _stack.Pop();

                        TypeDesc byRefType = metadataType.Instantiation[0].MakeByRefType();
                        PushLoadExpression(StackValueKind.ByRef, "byref", byRefHolder.ValueForStackKind(StackValueKind.ByRef, _builder, false), byRefType);
                        return true;
                    }
                    break;
                case ".ctor":
                    if (metadataType.IsByReferenceOfT)
                    {
                        StackEntry byRefValueParamHolder = _stack.Pop();

                        // Allocate a slot on the shadow stack for the ByReference type
                        int spillIndex = _spilledExpressions.Count;
                        SpilledExpressionEntry spillEntry = new SpilledExpressionEntry(StackValueKind.ByRef, "byref" + _currentOffset, metadataType, spillIndex, this);
                        _spilledExpressions.Add(spillEntry);
                        LLVMValueRef addrOfValueType = LoadVarAddress(spillIndex, LocalVarKind.Temp, out TypeDesc unused);
                        var typedAddress = CastIfNecessary(_builder, addrOfValueType, LLVM.PointerType(LLVM.Int32Type(), 0));
                        LLVM.BuildStore(_builder, byRefValueParamHolder.ValueForStackKind(StackValueKind.ByRef, _builder, false), typedAddress);

                        _stack.Push(spillEntry);
                        return true;
                    }
                    break;
                case "GetValueInternal":
                    if (metadataType.Namespace == "System" && metadataType.Name == "RuntimeTypeHandle")
                    {
                        var typeHandleSlot = (LdTokenEntry<TypeDesc>)_stack.Pop();
                        TypeDesc typeOfEEType = typeHandleSlot.LdToken;

                        if (typeOfEEType.IsRuntimeDeterminedSubtype)
                        {
                            LLVMValueRef helper;
                            var node = GetGenericLookupHelperAndAddReference(ReadyToRunHelperId.TypeHandle, typeOfEEType, out helper);
                            var typeHandlerRef = LLVM.BuildCall(_builder, helper, new LLVMValueRef[]
                            {
                                GetShadowStack(),
                                GetGenericContext()
                            }, "getHelper");
                            PushExpression(StackValueKind.Int32, "eeType", typeHandlerRef, GetWellKnownType(WellKnownType.IntPtr));

                            _dependencies.Add(node);
                        }
                        else
                        {
                            // TODO: should this be a loadExpression?
                            PushExpression(StackValueKind.Int32, "eeType", GetEETypePointerForTypeDesc(typeOfEEType, true), GetWellKnownType(WellKnownType.IntPtr));
                        }
                        return true;
                    }
                    break;
            }

            return false;
        }

        private void HandleCall(MethodDesc callee, MethodSignature signature, MethodDesc runtimeDeterminedMethod, ILOpcode opcode = ILOpcode.call, TypeDesc constrainedType = null, LLVMValueRef calliTarget = default(LLVMValueRef), LLVMValueRef hiddenRef = default(LLVMValueRef))
        {
            var canonMethod = callee?.GetCanonMethodTarget(CanonicalFormKind.Specific);
            var canonMethodSignature = canonMethod?.Signature;

            var parameterCount = signature.Length + (signature.IsStatic ? 0 : 1);
            // The last argument is the top of the stack. We need to reverse them and store starting at the first argument
            StackEntry[] argumentValues = new StackEntry[parameterCount];
            for (int i = 0; i < argumentValues.Length; i++)
            {
                argumentValues[argumentValues.Length - i - 1] = _stack.Pop();
            }

            if (constrainedType != null)
            {
                if (signature.IsStatic)
                {
                    // Constrained call on static method
                    ThrowHelper.ThrowInvalidProgramException(ExceptionStringID.InvalidProgramSpecific, _method);
                }
                StackEntry thisByRef = argumentValues[0];
                if (thisByRef.Kind != StackValueKind.ByRef)
                {
                    // Constrained call without byref
                    ThrowHelper.ThrowInvalidProgramException(ExceptionStringID.InvalidProgramSpecific, _method);
                }

                // If this is a constrained call and the 'this' pointer is a reference type, it's a byref,
                // dereference it before calling.
                if (!constrainedType.IsValueType)
                {
                    TypeDesc objectType = thisByRef.Type.GetParameterType();
                    argumentValues[0] = new LoadExpressionEntry(StackValueKind.ObjRef, "thisPtr", thisByRef.ValueAsType(objectType, _builder), objectType);
                }
                else if (opcode == ILOpcode.callvirt)
                {
                    bool forceUseRuntimeLookup;
                    MethodDesc directMethod = constrainedType.TryResolveConstraintMethodApprox(callee.OwningType, callee, out forceUseRuntimeLookup);

                    if (directMethod == null)
                    {
                        TypeDesc objectType = thisByRef.Type;
                        var eeTypeDesc = _compilation.TypeSystemContext.SystemModule.GetKnownType("System", "EETypePtr");
                        argumentValues[0] = CallRuntime(_compilation.TypeSystemContext, RuntimeExport, "RhBox",
                            new StackEntry[]
                            {
                                new LoadExpressionEntry(StackValueKind.ValueType, "eeType",
                                    GetEETypePointerForTypeDesc(constrainedType, true), eeTypeDesc),
                                argumentValues[0],
                            });
                    }
                    //TODO can we switch to an ILOpcode.call as cpp does?
                }
            }
            //TODO: refactor generic logic out here
            PushNonNull(HandleCall(callee, signature, canonMethod, canonMethodSignature, argumentValues, runtimeDeterminedMethod, opcode, constrainedType, calliTarget, hiddenRef));
        }

        // TODO: rename hiddenRef param
        private ExpressionEntry HandleCall(MethodDesc callee, MethodSignature signature, MethodDesc canonMethod, MethodSignature canonSignature, StackEntry[] argumentValues, MethodDesc runtimeDeterminedMethod, ILOpcode opcode = ILOpcode.call, TypeDesc constrainedType = null, LLVMValueRef calliTarget = default(LLVMValueRef), LLVMValueRef hiddenRef = default(LLVMValueRef), TypeDesc forcedReturnType = null)
        {
            //TODO: refactor so this is a simple call llvm method from the MethodDesc/Sig
            LLVMValueRef fn;
            bool hasHiddenParam;
            LLVMValueRef hiddenParam = default;
            bool isGvm = false;
            LLVMValueRef dictPtrPtrStore = default;
            if (opcode == ILOpcode.calli)
            {
                fn = calliTarget;
                hasHiddenParam = hiddenRef.Pointer != IntPtr.Zero;
                hiddenParam = hiddenRef;
            }
            else
            {
//                if (_method != null && _method.ToString().Contains("MakeGenString") && _method.ToString().Contains("GenStruct") &&
//                    _method.ToString().Contains("Canon>") &&
//                    callee.ToString().Contains("ToString"))
//                {
//                    PrintInt32(BuildConstInt32(69));
//                    PrintInt32(argumentValues[0].ValueAsInt32(_builder, false));
//                }
                fn = LLVMFunctionForMethod(callee, signature.IsStatic ? null : argumentValues[0], opcode == ILOpcode.callvirt, constrainedType, runtimeDeterminedMethod, out hasHiddenParam, out isGvm, out dictPtrPtrStore, out LLVMValueRef fatFunctionPtr);
            }

            LLVMValueRef returnAddress;
            LLVMValueRef castReturnAddress = default;
            TypeDesc returnType = signature.ReturnType;

            bool needsReturnSlot = NeedsReturnStackSlot(signature);
            SpilledExpressionEntry returnSlot = null;
            if (needsReturnSlot)
            {
                int returnIndex = _spilledExpressions.Count;
                returnSlot = new SpilledExpressionEntry(GetStackValueKind(returnType), callee?.Name + "_return", returnType, returnIndex, this);
                _spilledExpressions.Add(returnSlot);
                returnAddress = LoadVarAddress(returnIndex, LocalVarKind.Temp, out TypeDesc unused);
                castReturnAddress = LLVM.BuildPointerCast(_builder, returnAddress, LLVM.PointerType(LLVM.Int8Type(), 0), callee?.Name + "_castreturn");
            }

            int offset = GetTotalParameterOffset() + GetTotalLocalOffset();
            LLVMValueRef shadowStack = LLVM.BuildGEP(_builder, LLVM.GetFirstParam(_currentFunclet),
                new LLVMValueRef[] { LLVM.ConstInt(LLVM.Int32Type(), (uint)offset, LLVMMisc.False) },
                String.Empty);
            List<LLVMValueRef> llvmArgs = new List<LLVMValueRef>();
            var castShadowStack = LLVM.BuildPointerCast(_builder, shadowStack, LLVM.PointerType(LLVM.Int8Type(), 0), "castshadowstack");
            llvmArgs.Add(castShadowStack);

            bool exactContextNeedsRuntimeLookup = false;
            if (opcode != ILOpcode.calli)
            {
                if (callee.HasInstantiation)
                {
                    exactContextNeedsRuntimeLookup = callee.IsSharedByGenericInstantiations && !_isUnboxingThunk;
                }
                else
                {
                    exactContextNeedsRuntimeLookup = callee.OwningType.IsCanonicalSubtype(CanonicalFormKind.Any);
                }


                if (hasHiddenParam)
                {
                    if (exactContextNeedsRuntimeLookup)
                    {
                        //                    if (!resolvedConstraint)
                        //                    {
                        if (callee.RequiresInstMethodDescArg())
                        {
                            LLVMValueRef helper;
                            var node = GetGenericLookupHelperAndAddReference(ReadyToRunHelperId.MethodDictionary,
                                runtimeDeterminedMethod, out helper);
                            var genericContext = GetGenericContext();
                            hiddenParam = LLVM.BuildCall(_builder, helper,
                                new LLVMValueRef[] { GetShadowStack(), genericContext }, "getHelper");
                            //                            Append(GetGenericLookupHelperAndAddReference(ReadyToRunHelperId.MethodDictionary, runtimeDeterminedMethod));
                        }
                        else
                        {
                            LLVMValueRef helper;
                            var node = GetGenericLookupHelperAndAddReference(ReadyToRunHelperId.TypeHandle,
                                runtimeDeterminedMethod.OwningType, out helper);
                            var genericContext = GetGenericContext();
                            hiddenParam = LLVM.BuildCall(_builder, helper,
                                new LLVMValueRef[] { GetShadowStack(), genericContext }, "getHelper");
                        }

                    }
                    else
                    {
                        if (_isUnboxingThunk && _method.RequiresInstArg())
                        {
                            // TODO: refactor with other gets of the hidden param, maybe remove this if
                            hiddenParam = LLVM.GetParam(_currentFunclet, (uint)(1 + (NeedsReturnStackSlot(_signature) ? 1 : 0)));
                        }
                        else if (canonMethod.RequiresInstMethodDescArg())
                        {
                            hiddenParam = LoadAddressOfSymbolNode(GetMethodGenericDictionaryNode(callee));
                            //                        hiddenParam = LLVM.BuildGEP(_builder, dictSymbol, new LLVMValueRef[]
                            //                        {
                            //                            BuildConstInt32(1)
                            //                        }, "dictGepToTypes");

                        }
                        else
                        {
                            var owningTypeSymbol = _compilation.NodeFactory.ConstructedTypeSymbol(callee.OwningType);
                            _dependencies.Add(owningTypeSymbol);
                            hiddenParam = LoadAddressOfSymbolNode(owningTypeSymbol);
                        }
                    }
                    //                var method = (MethodDesc)_canonMethodIL.GetObject(token);
                    //
                    //                typeToAlloc = _compilation.ConvertToCanonFormIfNecessary(runtimeDeterminedRetType, CanonicalFormKind.Specific);
                    //                LLVMValueRef helper;
                    //                var node = GetGenericLookupHelperAndAddReference(ReadyToRunHelperId.TypeHandle, typeToAlloc, out helper);
                    //                var typeRef = LLVM.BuildCall(_builder, helper, new LLVMValueRef[] { }, "getHelper");
                    //                var eeTypeDesc = _compilation.TypeSystemContext.SystemModule.GetKnownType("System", "EETypePtr");
                    //                var arguments = new StackEntry[] { new LoadExpressionEntry(StackValueKind.ValueType, "eeType", typeRef, eeTypeDesc) };
                    //                newObjResult = CallRuntime(_compilation.TypeSystemContext, RuntimeExport, "RhNewObject", arguments);
                }
            }

            //            if (canonMethod != null && canonMethod.ToString().Contains("Interlocked")
            //                && canonMethod.ToString().Contains("CompareExchange")
            //                && canonMethod.ToString().Contains("Canon"))
            //            {
            //
            //            }

            if (needsReturnSlot)
            {
                llvmArgs.Add(castReturnAddress);
            }

            // for GVM, the hidden param is added conditionally at runtime.
            if (!isGvm && hiddenParam.Pointer != IntPtr.Zero) // TODO why do we have a hiddenParam when isGvm == true or do we?
//            if (hiddenParam.Pointer != IntPtr.Zero) // TODO why do we have a hiddenParam when isGvm == true?
            {
                //TODO try to get rid of this cast.
                llvmArgs.Add(CastIfNecessary(hiddenParam, LLVMTypeRef.PointerType(LLVMTypeRef.Int8Type(), 0)));
            }

            // argument offset on the shadow stack
            int argOffset = 0;
            var instanceAdjustment = signature.IsStatic ? 0 : 1;
            for (int index = 0; index < argumentValues.Length; index++)
            {
                StackEntry toStore = argumentValues[index];

                bool isThisParameter = false;
                TypeDesc argType;
                if (index == 0 && !signature.IsStatic)
                {
                    isThisParameter = true;
                    if (opcode == ILOpcode.calli)
                        argType = toStore.Type;
                    else if (callee.OwningType.IsValueType)
                        argType = callee.OwningType.MakeByRefType();
                    else
                        argType = callee.OwningType;
                }
                else
                {
                    argType = signature[index - instanceAdjustment];
                }

                LLVMTypeRef valueType = GetLLVMTypeForTypeDesc(argType);
                LLVMValueRef argValue = toStore.ValueAsType(valueType, _builder);

                // Pass arguments as parameters if possible
                if (!isThisParameter && CanStoreTypeOnStack(argType))
                {
                    llvmArgs.Add(argValue);
                }
                // Otherwise store them on the shadow stack
                else
                {
                    // The previous argument might have left this type unaligned, so pad if necessary
                    argOffset = PadOffset(argType, argOffset);

                    ImportStoreHelper(argValue, valueType, castShadowStack, (uint)argOffset);

                    argOffset += argType.GetElementSize().AsInt;
                }
            }
            LLVMValueRef llvmReturn = default;
            if (isGvm)
            {
                // conditional call depending on if the function was fat/the dict hidden param is needed
                // TODO: dont think this is always conditional
                LLVMValueRef dict = LLVM.BuildLoad(_builder, dictPtrPtrStore, "dictPtrPtr");
                LLVMValueRef dictAsInt = LLVM.BuildPtrToInt(_builder, dict, LLVMTypeRef.Int32Type(), "toInt");
                LLVMValueRef eqZ = LLVM.BuildICmp(_builder, LLVMIntPredicate.LLVMIntEQ, dictAsInt, BuildConstInt32(0), "eqz");
                var notFatBranch = LLVM.AppendBasicBlock(_currentFunclet, "notFat");
                var fatBranch = LLVM.AppendBasicBlock(_currentFunclet, "fat");
                var endifBlock = LLVM.AppendBasicBlock(_currentFunclet, "endif");
                LLVM.BuildCondBr(_builder, eqZ, notFatBranch, fatBranch); // TODO: phi?
                // then
                LLVM.PositionBuilderAtEnd(_builder, notFatBranch);
                // if going to print things in here, need to adjust the shadowstack or it will overwrite whats done above
//                PrintInt32(BuildConstInt32(16));
                // we generated the fn as though it was for this branch
                var notFatReturn = LLVM.BuildCall(_builder, fn, llvmArgs.ToArray(), string.Empty);
                LLVM.BuildBr(_builder, endifBlock);
                
                // else
                LLVM.PositionBuilderAtEnd(_builder, fatBranch);
//                PrintInt32(BuildConstInt32(17));
//                if (!signature.IsStatic)
//                {
//                    PrintIntPtr(argumentValues[0].ValueAsType(LLVMTypeRef.PointerType(LLVMTypeRef.Int8Type(), 0), _builder));
//                }
//                PrintInt32(BuildConstInt32(17));
                var fnWithDict = LLVM.BuildCast(_builder, LLVMOpcode.LLVMBitCast, fn, LLVM.PointerType(GetLLVMSignatureForMethod(runtimeDeterminedMethod.Signature, true), 0), "fnWithDict");
                var dictDereffed = LLVM.BuildLoad(_builder, LLVM.BuildLoad(_builder, dict, "l1"), "l2");
//                PrintIntPtr(dict);
//                PrintIntPtr(dictDereffed);
                llvmArgs.Insert(needsReturnSlot ? 2 : 1, dictDereffed);
                var fatReturn = LLVM.BuildCall(_builder, fnWithDict, llvmArgs.ToArray(), string.Empty);
                LLVM.BuildBr(_builder, endifBlock);
                
                // endif
                LLVM.PositionBuilderAtEnd(_builder, endifBlock);
                if (!returnType.IsVoid && !needsReturnSlot)
                {
                    llvmReturn = LLVM.BuildPhi(_builder, GetLLVMTypeForTypeDesc(returnType), "callReturnPhi");
                    LLVM.AddIncoming(llvmReturn, new LLVMValueRef[] {
                            notFatReturn,
                            fatReturn },
                        new LLVMBasicBlockRef[] { notFatBranch, fatBranch }, 2);
                }
            }
            else llvmReturn = LLVM.BuildCall(_builder, fn, llvmArgs.ToArray(), string.Empty);

            if (!returnType.IsVoid)
            {
                if (needsReturnSlot)
                {
                    return returnSlot;
                }
                else
                {
                    return new ExpressionEntry(GetStackValueKind(returnType), callee?.Name + "_return", llvmReturn, returnType);
                }
            }
            else
            {
                return null;
            }
        }

        //TODO rename this and simplify.  THen look to see if it can be reused from the other HandleCall
        private LLVMValueRef HandleCallForThrowIfNull(MethodDesc callee, MethodSignature signature, StackEntry[] argumentValues,
            ILOpcode opcode, TypeDesc constrainedType, LLVMValueRef calliTarget, int offset, LLVMValueRef baseShadowStack, LLVMBuilderRef builder, bool needsReturnSlot,
            LLVMValueRef castReturnAddress, MethodDesc runtimeDeterminedMethod)
        {
            bool hasHiddenParam = false;
            bool isGvm = false;
            LLVMValueRef fn;
            LLVMValueRef dictPtrPtrStore;
            if (opcode == ILOpcode.calli)
            {
                fn = calliTarget;
            }
            else
            {
                fn = LLVMFunctionForMethod(callee, signature.IsStatic ? null : argumentValues[0], opcode == ILOpcode.callvirt, constrainedType, runtimeDeterminedMethod, out hasHiddenParam, out isGvm, out dictPtrPtrStore, out LLVMValueRef fatFunctionPtr);
            }

            LLVMValueRef shadowStack = LLVM.BuildGEP(builder, baseShadowStack, new LLVMValueRef[] { LLVM.ConstInt(LLVM.Int32Type(), (uint)offset, LLVMMisc.False) }, String.Empty);
            var castShadowStack = LLVM.BuildPointerCast(builder, shadowStack, LLVM.PointerType(LLVM.Int8Type(), 0), "castshadowstack");

            List<LLVMValueRef> llvmArgs = new List<LLVMValueRef>();
            llvmArgs.Add(castShadowStack);
            if (needsReturnSlot)
            {
                llvmArgs.Add(castReturnAddress);
            }

            // argument offset on the shadow stack
            int argOffset = 0;
            var instanceAdjustment = signature.IsStatic ? 0 : 1;
            for (int index = 0; index < argumentValues.Length; index++)
            {
                StackEntry toStore = argumentValues[index];

                bool isThisParameter = false;
                TypeDesc argType;
                if (index == 0 && !signature.IsStatic)
                {
                    isThisParameter = true;
                    if (opcode == ILOpcode.calli)
                        argType = toStore.Type;
                    else if (callee.OwningType.IsValueType)
                        argType = callee.OwningType.MakeByRefType();
                    else
                        argType = callee.OwningType;
                }
                else
                {
                    argType = signature[index - instanceAdjustment];
                }

                LLVMTypeRef valueType = GetLLVMTypeForTypeDesc(argType);
                LLVMValueRef argValue = toStore.ValueAsType(valueType, builder);

                // Pass arguments as parameters if possible
                if (!isThisParameter && CanStoreTypeOnStack(argType))
                {
                    llvmArgs.Add(argValue);
                }
                // Otherwise store them on the shadow stack
                else
                {
                    // The previous argument might have left this type unaligned, so pad if necessary
                    argOffset = PadOffset(argType, argOffset);

                    ImportStoreHelper(argValue, valueType, castShadowStack, (uint)argOffset, builder: builder);

                    argOffset += argType.GetElementSize().AsInt;
                }
            }

            LLVMValueRef llvmReturn = LLVM.BuildCall(builder, fn, llvmArgs.ToArray(), string.Empty);
            return llvmReturn;
        }

        private void AddMethodReference(MethodDesc method)
        {
            _dependencies.Add(_compilation.NodeFactory.MethodEntrypoint(method));
        }

        static Dictionary<string, MethodDesc> _pinvokeMap = new Dictionary<string, MethodDesc>();
        private void ImportRawPInvoke(MethodDesc method)
        {
            var arguments = new StackEntry[method.Signature.Length];
            for (int i = 0; i < arguments.Length; i++)
            {
                // Arguments are reversed on the stack
                // Coerce pointers to the native type
                arguments[arguments.Length - i - 1] = _stack.Pop();
            }


            PushNonNull(ImportRawPInvoke(method, arguments));
        }

        private ExpressionEntry ImportRawPInvoke(MethodDesc method, StackEntry[] arguments, TypeDesc forcedReturnType = null)
        {
            //emscripten dies if this is output because its expected to have i32, i32, i64. But the runtime has defined it as i8*, i8*, i64
            if (method.Name == "memmove")
                throw new NotImplementedException();

            string realMethodName = method.Name;

            if (method.IsPInvoke)
            {
                string entrypointName = method.GetPInvokeMethodMetadata().Name;
                if (!String.IsNullOrEmpty(entrypointName))
                {
                    realMethodName = entrypointName;
                }
            }
            else if (!method.IsPInvoke && method is TypeSystem.Ecma.EcmaMethod)
            {
                realMethodName = ((TypeSystem.Ecma.EcmaMethod)method).GetRuntimeImportName() ?? method.Name;
            }
            MethodDesc existantDesc;
            LLVMValueRef nativeFunc;
            LLVMValueRef realNativeFunc = LLVM.GetNamedFunction(Module, realMethodName);
            if (_pinvokeMap.TryGetValue(realMethodName, out existantDesc))
            {
                if (existantDesc != method)
                {
                    // Set up native parameter types
                    nativeFunc = MakeExternFunction(method, realMethodName, realNativeFunc);
                }
                else
                {
                    nativeFunc = realNativeFunc;
                }
            }
            else
            {
                _pinvokeMap.Add(realMethodName, method);
                nativeFunc = realNativeFunc;
            }

            // Create an import if we haven't already
            if (nativeFunc.Pointer == IntPtr.Zero)
            {
                // Set up native parameter types
                nativeFunc = MakeExternFunction(method, realMethodName);
            }

            LLVMValueRef[] llvmArguments = new LLVMValueRef[method.Signature.Length];
            for (int i = 0; i < arguments.Length; i++)
            {
                TypeDesc signatureType = method.Signature[i];
                llvmArguments[i] = arguments[i].ValueAsType(GetLLVMTypeForTypeDesc(signatureType), _builder);
            }

            // Save the top of the shadow stack in case the callee reverse P/Invokes
            LLVMValueRef stackFrameSize = BuildConstInt32(GetTotalParameterOffset() + GetTotalLocalOffset());
            LLVM.BuildStore(_builder, LLVM.BuildGEP(_builder, LLVM.GetFirstParam(_currentFunclet), new LLVMValueRef[] { stackFrameSize }, "shadowStackTop"),
                LLVM.GetNamedGlobal(Module, "t_pShadowStackTop"));

            LLVMValueRef pInvokeTransitionFrame = default;
            LLVMTypeRef pInvokeFunctionType = default;
            if (method.IsPInvoke)
            {
                // add call to go to preemptive mode
                LLVMTypeRef pInvokeTransitionFrameType =
                    LLVM.StructType(new LLVMTypeRef[] { LLVM.PointerType(LLVM.Int8Type(), 0), LLVM.PointerType(LLVM.Int8Type(), 0), LLVM.PointerType(LLVM.Int8Type(), 0) }, false);
                pInvokeFunctionType = LLVM.FunctionType(LLVM.VoidType(), new LLVMTypeRef[] { LLVM.PointerType(pInvokeTransitionFrameType, 0) }, false);
                pInvokeTransitionFrame = LLVM.BuildAlloca(_builder, pInvokeTransitionFrameType, "PInvokeTransitionFrame");
                LLVMValueRef RhpPInvoke2 = GetOrCreateLLVMFunction("RhpPInvoke2", pInvokeFunctionType);
                LLVM.BuildCall(_builder, RhpPInvoke2, new LLVMValueRef[] { pInvokeTransitionFrame }, "");
            }
            // Don't name the return value if the function returns void, it's invalid
            var returnValue = LLVM.BuildCall(_builder, nativeFunc, llvmArguments, !method.Signature.ReturnType.IsVoid ? "call" : string.Empty);

            if (method.IsPInvoke)
            {
                // add call to go to cooperative mode
                LLVMValueRef RhpPInvokeReturn2 = GetOrCreateLLVMFunction("RhpPInvokeReturn2", pInvokeFunctionType);
                LLVM.BuildCall(_builder, RhpPInvokeReturn2, new LLVMValueRef[] { pInvokeTransitionFrame }, "");
            }

            if (!method.Signature.ReturnType.IsVoid)
                return new ExpressionEntry(GetStackValueKind(method.Signature.ReturnType), "retval", returnValue, forcedReturnType ?? method.Signature.ReturnType);
            else
                return null;
        }

        private LLVMValueRef MakeExternFunction(MethodDesc method, string realMethodName, LLVMValueRef realFunction = default(LLVMValueRef))
        {
            LLVMValueRef nativeFunc;
            LLVMTypeRef[] paramTypes = new LLVMTypeRef[method.Signature.Length];
            for (int i = 0; i < paramTypes.Length; i++)
            {
                paramTypes[i] = GetLLVMTypeForTypeDesc(method.Signature[i]);
            }

            // Define the full signature
            LLVMTypeRef nativeFuncType = LLVM.FunctionType(GetLLVMTypeForTypeDesc(method.Signature.ReturnType), paramTypes, LLVMMisc.False);

            if (realFunction.Pointer == IntPtr.Zero)
            {
                nativeFunc = LLVM.AddFunction(Module, realMethodName, nativeFuncType);
                LLVM.SetLinkage(nativeFunc, LLVMLinkage.LLVMDLLImportLinkage);
            }
            else
            {
                nativeFunc = LLVM.BuildPointerCast(_builder, realFunction, LLVM.PointerType(nativeFuncType, 0), realMethodName + "__slot__");
            }
            return nativeFunc;
        }

        static LLVMValueRef s_shadowStackTop = default(LLVMValueRef);
        LLVMValueRef ShadowStackTop
        {
            get
            {
                if (s_shadowStackTop.Pointer.Equals(IntPtr.Zero))
                {
                    s_shadowStackTop = LLVM.AddGlobal(Module, LLVM.PointerType(LLVM.Int8Type(), 0), "t_pShadowStackTop");
                    LLVM.SetLinkage(s_shadowStackTop, LLVMLinkage.LLVMInternalLinkage);
                    LLVM.SetInitializer(s_shadowStackTop, LLVM.ConstPointerNull(LLVM.PointerType(LLVM.Int8Type(), 0)));
                    LLVM.SetThreadLocal(s_shadowStackTop, LLVMMisc.True);
                }
                return s_shadowStackTop;
            }
        }

        private void EmitNativeToManagedThunk(WebAssemblyCodegenCompilation compilation, MethodDesc method, string nativeName, LLVMValueRef managedFunction)
        {
            if (_pinvokeMap.TryGetValue(nativeName, out MethodDesc existing))
            {
                if (existing != method)
                    throw new InvalidProgramException("export and import function were mismatched");
            }
            else
            {
                _pinvokeMap.Add(nativeName, method);
            }

            LLVMTypeRef[] llvmParams = new LLVMTypeRef[method.Signature.Length];
            for (int i = 0; i < llvmParams.Length; i++)
            {
                llvmParams[i] = GetLLVMTypeForTypeDesc(method.Signature[i]);
            }

            LLVMTypeRef thunkSig = LLVM.FunctionType(GetLLVMTypeForTypeDesc(method.Signature.ReturnType), llvmParams, false);
            LLVMValueRef thunkFunc = GetOrCreateLLVMFunction(nativeName, thunkSig);

            LLVMBasicBlockRef shadowStackSetupBlock = LLVM.AppendBasicBlock(thunkFunc, "ShadowStackSetupBlock");
            LLVMBasicBlockRef allocateShadowStackBlock = LLVM.AppendBasicBlock(thunkFunc, "allocateShadowStackBlock");
            LLVMBasicBlockRef managedCallBlock = LLVM.AppendBasicBlock(thunkFunc, "ManagedCallBlock");

            LLVMBuilderRef builder = LLVM.CreateBuilder();
            LLVM.PositionBuilderAtEnd(builder, shadowStackSetupBlock);

            // Allocate shadow stack if it's null
            LLVMValueRef shadowStackPtr = LLVM.BuildAlloca(builder, LLVM.PointerType(LLVM.Int8Type(), 0), "ShadowStackPtr");
            LLVMValueRef savedShadowStack = LLVM.BuildLoad(builder, ShadowStackTop, "SavedShadowStack");
            LLVM.BuildStore(builder, savedShadowStack, shadowStackPtr);
            LLVMValueRef shadowStackNull = LLVM.BuildICmp(builder, LLVMIntPredicate.LLVMIntEQ, savedShadowStack, LLVM.ConstPointerNull(LLVM.PointerType(LLVM.Int8Type(), 0)), "ShadowStackNull");
            LLVM.BuildCondBr(builder, shadowStackNull, allocateShadowStackBlock, managedCallBlock);

            LLVM.PositionBuilderAtEnd(builder, allocateShadowStackBlock);

            LLVMValueRef newShadowStack = LLVM.BuildArrayMalloc(builder, LLVM.Int8Type(), BuildConstInt32(1000000), "NewShadowStack");
            LLVM.BuildStore(builder, newShadowStack, shadowStackPtr);
            LLVM.BuildBr(builder, managedCallBlock);

            LLVM.PositionBuilderAtEnd(builder, managedCallBlock);
            LLVMTypeRef reversePInvokeFrameType = LLVM.StructType(new LLVMTypeRef[] { LLVM.PointerType(LLVM.Int8Type(), 0), LLVM.PointerType(LLVM.Int8Type(), 0) }, false);
            LLVMValueRef reversePInvokeFrame = default(LLVMValueRef);
            LLVMTypeRef reversePInvokeFunctionType = LLVM.FunctionType(LLVM.VoidType(), new LLVMTypeRef[] { LLVM.PointerType(reversePInvokeFrameType, 0) }, false);
            if (method.IsNativeCallable)
            {
                reversePInvokeFrame = LLVM.BuildAlloca(builder, reversePInvokeFrameType, "ReversePInvokeFrame");
                LLVMValueRef RhpReversePInvoke2 = GetOrCreateLLVMFunction("RhpReversePInvoke2", reversePInvokeFunctionType);
                LLVM.BuildCall(builder, RhpReversePInvoke2, new LLVMValueRef[] { reversePInvokeFrame }, "");
            }

            LLVMValueRef shadowStack = LLVM.BuildLoad(builder, shadowStackPtr, "ShadowStack");
            int curOffset = 0;
            curOffset = PadNextOffset(method.Signature.ReturnType, curOffset);
            LLVMValueRef calleeFrame = LLVM.BuildGEP(builder, shadowStack, new LLVMValueRef[] { BuildConstInt32(curOffset) }, "calleeFrame");

            List<LLVMValueRef> llvmArgs = new List<LLVMValueRef>();
            llvmArgs.Add(calleeFrame);

            bool needsReturnSlot = NeedsReturnStackSlot(method.Signature);

            if (needsReturnSlot)
            {
                // Slot for return value if necessary
                llvmArgs.Add(shadowStack);
            }

            for (int i = 0; i < llvmParams.Length; i++)
            {
                LLVMValueRef argValue = LLVM.GetParam(thunkFunc, (uint)i);

                if (CanStoreTypeOnStack(method.Signature[i]))
                {
                    llvmArgs.Add(argValue);
                }
                else
                {
                    curOffset = PadOffset(method.Signature[i], curOffset);
                    LLVMValueRef argAddr = LLVM.BuildGEP(builder, shadowStack, new LLVMValueRef[] { LLVM.ConstInt(LLVM.Int32Type(), (ulong)curOffset, LLVMMisc.False) }, "arg" + i);
                    LLVM.BuildStore(builder, argValue, CastIfNecessary(builder, argAddr, LLVM.PointerType(llvmParams[i], 0), $"parameter{i}_"));
                    curOffset = PadNextOffset(method.Signature[i], curOffset);
                }
            }

            LLVMValueRef llvmReturnValue = LLVM.BuildCall(builder, managedFunction, llvmArgs.ToArray(), "");

            if (method.IsNativeCallable)
            {
                LLVMValueRef RhpReversePInvokeReturn2 = GetOrCreateLLVMFunction("RhpReversePInvokeReturn2", reversePInvokeFunctionType);
                LLVM.BuildCall(builder, RhpReversePInvokeReturn2, new LLVMValueRef[] { reversePInvokeFrame }, "");
            }

            if (!method.Signature.ReturnType.IsVoid)
            {
                if (needsReturnSlot)
                {
                    LLVM.BuildRet(builder, LLVM.BuildLoad(builder, CastIfNecessary(builder, shadowStack, LLVM.PointerType(GetLLVMTypeForTypeDesc(method.Signature.ReturnType), 0)), "returnValue"));
                }
                else
                {
                    LLVM.BuildRet(builder, llvmReturnValue);
                }
            }
            else
            {
                LLVM.BuildRetVoid(builder);
            }
        }

        private void ImportCalli(int token)
        {
            bool print = false;
            //TODO wasm creates FatPointer for InvokeRet... but cpp does not, why?
            var m = this._method.ToString();
            PrintInt32(BuildConstInt32(128));

            if (m.Contains("Func"))
            {
                if (m.Contains("InvokeOpenStaticThunk"))
                {
                    PrintInt32(BuildConstInt32(37));
                }
            }
            if (m.Contains("StackDelegate"))
            {
                if (m.Contains("InvokeInstanceClosedOverGenericMethodThunk"))
                {
                    PrintInt32(BuildConstInt32(129));
                }
                else if (m.Contains("InvokeOpenInstanceThunk"))
                {
                    PrintInt32(BuildConstInt32(130));
                }
                else if (m.Contains("InvokeOpenStaticThunk"))
                {
                    PrintInt32(BuildConstInt32(131));
                }
                else if (m.Contains("InvokeClosedStaticThunk"))
                {
                    PrintInt32(BuildConstInt32(132));
                }
                else if (m.Contains("InvokeMulticastThunk"))
                {
                    PrintInt32(BuildConstInt32(133));
                }
                else if (m.Contains("Invoke"))
                {
                    PrintInt32(BuildConstInt32(134));
                    print = true;
                }
            }
            MethodSignature methodSignature = (MethodSignature)_canonMethodIL.GetObject(token);

            var noHiddenParamSig = GetLLVMSignatureForMethod(methodSignature, false);
            var hddenParamSig = GetLLVMSignatureForMethod(methodSignature, true);
            PrintInt32(BuildConstInt32(64));
            var target = ((ExpressionEntry)_stack.Pop()).ValueAsType(LLVM.PointerType(noHiddenParamSig, 0), _builder);
            //            PrintIntPtr(target);

            var functionPtrAsInt = LLVM.BuildPtrToInt(_builder, target, LLVMTypeRef.Int32Type(), "ptrToInt");
            PrintInt32(functionPtrAsInt);
            var andResRef = LLVM.BuildBinOp(_builder, LLVMOpcode.LLVMAnd, functionPtrAsInt, LLVM.ConstInt(LLVM.Int32Type(), FatFunctionPointerOffset, LLVMMisc.False), "andFatCheck");
            var boolConv = LLVM.BuildICmp(_builder, LLVMIntPredicate.LLVMIntEQ, andResRef, BuildConstInt32(0), "bitConv");
            var fatBranch = LLVM.AppendBasicBlock(_currentFunclet, "fat");
            var notFatBranch = LLVM.AppendBasicBlock(_currentFunclet, "notFat");
            var endif = LLVM.AppendBasicBlock(_currentFunclet, "endif");
            LLVM.BuildCondBr(_builder, boolConv, notFatBranch, fatBranch);
            LLVM.PositionBuilderAtEnd(_builder, notFatBranch);

            // non fat branch
            PrintInt32(BuildConstInt32(65));

            var parameterCount = methodSignature.Length + (methodSignature.IsStatic ? 0 : 1);
            StackEntry[] stackCopy = new StackEntry[parameterCount];
            for (int i = 0; i < stackCopy.Length; i++)
            {
                stackCopy[i] = _stack.Pop();
            }
            for (int i = 0; i < stackCopy.Length; i++)
            {
                _stack.Push(stackCopy[stackCopy.Length - i - 1]);
            }
            HandleCall(null, methodSignature, null, ILOpcode.calli, calliTarget: target);
            StackEntry nonFatRes = null;
            LLVMValueRef fatResRef = default;
            LLVMValueRef nonFatResRef = default;
            bool hasRes = !methodSignature.ReturnType.IsVoid;
            if (hasRes)
            {
                nonFatRes = _stack.Pop();
                nonFatResRef = nonFatRes.ValueAsType(methodSignature.ReturnType, _builder);
            }
            LLVM.BuildBr(_builder, endif);
            LLVM.PositionBuilderAtEnd(_builder, fatBranch);

            // fat branch
            PrintInt32(BuildConstInt32(66));

            if (print)
            {

            }
            //            for (int i = 0; i < stackCopy.Length; i++)
            //            {
            //                _stack.Push(stackCopy[stackCopy.Length - i - 1]);
            //            }
            //            HandleCall(null, methodSignature, null, ILOpcode.calli, calliTarget: target);
            var minusOffset = LLVM.BuildAnd(_builder,
                            CastIfNecessary(_builder, target, LLVMTypeRef.Int32Type()),
                            BuildConstInt32(0x3fffffff), "minusFatOffset");
            var minusOffsetPtr = LLVM.BuildIntToPtr(_builder, minusOffset,
                LLVMTypeRef.PointerType(LLVMTypeRef.Int8Type(), 0), "ptr");
            var hiddenRefAddr = LLVM.BuildGEP(_builder, minusOffsetPtr, new[] { BuildConstInt32(_pointerSize) }, "fatArgPtr");
//            PrintIntPtr(hiddenRefAddr);
            var hiddenRefPtrPtr = LLVM.BuildPointerCast(_builder, hiddenRefAddr, LLVM.PointerType(LLVM.PointerType(LLVM.PointerType(LLVMTypeRef.Int8Type(), 0), 0), 0), "hiddenRefPtr");
            var hiddenRef = LLVM.BuildLoad(_builder, LLVM.BuildLoad(_builder, hiddenRefPtrPtr, "hiddenRefPtr"), "hiddenRef");
//            PrintIntPtr(hiddenRef);

            for (int i = 0; i < stackCopy.Length; i++)
            {
                _stack.Push(stackCopy[stackCopy.Length - i - 1]);
            }
            var funcPtrPtrWithHidden = LLVM.BuildPointerCast(_builder, minusOffsetPtr, LLVM.PointerType(LLVM.PointerType(hddenParamSig, 0), 0), "hiddenFuncPtr");
//            PrintIntPtr(funcPtrPtrWithHidden);
            var funcWithHidden = LLVM.BuildLoad(_builder, funcPtrPtrWithHidden, "funcPtr");
//            PrintIntPtr(funcWithHidden);
            //                        var funcWithHidden2 = LLVM.BuildLoad(_builder, funcWithHidden, "funcPtr");
            //                        PrintIntPtr(funcWithHidden2);
            HandleCall(null, methodSignature, null, ILOpcode.calli, calliTarget: funcWithHidden, hiddenRef: hiddenRef);
            StackEntry fatRes = null;
            if (hasRes)
            {
                fatRes = _stack.Pop();
                fatResRef = fatRes.ValueAsType(methodSignature.ReturnType, _builder);
            }
            LLVM.BuildBr(_builder, endif);
            LLVM.PositionBuilderAtEnd(_builder, endif);

            // choose the right return value
            if (hasRes)
            {
                var phi = LLVM.BuildPhi(_builder, GetLLVMTypeForTypeDesc(methodSignature.ReturnType), "phi");
                LLVM.AddIncoming(phi, new LLVMValueRef[] {
                        fatResRef,
                        nonFatResRef },
                    new LLVMBasicBlockRef[] { fatBranch, notFatBranch }, 2);
                PushExpression(fatRes.Kind, "phi", phi, fatRes.Type);
            }
            _currentEndIfBlock = endif;// we do this so that ending the BasicBlock acts on the endif, not the original block which now terminates in the CondBr
        }

        private void ImportLdFtn(int token, ILOpcode opCode)
        {
            MethodDesc runtimeDeterminedMethod = (MethodDesc)_methodIL.GetObject(token);
            MethodDesc method = ((MethodDesc)_canonMethodIL.GetObject(token));
            MethodDesc canonMethod = method.GetCanonMethodTarget(CanonicalFormKind.Specific);
            LLVMValueRef targetLLVMFunction = default(LLVMValueRef);
            bool hasHiddenParam = false;
            bool isGvm; // TODO in line declarations?
            LLVMValueRef dictPtrPtrStore; // TODO in line declarations? - remove as we have the fatFunctionPtr
            LLVMValueRef fatFunctionPtr;

            if (opCode == ILOpcode.ldvirtftn)
            {
                StackEntry thisPointer = _stack.Pop();
                if (runtimeDeterminedMethod.IsVirtual)
                {
                    //TODO: remove the llvm if from LLVMFunctionForMethod and move to outside as its not needed for LdFtn
                    // we want the fat function ptr here

                    targetLLVMFunction = LLVMFunctionForMethod(method, thisPointer, true, null, runtimeDeterminedMethod, out hasHiddenParam, out isGvm, out dictPtrPtrStore, out fatFunctionPtr);
                    if (isGvm)
                    {
                        targetLLVMFunction = fatFunctionPtr;
                    }
                }
                else
                {
                    AddMethodReference(runtimeDeterminedMethod);
                }
            }
            else
            {
                if (_method.ToString().Contains("TestDelegateFatFunctionPointers"))
                {

                }
                if (canonMethod.IsSharedByGenericInstantiations && (canonMethod.HasInstantiation || canonMethod.Signature.IsStatic))
                {
                    var exactContextNeedsRuntimeLookup = method.HasInstantiation
                        ? method.IsSharedByGenericInstantiations
                        : method.OwningType.IsCanonicalSubtype(CanonicalFormKind.Any);
                    if (exactContextNeedsRuntimeLookup)
                    {
                        LLVMValueRef helper;
                        var node = GetGenericLookupHelperAndAddReference(ReadyToRunHelperId.MethodEntry, runtimeDeterminedMethod, out helper);
                        targetLLVMFunction = LLVM.BuildCall(_builder, helper, new LLVMValueRef[]
                        {
                            GetShadowStack(),
                            GetGenericContext()
                        }, "getHelper");
                        if (!(canonMethod.IsVirtual && !canonMethod.IsFinal && !canonMethod.OwningType.IsSealed()))
                        {
                            // fat function pointer
                            targetLLVMFunction = MakeFatPointer(_builder, targetLLVMFunction);
                        }
                    }
                    else
                    {
                        var fatFunctionSymbol = GetAndAddFatFunctionPointer(runtimeDeterminedMethod);
                        targetLLVMFunction = MakeFatPointer(_builder, LoadAddressOfSymbolNode(fatFunctionSymbol));
                    }
                }
                else AddMethodReference(canonMethod);
            }

            if (targetLLVMFunction.Pointer.Equals(IntPtr.Zero))
            {
                if (runtimeDeterminedMethod.IsNativeCallable)
                {
                    EcmaMethod ecmaMethod = ((EcmaMethod)runtimeDeterminedMethod);
                    string mangledName = ecmaMethod.GetNativeCallableExportName();
                    if (mangledName == null)
                    {
                        mangledName = ecmaMethod.Name;
                    }
                    LLVMTypeRef[] llvmParams = new LLVMTypeRef[runtimeDeterminedMethod.Signature.Length];
                    for (int i = 0; i < llvmParams.Length; i++)
                    {
                        llvmParams[i] = GetLLVMTypeForTypeDesc(runtimeDeterminedMethod.Signature[i]);
                    }
                    LLVMTypeRef thunkSig = LLVM.FunctionType(GetLLVMTypeForTypeDesc(runtimeDeterminedMethod.Signature.ReturnType), llvmParams, false);

                    targetLLVMFunction = GetOrCreateLLVMFunction(mangledName, thunkSig);
                }
                else
                {
                    var isUnboxingStub = false; // TODO : write test for this and if it passes, then delete?
                    Debug.Assert(!hasHiddenParam); // remove this when we understand why there are 2 checks
                    if (isUnboxingStub)
                        hasHiddenParam = runtimeDeterminedMethod.IsSharedByGenericInstantiations &&
                                         (runtimeDeterminedMethod.HasInstantiation || runtimeDeterminedMethod.Signature.IsStatic);
                    else
                        hasHiddenParam = canonMethod.RequiresInstArg();
                    targetLLVMFunction = GetOrCreateLLVMFunction(_compilation.NameMangler.GetMangledMethodName(canonMethod).ToString(), runtimeDeterminedMethod.Signature, hasHiddenParam);
//                    if (canonMethod.RequiresInstArg())
//                    {
//
//                    }
                }
            }

            var entry = new FunctionPointerEntry("ldftn", runtimeDeterminedMethod, targetLLVMFunction, GetWellKnownType(WellKnownType.IntPtr), opCode == ILOpcode.ldvirtftn);
            _stack.Push(entry);
        }

        ISymbolNode GetAndAddFatFunctionPointer(MethodDesc method, bool isUnboxingStub = false)
        {
            foreach (var instType in method.Instantiation)
            {
                if (TypeCannotHaveEEType(instType))
                {

                }
            }
            ISymbolNode node = _compilation.NodeFactory.FatFunctionPointer(method, isUnboxingStub);
            _dependencies.Add(node);
            return node;
        }
        private static bool TypeCannotHaveEEType(TypeDesc type)
        {
            if (type.GetTypeDefinition() is INonEmittableType)
                return true;

            if (type.IsRuntimeDeterminedSubtype)
                return true;

            if (type.IsSignatureVariable)
                return true;

            if (type.IsGenericParameter)
                return true;

            return false;
        }
        private void ImportLoadInt(long value, StackValueKind kind)
        {
            if (this._method.ToString()
                .Contains(
                    "TestBox"))
            {

            }
            switch (kind)
            {
                case StackValueKind.Int32:
                case StackValueKind.NativeInt:
                    _stack.Push(new Int32ConstantEntry((int)value, _method.Context.GetWellKnownType(WellKnownType.Int32)));
                    break;

                case StackValueKind.Int64:
                    _stack.Push(new Int64ConstantEntry(value, _method.Context.GetWellKnownType(WellKnownType.Int64)));
                    break;

                default:
                    throw new InvalidOperationException(kind.ToString());
            }

        }

        private void ImportLoadFloat(double value)
        {
            _stack.Push(new FloatConstantEntry(value, _method.Context.GetWellKnownType(WellKnownType.Double)));
        }

        private void ImportBranch(ILOpcode opcode, BasicBlock target, BasicBlock fallthrough)
        {
            if (opcode == ILOpcode.br)
            {
                ImportFallthrough(target);
                LLVM.BuildBr(_builder, GetLLVMBasicBlockForBlock(target));
            }
            else
            {
                LLVMValueRef condition;

                if (opcode == ILOpcode.brfalse || opcode == ILOpcode.brtrue)
                {
                    var op = _stack.Pop();
                    LLVMValueRef value = op.ValueAsInt32(_builder, false);

                    if (LLVM.TypeOf(value).TypeKind != LLVMTypeKind.LLVMIntegerTypeKind)
                        throw new InvalidProgramException("branch on non integer");

                    if (opcode == ILOpcode.brfalse)
                    {
                        condition = LLVM.BuildICmp(_builder, LLVMIntPredicate.LLVMIntEQ, value, LLVM.ConstInt(LLVM.TypeOf(value), 0, LLVMMisc.False), "brfalse");
                    }
                    else
                    {
                        condition = LLVM.BuildICmp(_builder, LLVMIntPredicate.LLVMIntNE, value, LLVM.ConstInt(LLVM.TypeOf(value), 0, LLVMMisc.False), "brtrue");
                    }
                }
                else
                {
                    var op1 = _stack.Pop();
                    var op2 = _stack.Pop();

                    // StackValueKind is carefully ordered to make this work (assuming the IL is valid)
                    StackValueKind kind;

                    if (op1.Kind > op2.Kind)
                    {
                        kind = op1.Kind;
                    }
                    else
                    {
                        kind = op2.Kind;
                    }

                    LLVMValueRef right = op1.ValueForStackKind(kind, _builder, TypeNeedsSignExtension(op1.Type));
                    LLVMValueRef left = op2.ValueForStackKind(kind, _builder, TypeNeedsSignExtension(op2.Type));

                    if (kind != StackValueKind.Float)
                    {
                        switch (opcode)
                        {
                            case ILOpcode.beq:
                                condition = LLVM.BuildICmp(_builder, LLVMIntPredicate.LLVMIntEQ, left, right, "beq");
                                break;
                            case ILOpcode.bge:
                                condition = LLVM.BuildICmp(_builder, LLVMIntPredicate.LLVMIntSGE, left, right, "bge");
                                break;
                            case ILOpcode.bgt:
                                condition = LLVM.BuildICmp(_builder, LLVMIntPredicate.LLVMIntSGT, left, right, "bgt");
                                break;
                            case ILOpcode.ble:
                                condition = LLVM.BuildICmp(_builder, LLVMIntPredicate.LLVMIntSLE, left, right, "ble");
                                break;
                            case ILOpcode.blt:
                                condition = LLVM.BuildICmp(_builder, LLVMIntPredicate.LLVMIntSLT, left, right, "blt");
                                break;
                            case ILOpcode.bne_un:
                                condition = LLVM.BuildICmp(_builder, LLVMIntPredicate.LLVMIntNE, left, right, "bne_un");
                                break;
                            case ILOpcode.bge_un:
                                condition = LLVM.BuildICmp(_builder, LLVMIntPredicate.LLVMIntUGE, left, right, "bge_un");
                                break;
                            case ILOpcode.bgt_un:
                                condition = LLVM.BuildICmp(_builder, LLVMIntPredicate.LLVMIntUGT, left, right, "bgt_un");
                                break;
                            case ILOpcode.ble_un:
                                condition = LLVM.BuildICmp(_builder, LLVMIntPredicate.LLVMIntULE, left, right, "ble_un");
                                break;
                            case ILOpcode.blt_un:
                                condition = LLVM.BuildICmp(_builder, LLVMIntPredicate.LLVMIntULT, left, right, "blt_un");
                                break;
                            default:
                                throw new NotSupportedException(); // unreachable
                        }
                    }
                    else
                    {
                        if (op1.Type.IsWellKnownType(WellKnownType.Double) && op2.Type.IsWellKnownType(WellKnownType.Single))
                        {
                            left = LLVM.BuildFPExt(_builder, left, LLVM.DoubleType(), "fpextop2");
                        }
                        else if (op2.Type.IsWellKnownType(WellKnownType.Double) && op1.Type.IsWellKnownType(WellKnownType.Single))
                        {
                            right = LLVM.BuildFPExt(_builder, right, LLVM.DoubleType(), "fpextop1");
                        }
                        switch (opcode)
                        {
                            case ILOpcode.beq:
                                condition = LLVM.BuildFCmp(_builder, LLVMRealPredicate.LLVMRealOEQ, left, right, "beq");
                                break;
                            case ILOpcode.bge:
                                condition = LLVM.BuildFCmp(_builder, LLVMRealPredicate.LLVMRealOGE, left, right, "bge");
                                break;
                            case ILOpcode.bgt:
                                condition = LLVM.BuildFCmp(_builder, LLVMRealPredicate.LLVMRealOGT, left, right, "bgt");
                                break;
                            case ILOpcode.ble:
                                condition = LLVM.BuildFCmp(_builder, LLVMRealPredicate.LLVMRealOLE, left, right, "ble");
                                break;
                            case ILOpcode.blt:
                                condition = LLVM.BuildFCmp(_builder, LLVMRealPredicate.LLVMRealOLT, left, right, "blt");
                                break;
                            case ILOpcode.bne_un:
                                condition = LLVM.BuildFCmp(_builder, LLVMRealPredicate.LLVMRealONE, left, right, "bne_un");
                                break;
                            case ILOpcode.bge_un:
                                condition = LLVM.BuildFCmp(_builder, LLVMRealPredicate.LLVMRealUGE, left, right, "bge_un");
                                break;
                            case ILOpcode.bgt_un:
                                condition = LLVM.BuildFCmp(_builder, LLVMRealPredicate.LLVMRealUGT, left, right, "bgt_un");
                                break;
                            case ILOpcode.ble_un:
                                condition = LLVM.BuildFCmp(_builder, LLVMRealPredicate.LLVMRealULE, left, right, "ble_un");
                                break;
                            case ILOpcode.blt_un:
                                condition = LLVM.BuildFCmp(_builder, LLVMRealPredicate.LLVMRealULT, left, right, "blt_un");
                                break;
                            default:
                                throw new NotSupportedException(); // unreachable
                        }
                    }
                }

                ImportFallthrough(target);
                ImportFallthrough(fallthrough);
                LLVM.BuildCondBr(_builder, condition, GetLLVMBasicBlockForBlock(target), GetLLVMBasicBlockForBlock(fallthrough));
            }
        }

        private void ImportSwitchJump(int jmpBase, int[] jmpDelta, BasicBlock fallthrough)
        {
            if (_method.ToString()
                    .Contains("StackDelegate")
                && _method.ToString()
                    .Contains("GetThunk"))
            {
                PrintInt32(BuildConstInt32(1024));
            }

            var operand = _stack.Pop();

            var @switch = LLVM.BuildSwitch(_builder, operand.ValueAsInt32(_builder, false), GetLLVMBasicBlockForBlock(fallthrough), (uint)jmpDelta.Length);
            for (var i = 0; i < jmpDelta.Length; i++)
            {
                var target = _basicBlocks[_currentOffset + jmpDelta[i]];
                LLVM.AddCase(@switch, LLVM.ConstInt(LLVM.Int32Type(), (ulong)i, false), GetLLVMBasicBlockForBlock(target));
                ImportFallthrough(target);
            }

            ImportFallthrough(fallthrough);
        }

        private void ImportLoadIndirect(int token)
        {
            ImportLoadIndirect(ResolveTypeToken(token));
        }

        private void ImportLoadIndirect(TypeDesc type)
        {
            var pointer = _stack.Pop();
            Debug.Assert(pointer is ExpressionEntry || pointer is ConstantEntry);
            var expressionPointer = pointer as ExpressionEntry;
            if (type == null)
            {
                type = GetWellKnownType(WellKnownType.Object);
            }

            LLVMValueRef pointerElementType = pointer.ValueAsType(type.MakePointerType(), _builder);
            _stack.Push(new LoadExpressionEntry(type != null ? GetStackValueKind(type) : StackValueKind.ByRef, $"Indirect{pointer.Name()}",
                pointerElementType, type));
        }

        private void ImportStoreIndirect(int token)
        {
            ImportStoreIndirect(ResolveTypeToken(token));
        }

        private void ImportStoreIndirect(TypeDesc type)
        {
            StackEntry value = _stack.Pop();
            StackEntry destinationPointer = _stack.Pop();
            LLVMValueRef typedValue;
            LLVMValueRef typedPointer;

            if (type != null)
            {
                typedValue = value.ValueAsType(type, _builder);
                typedPointer = destinationPointer.ValueAsType(type.MakePointerType(), _builder);
            }
            else
            {
                typedPointer = destinationPointer.ValueAsType(LLVM.PointerType(LLVM.Int32Type(), 0), _builder);
                typedValue = value.ValueAsInt32(_builder, false);
            }

            LLVM.BuildStore(_builder, typedValue, typedPointer);
        }

        private void ImportBinaryOperation(ILOpcode opcode)
        {
            StackEntry op1 = _stack.Pop();
            StackEntry op2 = _stack.Pop();

            // StackValueKind is carefully ordered to make this work (assuming the IL is valid)
            StackValueKind kind;
            TypeDesc type;

            if (op1.Kind > op2.Kind)
            {
                kind = op1.Kind;
                type = op1.Type;
            }
            else
            {
                kind = op2.Kind;
                type = op2.Type;
            }

            // The one exception from the above rule
            if (kind == StackValueKind.ByRef)
            {
                kind = StackValueKind.NativeInt;
                type = type.MakePointerType();
            }

            LLVMValueRef result;
            LLVMValueRef left = op2.ValueForStackKind(kind, _builder, TypeNeedsSignExtension(op2.Type));
            LLVMValueRef right = op1.ValueForStackKind(kind, _builder, TypeNeedsSignExtension(op1.Type));
            if (kind == StackValueKind.Float)
            {
                if (op1.Type.IsWellKnownType(WellKnownType.Double) && op2.Type.IsWellKnownType(WellKnownType.Single))
                {
                    left = LLVM.BuildFPExt(_builder, left, LLVM.DoubleType(), "fpextop2");
                }
                else if (op2.Type.IsWellKnownType(WellKnownType.Double) && op1.Type.IsWellKnownType(WellKnownType.Single))
                {
                    right = LLVM.BuildFPExt(_builder, right, LLVM.DoubleType(), "fpextop1");
                }
                switch (opcode)
                {
                    case ILOpcode.add:
                        result = LLVM.BuildFAdd(_builder, left, right, "fadd");
                        break;
                    case ILOpcode.sub:
                        result = LLVM.BuildFSub(_builder, left, right, "fsub");
                        break;
                    case ILOpcode.mul:
                        result = LLVM.BuildFMul(_builder, left, right, "fmul");
                        break;
                    case ILOpcode.div:
                        result = LLVM.BuildFDiv(_builder, left, right, "fdiv");
                        break;
                    case ILOpcode.rem:
                        result = LLVM.BuildFRem(_builder, left, right, "frem");
                        break;

                    // TODO: Overflow checks
                    case ILOpcode.add_ovf:
                    case ILOpcode.add_ovf_un:
                        result = LLVM.BuildFAdd(_builder, left, right, "fadd");
                        break;
                    case ILOpcode.sub_ovf:
                    case ILOpcode.sub_ovf_un:
                        result = LLVM.BuildFSub(_builder, left, right, "fsub");
                        break;
                    case ILOpcode.mul_ovf:
                    case ILOpcode.mul_ovf_un:
                        result = LLVM.BuildFMul(_builder, left, right, "fmul");
                        break;

                    default:
                        throw new InvalidOperationException(); // Should be unreachable
                }
            }
            else
            {
                // these ops return an int32 for these.
                type = WidenBytesAndShorts(type);
                switch (opcode)
                {
                    case ILOpcode.add:
                        result = LLVM.BuildAdd(_builder, left, right, "add");
                        break;
                    case ILOpcode.sub:
                        result = LLVM.BuildSub(_builder, left, right, "sub");
                        break;
                    case ILOpcode.mul:
                        result = LLVM.BuildMul(_builder, left, right, "mul");
                        break;
                    case ILOpcode.div:
                        result = LLVM.BuildSDiv(_builder, left, right, "sdiv");
                        break;
                    case ILOpcode.div_un:
                        result = LLVM.BuildUDiv(_builder, left, right, "udiv");
                        break;
                    case ILOpcode.rem:
                        result = LLVM.BuildSRem(_builder, left, right, "srem");
                        break;
                    case ILOpcode.rem_un:
                        result = LLVM.BuildURem(_builder, left, right, "urem");
                        break;
                    case ILOpcode.and:
                        result = LLVM.BuildAnd(_builder, left, right, "and");
                        break;
                    case ILOpcode.or:
                        result = LLVM.BuildOr(_builder, left, right, "or");
                        break;
                    case ILOpcode.xor:
                        result = LLVM.BuildXor(_builder, left, right, "xor");
                        break;

                    // TODO: Overflow checks
                    case ILOpcode.add_ovf:
                    case ILOpcode.add_ovf_un:
                        result = LLVM.BuildAdd(_builder, left, right, "add");
                        break;
                    case ILOpcode.sub_ovf:
                    case ILOpcode.sub_ovf_un:
                        result = LLVM.BuildSub(_builder, left, right, "sub");
                        break;
                    case ILOpcode.mul_ovf:
                    case ILOpcode.mul_ovf_un:
                        result = LLVM.BuildMul(_builder, left, right, "mul");
                        break;

                    default:
                        throw new InvalidOperationException(); // Should be unreachable
                }
            }


            if (kind == StackValueKind.NativeInt || kind == StackValueKind.ByRef || kind == StackValueKind.ObjRef)
            {
                //we need to put the type back if we changed it because it started out a pointer
                result = CastToTypeDesc(result, type);
            }
            PushExpression(kind, "binop", result, type);
        }

        private TypeDesc WidenBytesAndShorts(TypeDesc type)
        {
            switch (type.Category)
            {
                case TypeFlags.Byte:
                case TypeFlags.SByte:
                case TypeFlags.Int16:
                case TypeFlags.UInt16:
                    return GetWellKnownType(WellKnownType.Int32);
                default:
                    return type;
            }
        }

        private void ImportShiftOperation(ILOpcode opcode)
        {
            LLVMValueRef result;
            StackEntry numBitsToShift = _stack.Pop();
            StackEntry valueToShift = _stack.Pop();

            LLVMValueRef valueToShiftValue = valueToShift.ValueForStackKind(valueToShift.Kind, _builder, TypeNeedsSignExtension(valueToShift.Type));

            // while it seems excessive that the bits to shift should need to be 64 bits, the LLVM docs say that both operands must be the same type and a compilation failure results if this is not the case.
            LLVMValueRef rhs;
            if (valueToShiftValue.TypeOf().Equals(LLVM.Int64Type()))
            {
                rhs = numBitsToShift.ValueAsInt64(_builder, false);
            }
            else
            {
                rhs = numBitsToShift.ValueAsInt32(_builder, false);
            }
            switch (opcode)
            {
                case ILOpcode.shl:
                    result = LLVM.BuildShl(_builder, valueToShiftValue, rhs, "shl");
                    break;
                case ILOpcode.shr:
                    result = LLVM.BuildAShr(_builder, valueToShiftValue, rhs, "shr");
                    break;
                case ILOpcode.shr_un:
                    result = LLVM.BuildLShr(_builder, valueToShiftValue, rhs, "shr");
                    break;
                default:
                    throw new InvalidOperationException(); // Should be unreachable
            }
            //TODO: do we need this if we sign extend above?
            PushExpression(valueToShift.Kind, "shiftop", result, WidenBytesAndShorts(valueToShift.Type));
        }

        bool TypeNeedsSignExtension(TypeDesc targetType)
        {
            var enumCleanTargetType = targetType?.UnderlyingType;
            if (enumCleanTargetType != null && targetType.IsPrimitive)
            {
                if (enumCleanTargetType.IsWellKnownType(WellKnownType.Byte) ||
                    enumCleanTargetType.IsWellKnownType(WellKnownType.Char) ||
                    enumCleanTargetType.IsWellKnownType(WellKnownType.UInt16) ||
                    enumCleanTargetType.IsWellKnownType(WellKnownType.UInt32) ||
                    enumCleanTargetType.IsWellKnownType(WellKnownType.UInt64) ||
                    enumCleanTargetType.IsWellKnownType(WellKnownType.UIntPtr))
                {
                    return false;
                }
                else
                {
                    return true;
                }
            }
            return false;
        }
        private void ImportCompareOperation(ILOpcode opcode)
        {
            var op1 = _stack.Pop();
            var op2 = _stack.Pop();

            // StackValueKind is carefully ordered to make this work (assuming the IL is valid)
            StackValueKind kind;

            if (op1.Kind > op2.Kind)
            {
                kind = op1.Kind;
            }
            else
            {
                kind = op2.Kind;
            }

            LLVMValueRef result;
            LLVMValueRef typeSaneOp1 = op1.ValueForStackKind(kind, _builder, TypeNeedsSignExtension(op1.Type));
            LLVMValueRef typeSaneOp2 = op2.ValueForStackKind(kind, _builder, TypeNeedsSignExtension(op2.Type));

            if (kind != StackValueKind.Float)
            {
                switch (opcode)
                {
                    case ILOpcode.ceq:
                        result = LLVM.BuildICmp(_builder, LLVMIntPredicate.LLVMIntEQ, typeSaneOp2, typeSaneOp1, "ceq");
                        break;
                    case ILOpcode.cgt:
                        result = LLVM.BuildICmp(_builder, LLVMIntPredicate.LLVMIntSGT, typeSaneOp2, typeSaneOp1, "cgt");
                        break;
                    case ILOpcode.clt:
                        result = LLVM.BuildICmp(_builder, LLVMIntPredicate.LLVMIntSLT, typeSaneOp2, typeSaneOp1, "clt");
                        break;
                    case ILOpcode.cgt_un:
                        result = LLVM.BuildICmp(_builder, LLVMIntPredicate.LLVMIntUGT, typeSaneOp2, typeSaneOp1, "cgt_un");
                        break;
                    case ILOpcode.clt_un:
                        result = LLVM.BuildICmp(_builder, LLVMIntPredicate.LLVMIntULT, typeSaneOp2, typeSaneOp1, "clt_un");
                        break;
                    default:
                        throw new NotSupportedException(); // unreachable
                }
            }
            else
            {
                if (op1.Type.IsWellKnownType(WellKnownType.Double) && op2.Type.IsWellKnownType(WellKnownType.Single))
                {
                    typeSaneOp2 = LLVM.BuildFPExt(_builder, typeSaneOp2, LLVM.DoubleType(), "fpextop2");
                }
                else if (op2.Type.IsWellKnownType(WellKnownType.Double) && op1.Type.IsWellKnownType(WellKnownType.Single))
                {
                    typeSaneOp1 = LLVM.BuildFPExt(_builder, typeSaneOp1, LLVM.DoubleType(), "fpextop1");
                }
                switch (opcode)
                {
                    case ILOpcode.ceq:
                        result = LLVM.BuildFCmp(_builder, LLVMRealPredicate.LLVMRealOEQ, typeSaneOp2, typeSaneOp1, "ceq");
                        break;
                    case ILOpcode.cgt:
                        result = LLVM.BuildFCmp(_builder, LLVMRealPredicate.LLVMRealOGT, typeSaneOp2, typeSaneOp1, "cgt");
                        break;
                    case ILOpcode.clt:
                        result = LLVM.BuildFCmp(_builder, LLVMRealPredicate.LLVMRealOLT, typeSaneOp2, typeSaneOp1, "clt");
                        break;
                    case ILOpcode.cgt_un:
                        result = LLVM.BuildFCmp(_builder, LLVMRealPredicate.LLVMRealUGT, typeSaneOp2, typeSaneOp1, "cgt_un");
                        break;
                    case ILOpcode.clt_un:
                        result = LLVM.BuildFCmp(_builder, LLVMRealPredicate.LLVMRealULT, typeSaneOp2, typeSaneOp1, "clt_un");
                        break;
                    default:
                        throw new NotSupportedException(); // unreachable
                }
            }

            PushExpression(StackValueKind.Int32, "cmpop", result, GetWellKnownType(WellKnownType.SByte));
        }

        private void ImportConvert(WellKnownType wellKnownType, bool checkOverflow, bool unsigned)
        {
            StackEntry value = _stack.Pop();
            TypeDesc destType = GetWellKnownType(wellKnownType);

            // Load the value and then convert it instead of using ValueAsType to avoid loading the incorrect size
            LLVMValueRef loadedValue = value.ValueAsType(value.Type, _builder);
            LLVMValueRef converted = CastIfNecessary(loadedValue, GetLLVMTypeForTypeDesc(destType), value.Name());
            PushExpression(GetStackValueKind(destType), "conv", converted, destType);
        }

        private void ImportUnaryOperation(ILOpcode opCode)
        {
            var argument = _stack.Pop();

            LLVMValueRef result;
            switch (opCode)
            {
                case ILOpcode.neg:
                    if (argument.Kind == StackValueKind.Float)
                    {
                        result = LLVM.BuildFNeg(_builder, argument.ValueForStackKind(argument.Kind, _builder, false), "neg");
                    }
                    else
                    {
                        result = LLVM.BuildNeg(_builder, argument.ValueForStackKind(argument.Kind, _builder, true), "neg");
                    }
                    break;
                case ILOpcode.not:
                    result = LLVM.BuildNot(_builder, argument.ValueForStackKind(argument.Kind, _builder, true), "not");
                    break;
                default:
                    throw new NotSupportedException(); // unreachable
            }

            PushExpression(argument.Kind, "unaryop", result, argument.Type);
        }

        private void ImportCpOpj(int token)
        {
            var type = ResolveTypeToken(token);

            if (!type.IsValueType)
            {
                throw new InvalidOperationException();
            }

            var src = _stack.Pop();

            if (src.Kind != StackValueKind.NativeInt && src.Kind != StackValueKind.ByRef && src.Kind != StackValueKind.ObjRef)
            {
                throw new InvalidOperationException();
            }

            var dest = _stack.Pop();

            if (dest.Kind != StackValueKind.NativeInt && dest.Kind != StackValueKind.ByRef && dest.Kind != StackValueKind.ObjRef)
            {
                throw new InvalidOperationException();
            }

            var pointerType = GetLLVMTypeForTypeDesc(type.MakePointerType());

            var value = LLVM.BuildLoad(_builder, src.ValueAsType(pointerType, _builder), "cpobj.load");

            LLVM.BuildStore(_builder, value, dest.ValueAsType(pointerType, _builder));
        }

        private void ImportUnbox(int token, ILOpcode opCode)
        {
            TypeDesc type = ResolveTypeToken(token);
            LLVMValueRef eeType;
            var eeTypeDesc = _compilation.TypeSystemContext.SystemModule.GetKnownType("System", "EETypePtr");
            ExpressionEntry eeTypeExp;
            if (type.IsRuntimeDeterminedSubtype)
            {
                LLVMValueRef helper;
                var node = GetGenericLookupHelperAndAddReference(ReadyToRunHelperId.TypeHandle, type, out helper); // TODO GetThreadNonGcStaticBase?
                eeType = LLVM.BuildCall(_builder, helper, new LLVMValueRef[]
                {
                    GetShadowStack(),
                    GetGenericContext()
                }, "getHelper");
                eeTypeExp = new ExpressionEntry(StackValueKind.ByRef, "eeType", eeType, eeTypeDesc);
            }
            else
            {
                eeType = GetEETypePointerForTypeDesc(type, true);
                eeTypeExp = new LoadExpressionEntry(StackValueKind.ByRef, "eeType", eeType, eeTypeDesc);
            }
            StackEntry boxedObject = _stack.Pop();
            if (opCode == ILOpcode.unbox)
            {
                if (type.IsNullable)
                    throw new NotImplementedException();

                var arguments = new StackEntry[] { eeTypeExp, boxedObject };
                PushNonNull(CallRuntime(_compilation.TypeSystemContext, RuntimeExport, "RhUnbox2", arguments));
            }
            else //unbox_any
            {
                Debug.Assert(opCode == ILOpcode.unbox_any);
                LLVMValueRef untypedObjectValue = LLVM.BuildAlloca(_builder, GetLLVMTypeForTypeDesc(type), "objptr");
                var arguments = new StackEntry[]
                {
                    boxedObject,
                    new ExpressionEntry(StackValueKind.ByRef, "objPtr", untypedObjectValue, type.MakePointerType()),
                    eeTypeExp
                };
                CallRuntime(_compilation.TypeSystemContext, RuntimeExport, "RhUnboxAny", arguments);
                PushLoadExpression(GetStackValueKind(type), "unboxed", untypedObjectValue, type);
            }
        }

        LLVMValueRef GetShadowStack()
        {
            int offset = GetTotalParameterOffset() + GetTotalLocalOffset();
            return LLVM.BuildGEP(_builder, LLVM.GetFirstParam(_currentFunclet),
                new LLVMValueRef[] { LLVM.ConstInt(LLVM.Int32Type(), (uint)offset, LLVMMisc.False) },
                String.Empty);
        }

        private void ImportRefAnyVal(int token)
        {
        }

        private void ImportCkFinite()
        {
        }

        private void ImportMkRefAny(int token)
        {
        }

        private void ImportLdToken(int token)
        {
            var ldtokenValue = _methodIL.GetObject(token);
            WellKnownType ldtokenKind;
            string name;
            StackEntry value;
            if (ldtokenValue is TypeDesc)
            {
                if (_method.ToString().Contains("TestDelegateToCanonMethods") &&
                    _method.ToString().Contains("_Canon") &&
                    _method.ToString().Contains("MakeGenString") &&
                    _method.ToString().Contains("GenStruct"))
                {

                }
                ldtokenKind = WellKnownType.RuntimeTypeHandle;
                var typeDesc = (TypeDesc)ldtokenValue;
                MethodDesc helper = _compilation.TypeSystemContext.GetHelperEntryPoint("LdTokenHelpers", "GetRuntimeTypeHandle");
                AddMethodReference(helper);
                //TODO: this can be tidied up; variables moved closer to usage...
                bool hasHiddenParam;
                var fn = LLVMFunctionForMethod(helper, null/* static method */, false /* not virt */, _constrainedType, helper, out hasHiddenParam, out bool isGvm, out LLVMValueRef dictPtrPtrStore, out LLVMValueRef fatFunctionPtr);

                if (typeDesc.IsRuntimeDeterminedSubtype)
                {
                    LLVMValueRef helperRef;
                    var node = GetGenericLookupHelperAndAddReference(ReadyToRunHelperId.TypeHandle, typeDesc, out helperRef);
                    var genericContext = GetGenericContext();
                    var hiddenParam = LLVM.BuildCall(_builder, helperRef, new LLVMValueRef[]
                    {
                        GetShadowStack(),
                        genericContext
                    }, "getHelper");
                    var handleRef = LLVM.BuildCall(_builder, fn, new LLVMValueRef[]
                    {
                        GetShadowStack(),
                        hiddenParam
                    }, "getHelper");
                    PrintInt32(BuildConstInt32(32));
                    PrintIntPtr(helperRef);
                    _stack.Push(new LdTokenEntry<TypeDesc>(StackValueKind.ValueType, "ldtoken", typeDesc, handleRef, GetWellKnownType(ldtokenKind)));
                }
                else
                {
                    PushLoadExpression(StackValueKind.ByRef, "ldtoken", GetEETypePointerForTypeDesc(ldtokenValue as TypeDesc, false), _compilation.TypeSystemContext.SystemModule.GetKnownType("System", "EETypePtr"));
                    HandleCall(helper, helper.Signature, helper);
                }
                name = ldtokenValue.ToString();
            }
            else if (ldtokenValue is FieldDesc)
            {
                ldtokenKind = WellKnownType.RuntimeFieldHandle;
                LLVMValueRef fieldHandle = LLVM.ConstStruct(new LLVMValueRef[] { BuildConstInt32(0) }, true);
                value = new LdTokenEntry<FieldDesc>(StackValueKind.ValueType, null, (FieldDesc)ldtokenValue, fieldHandle, GetWellKnownType(ldtokenKind));
                _stack.Push(value);
            }
            else if (ldtokenValue is MethodDesc)
            {
                throw new NotImplementedException();
            }
            else
            {
                throw new InvalidOperationException();
            }
        }

        private void ImportLocalAlloc()
        {
            StackEntry allocSizeEntry = _stack.Pop();
            LLVMValueRef allocSize = allocSizeEntry.ValueAsInt32(_builder, false);
            LLVMValueRef allocatedMemory = LLVM.BuildArrayAlloca(_builder, LLVMTypeRef.Int8Type(), allocSize, "localloc" + _currentOffset);
            LLVM.SetAlignment(allocatedMemory, (uint)_pointerSize);
            if (_methodIL.IsInitLocals)
            {
                ImportCallMemset(allocatedMemory, 0, allocSize);
            }

            PushExpression(StackValueKind.NativeInt, "localloc" + _currentOffset, allocatedMemory, _compilation.TypeSystemContext.GetPointerType(GetWellKnownType(WellKnownType.Void)));
        }

        private void ImportEndFilter()
        {
        }

        private void ImportCpBlk()
        {
        }

        private void ImportInitBlk()
        {
        }

        private void ImportRethrow()
        {
            EmitTrapCall();
        }

        private void ImportSizeOf(int token)
        {
            TypeDesc type = (TypeDesc)_methodIL.GetObject(token);
            int size = type.GetElementSize().AsInt;
            PushExpression(StackValueKind.Int32, "sizeof", LLVM.ConstInt(LLVM.Int32Type(), (ulong)size, LLVMMisc.False), GetWellKnownType(WellKnownType.Int32));
        }

        private void ImportRefAnyType()
        {
        }

        private void ImportArgList()
        {
        }

        private void ImportUnalignedPrefix(byte alignment)
        {
        }

        private void ImportVolatilePrefix()
        {
        }

        private void ImportTailPrefix()
        {
        }

        private void ImportConstrainedPrefix(int token)
        {
            _constrainedType = (TypeDesc)_methodIL.GetObject(token);
        }

        private void ImportNoPrefix(byte mask)
        {
        }

        private void ImportReadOnlyPrefix()
        {
        }

        private void ImportThrow()
        {
            var exceptionObject = _stack.Pop();

            EmitTrapCall();
        }

        private void ThrowIfNull(LLVMValueRef entry)
        {
            if (NullRefFunction.Pointer == IntPtr.Zero)
            {
                NullRefFunction = LLVM.AddFunction(Module, "corert.throwifnull", LLVM.FunctionType(LLVM.VoidType(), new LLVMTypeRef[] { LLVM.PointerType(LLVMTypeRef.Int8Type(), 0), LLVM.PointerType(LLVMTypeRef.Int8Type(), 0) }, false));
                var builder = LLVM.CreateBuilder();
                var block = LLVM.AppendBasicBlock(NullRefFunction, "Block");
                var throwBlock = LLVM.AppendBasicBlock(NullRefFunction, "ThrowBlock");
                var retBlock = LLVM.AppendBasicBlock(NullRefFunction, "RetBlock");
                LLVM.PositionBuilderAtEnd(builder, block);
                LLVM.BuildCondBr(builder, LLVM.BuildICmp(builder, LLVMIntPredicate.LLVMIntEQ, LLVM.GetParam(NullRefFunction, 1), LLVM.ConstPointerNull(LLVM.PointerType(LLVMTypeRef.Int8Type(), 0)), "nullCheck"),
                    throwBlock, retBlock);
                LLVM.PositionBuilderAtEnd(builder, throwBlock);
                MetadataType nullRefType = _compilation.NodeFactory.TypeSystemContext.SystemModule.GetType("System", "NullReferenceException");

                var eeTypeDesc = _compilation.TypeSystemContext.SystemModule.GetKnownType("System", "EETypePtr");
                var arguments = new StackEntry[] { new LoadExpressionEntry(StackValueKind.ValueType, "eeType", GetEETypePointerForTypeDesc(nullRefType, true), eeTypeDesc) };

                MetadataType helperType = _compilation.TypeSystemContext.SystemModule.GetKnownType("System.Runtime", RuntimeExport);
                MethodDesc helperMethod = helperType.GetKnownMethod("RhNewObject", null);
                var resultAddress = LLVM.BuildIntCast(builder, LLVM.BuildAlloca(builder, LLVM.Int32Type(), "resultAddress"), LLVM.PointerType(LLVMTypeRef.Int8Type(), 0), "castResultAddress");
                HandleCallForThrowIfNull(helperMethod, helperMethod.Signature, arguments, ILOpcode.call, null, default(LLVMValueRef), 0, LLVM.GetParam(NullRefFunction, 0), builder, true, resultAddress, helperMethod);

                var exceptionEntry = new ExpressionEntry(GetStackValueKind(nullRefType), "RhNewObject_return", resultAddress, nullRefType);

                var ctorDef = nullRefType.GetDefaultConstructor();

                var constructedExceptionObject = HandleCallForThrowIfNull(ctorDef, ctorDef.Signature, new StackEntry[] { exceptionEntry }, ILOpcode.call, null, default(LLVMValueRef), 0, LLVM.GetParam(NullRefFunction, 0), builder, false, default(LLVMValueRef), ctorDef);

                EmitTrapCall(builder);
                LLVM.PositionBuilderAtEnd(builder, retBlock);
                LLVM.BuildRetVoid(builder);
            }

            LLVMValueRef shadowStack = LLVM.BuildGEP(_builder, LLVM.GetFirstParam(_currentFunclet), new LLVMValueRef[] { LLVM.ConstInt(LLVM.Int32Type(), (uint)(GetTotalLocalOffset() + GetTotalParameterOffset()), LLVMMisc.False) }, String.Empty);

            LLVM.BuildCall(_builder, NullRefFunction, new LLVMValueRef[] { shadowStack, entry }, string.Empty);
        }

        private LLVMValueRef GetInstanceFieldAddress(StackEntry objectEntry, FieldDesc field)
        {
            var objectType = objectEntry.Type ?? field.OwningType;
            LLVMValueRef untypedObjectValue;
            LLVMTypeRef llvmObjectType = GetLLVMTypeForTypeDesc(objectType);
            if (objectType.IsValueType && !objectType.IsPointer && objectEntry.Kind != StackValueKind.NativeInt && objectEntry.Kind != StackValueKind.ByRef)
            {
                if (objectEntry is LoadExpressionEntry)
                {
                    untypedObjectValue = CastToRawPointer(((LoadExpressionEntry)objectEntry).RawLLVMValue);
                }
                else
                {
                    untypedObjectValue = LLVM.BuildAlloca(_builder, llvmObjectType, "objptr");
                    LLVM.BuildStore(_builder, objectEntry.ValueAsType(llvmObjectType, _builder), untypedObjectValue);
                    untypedObjectValue = LLVM.BuildPointerCast(_builder, untypedObjectValue, LLVM.PointerType(LLVMTypeRef.Int8Type(), 0), "objptrcast");
                }
            }
            else
            {
                untypedObjectValue = objectEntry.ValueAsType(LLVM.PointerType(LLVMTypeRef.Int8Type(), 0), _builder);
            }

            if (field.Offset.AsInt == 0)
            {
                return untypedObjectValue;
            }
            else
            {
                var loadLocation = LLVM.BuildGEP(_builder, untypedObjectValue,
                    new LLVMValueRef[] { LLVM.ConstInt(LLVM.Int32Type(), (ulong)field.Offset.AsInt, LLVMMisc.False) }, String.Empty);
                return loadLocation;
            }
        }

        private LLVMValueRef GetFieldAddress(FieldDesc runtimeDeterminedField, FieldDesc field, bool isStatic)
        {
            //            if (_method.ToString().Contains("CoreLib") &&
            //                _method.ToString().Contains("SR..cctor"))
            //            {
            //
            //            }
            if (field.IsStatic)
            {
                //pop unused value
                if (!isStatic)
                    _stack.Pop();

                ISymbolNode node = null;
                MetadataType owningType = (MetadataType)_compilation.ConvertToCanonFormIfNecessary(field.OwningType, CanonicalFormKind.Specific);
                LLVMValueRef staticBase;
                int fieldOffset;
                // If the type is non-BeforeFieldInit, this is handled before calling any methods on it
                //TODO : this seems to call into the cctor if the cctor itself accesses static fields. e.g. SR.  Try a test with an ++ in the cctor
                bool needsCctorCheck = (owningType.IsBeforeFieldInit || (!owningType.IsBeforeFieldInit && owningType != _thisType)) && _compilation.TypeSystemContext.HasLazyStaticConstructor(owningType);
                //                TypeDesc owningType = _writer.ConvertToCanonFormIfNecessary(field.OwningType, CanonicalFormKind.Specific);

                if (field.HasRva)
                {
                    node = (ISymbolNode)_compilation.GetFieldRvaData(field);
                    staticBase = LoadAddressOfSymbolNode(node);
                    fieldOffset = 0;
                    // Run static constructor if necessary
                    if (needsCctorCheck)
                    {
                        TriggerCctor(owningType);
                    }
                }
                else
                {
                    fieldOffset = field.Offset.AsInt;
                    TypeDesc runtimeDeterminedOwningType = runtimeDeterminedField.OwningType;
                    if (field.IsThreadStatic)
                    {
                        if (runtimeDeterminedOwningType.IsRuntimeDeterminedSubtype)
                        {
                            LLVMValueRef helper;
                            node = GetGenericLookupHelperAndAddReference(ReadyToRunHelperId.GetThreadStaticBase, runtimeDeterminedOwningType, out helper); // TODO GetThreadNonGcStaticBase?
                            staticBase = LLVM.BuildCall(_builder, helper, new LLVMValueRef[]
                            {
                    GetShadowStack(),
                                GetGenericContext()
                            }, "getHelper");
                        }
                        else
                        {
                            // TODO: We need the right thread static per thread
                            ExpressionEntry returnExp;
                            var c = runtimeDeterminedOwningType.IsCanonicalSubtype(CanonicalFormKind.Specific);
                            node = TriggerCctorWithThreadStaticStorage((MetadataType)runtimeDeterminedOwningType, needsCctorCheck, out returnExp);
                            staticBase = returnExp.ValueAsType(returnExp.Type, _builder);
                        }
                    }
                    else
                    {
                        //                        if (field.Name == "Value" && owningType.ToString() == "[S.P.CoreLib]System.Array+EmptyArray`1<System.__Canon>")
                        //                        {
                        //                            MetadataType owningType2 = (MetadataType)_compilation.ConvertToCanonFormIfNecessary(field.OwningType, CanonicalFormKind.Specific);
                        //
                        //                        }
                        //                        if (field.Name == "Empty" && owningType.ToString() == "[S.P.CoreLib]System.Array`1+ArrayEnumerator<System.__Canon>")
                        //                        {
                        //                            MetadataType owningType2 = (MetadataType)_compilation.ConvertToCanonFormIfNecessary(field.OwningType, CanonicalFormKind.Specific);
                        //                        }
                        if (_method.ToString()
                            .Contains(
                                "[S.P.Reflection.Core]System.Reflection.Runtime.TypeInfos.RuntimeTypeInfo+TypeComponentsCache.GetQueriedMembers<__Canon>(string,bool)")
                        )
                        {
                            if (field.ToString().Contains("[S.P.Reflection.Core]System.Reflection.Runtime.BindingFlagSupport.MemberPolicies`1<System.__Canon>.MemberTypeIndex"))
                            {

                            }
                        }
                        if (field.HasGCStaticBase)
                        {
                            if (runtimeDeterminedOwningType.IsRuntimeDeterminedSubtype)
                            {
                                needsCctorCheck = false; // no cctor for canonical types
                                DefType helperArg = owningType.ConvertToSharedRuntimeDeterminedForm();
                                LLVMValueRef helper;
                                node = GetGenericLookupHelperAndAddReference(ReadyToRunHelperId.GetGCStaticBase, runtimeDeterminedOwningType, out helper);
                                staticBase = LLVM.BuildCall(_builder, helper, new LLVMValueRef[]
                                {
                    GetShadowStack(),
                                    GetGenericContext()
                                }, "getHelper");
                            }
                            else
                            {
                                node = _compilation.NodeFactory.TypeGCStaticsSymbol(owningType);
                                LLVMValueRef basePtrPtr = LoadAddressOfSymbolNode(node);
                                staticBase = LLVM.BuildLoad(_builder, LLVM.BuildLoad(_builder, LLVM.BuildPointerCast(_builder, basePtrPtr, LLVM.PointerType(LLVM.PointerType(LLVM.PointerType(LLVM.Int8Type(), 0), 0), 0), "castBasePtrPtr"), "basePtr"), "base");
                            }
                        }
                        else
                        {
                            if (runtimeDeterminedOwningType.IsRuntimeDeterminedSubtype)
                            {
                                needsCctorCheck = false; // no cctor for canonical types
                                                         //                                DefType helperArg = runtimeDeterminedOwningType;
                                LLVMValueRef helper;
                                node = GetGenericLookupHelperAndAddReference(ReadyToRunHelperId.GetNonGCStaticBase, runtimeDeterminedOwningType, out helper);
                                staticBase = LLVM.BuildCall(_builder, helper, new LLVMValueRef[]
                                {
                    GetShadowStack(),
                                    GetGenericContext()
                                }, "getHelper");
                            }
                            else
                            {
                                node = _compilation.NodeFactory.TypeNonGCStaticsSymbol(owningType);
                                staticBase = LoadAddressOfSymbolNode(node);
                            }
                        }
                        // Run static constructor if necessary
                        if (needsCctorCheck)
                        {
                            TriggerCctor(owningType);
                        }
                    }
                }

                if (node != null) _dependencies.Add(node);

                LLVMValueRef castStaticBase = LLVM.BuildPointerCast(_builder, staticBase, LLVM.PointerType(LLVM.Int8Type(), 0), owningType.Name + "_statics");
                LLVMValueRef fieldAddr = LLVM.BuildGEP(_builder, castStaticBase, new LLVMValueRef[] { BuildConstInt32(fieldOffset) }, field.Name + "_addr");


                return fieldAddr;
            }
            else
            {
                return GetInstanceFieldAddress(_stack.Pop(), field);
            }
        }

        static int tl = 0;

        //TODO: change param to i8* to remove cast in callee and in method
        /// define i8* @"__GenericLookupFromDict_<Boxed>Generics_Program_TestDelegateToCanonMethods_GenStruct_1<System___Canon>__<unbox>Generics_Program_TestDelegateToCanonMethods_GenStruct_1__MakeGenString<System___Canon>_MethodDictionary_Generics_Program_TestDelegateToCanonMethods_GenStruct_1<T_System___Canon>__MakeGenString<U_System___Canon>"(i8*, i32*) {
        //genericHelper:
        //%castCtx = bitcast i32* %1 to i8*
        ISymbolNode GetGenericLookupHelperAndAddReference(ReadyToRunHelperId helperId, object helperArg, out LLVMValueRef helper, IEnumerable<LLVMTypeRef> additionalArgs = null)
        {
            ISymbolNode node;
            var retType = helperId == ReadyToRunHelperId.DelegateCtor
                ? LLVMTypeRef.VoidType()
                : LLVMTypeRef.PointerType(LLVMTypeRef.Int8Type(), 0);
            //in cpp the non DelegateCtor take a void * as arg
            var helperArgs = new List<LLVMTypeRef>
            {
                LLVMTypeRef.PointerType(LLVMTypeRef.Int8Type(), 0),
                LLVMTypeRef.PointerType(LLVMTypeRef.Int32Type(), 0),
            };
            if (additionalArgs != null) helperArgs.AddRange(additionalArgs);
            if (_method.RequiresInstMethodDescArg())
            {
                node = _compilation.NodeFactory.ReadyToRunHelperFromDictionaryLookup(helperId, helperArg, _method);
                helper = GetOrCreateLLVMFunction(node.GetMangledName(_compilation.NameMangler),
                    LLVMTypeRef.FunctionType(retType, helperArgs.ToArray(), false));
            }
            else
            {
                 Debug.Assert(_method.RequiresInstMethodTableArg() || _method.AcquiresInstMethodTableFromThis());
                node = _compilation.NodeFactory.ReadyToRunHelperFromTypeLookup(helperId, helperArg, _method.OwningType);
                helper = GetOrCreateLLVMFunction(node.GetMangledName(_compilation.NameMangler),
                    LLVMTypeRef.FunctionType(retType, helperArgs.ToArray(), false));
                //                if(tl < 2) _dependencies.Add(node); // second one is a problem
                tl++;
            }
            // cpp backend relies on a lazy static constructor to get this node added during the dependency generation. 
            // If left to when the code is written that uses the helper then its too late.
            IMethodNode helperNode = (IMethodNode)_compilation.NodeFactory.HelperEntrypoint(HelperEntrypoint.EnsureClassConstructorRunAndReturnNonGCStaticBase);

            _dependencies.Add(node);
            _dependencies.Add(helperNode);
            return node;
        }

        /// <summary>
        /// Triggers a static constructor check and call for types that have them
        /// </summary>
        private void TriggerCctor(MetadataType type)
        {
            if (type.IsCanonicalSubtype(CanonicalFormKind.Specific)) return; // TODO - what to do here?
            ISymbolNode classConstructionContextSymbol = _compilation.NodeFactory.TypeNonGCStaticsSymbol(type);
            _dependencies.Add(classConstructionContextSymbol);
            LLVMValueRef firstNonGcStatic = LoadAddressOfSymbolNode(classConstructionContextSymbol);

            // TODO: Codegen could check whether it has already run rather than calling into EnsureClassConstructorRun
            // but we'd have to figure out how to manage the additional basic blocks
            LLVMValueRef classConstructionContextPtr = LLVM.BuildGEP(_builder, firstNonGcStatic, new LLVMValueRef[] { BuildConstInt32(-2) }, "classConstructionContext");
            StackEntry classConstructionContext = new AddressExpressionEntry(StackValueKind.NativeInt, "classConstructionContext", classConstructionContextPtr, GetWellKnownType(WellKnownType.IntPtr));
            CallRuntime("System.Runtime.CompilerServices", _compilation.TypeSystemContext, ClassConstructorRunner, "EnsureClassConstructorRun", new StackEntry[] { classConstructionContext });
        }

        /// <summary>
        /// Triggers creation of thread static storage and the static constructor if present
        /// </summary>
        private ISymbolNode TriggerCctorWithThreadStaticStorage(MetadataType type, bool needsCctorCheck, out ExpressionEntry returnExp)
        {
            ISymbolNode threadStaticIndexSymbol = _compilation.NodeFactory.TypeThreadStaticIndex(type);
            LLVMValueRef threadStaticIndex = LoadAddressOfSymbolNode(threadStaticIndexSymbol);

            StackEntry typeManagerSlotEntry = new LoadExpressionEntry(StackValueKind.ValueType, "typeManagerSlot", threadStaticIndex, GetWellKnownType(WellKnownType.Int32));
            LLVMValueRef typeTlsIndexPtr =
                LLVM.BuildGEP(_builder, threadStaticIndex, new LLVMValueRef[] { BuildConstInt32(1) }, "typeTlsIndexPtr"); // index is the second field after the ptr.
            StackEntry tlsIndexExpressionEntry = new LoadExpressionEntry(StackValueKind.ValueType, "typeTlsIndex", typeTlsIndexPtr, GetWellKnownType(WellKnownType.Int32));

            if (needsCctorCheck)
            {
                ISymbolNode classConstructionContextSymbol = _compilation.NodeFactory.TypeNonGCStaticsSymbol(type);
                _dependencies.Add(classConstructionContextSymbol);
                LLVMValueRef firstNonGcStatic = LoadAddressOfSymbolNode(classConstructionContextSymbol);

                // TODO: Codegen could check whether it has already run rather than calling into EnsureClassConstructorRun
                // but we'd have to figure out how to manage the additional basic blocks
                LLVMValueRef classConstructionContextPtr = LLVM.BuildGEP(_builder, firstNonGcStatic, new LLVMValueRef[] { BuildConstInt32(-2) }, "classConstructionContext");
                StackEntry classConstructionContext = new AddressExpressionEntry(StackValueKind.NativeInt, "classConstructionContext", classConstructionContextPtr,
                    GetWellKnownType(WellKnownType.IntPtr));

                returnExp = CallRuntime("System.Runtime.CompilerServices", _compilation.TypeSystemContext, ClassConstructorRunner, "CheckStaticClassConstructionReturnThreadStaticBase", new StackEntry[]
                                                                             {
                                                                                 typeManagerSlotEntry,
                                                                                 tlsIndexExpressionEntry,
                                                                                 classConstructionContext
                                                                             });
                return threadStaticIndexSymbol;
            }
            else
            {
                returnExp = CallRuntime("Internal.Runtime", _compilation.TypeSystemContext, ThreadStatics, "GetThreadStaticBaseForType", new StackEntry[]
                                                                                                                             {
                                                                                                                                 typeManagerSlotEntry,
                                                                                                                                 tlsIndexExpressionEntry
                                                                                                                             });
                return threadStaticIndexSymbol;
            }
        }

        private ExpressionEntry TriggerCctorReturnStaticBase(MetadataType type, LLVMValueRef staticBaseValueRef, string runnerMethodName, out ExpressionEntry returnExp)
        {
            //TODO: is this necessary and what is the type?
            ISymbolNode classConstructionContextSymbol = _compilation.NodeFactory.TypeNonGCStaticsSymbol(type);
            _dependencies.Add(classConstructionContextSymbol);

            var classConstCtx = LLVM.BuildGEP(_builder,
                LLVM.BuildBitCast(_builder, staticBaseValueRef, LLVMTypeRef.PointerType(LLVMTypeRef.Int8Type(), 0),
                    "ptr8"), new LLVMValueRef[] { BuildConstInt32(-8) }, "backToClassCtx");
//            PrintInt32(BuildConstInt32(32));
            StackEntry classConstructionContext = new AddressExpressionEntry(StackValueKind.NativeInt, "classConstructionContext", classConstCtx,
                GetWellKnownType(WellKnownType.IntPtr));
//            PrintIntPtr(staticBaseValueRef);
            StackEntry staticBaseEntry = new AddressExpressionEntry(StackValueKind.NativeInt, "staticBase", staticBaseValueRef,
                GetWellKnownType(WellKnownType.IntPtr));

            returnExp = CallRuntime("System.Runtime.CompilerServices", _compilation.TypeSystemContext, ClassConstructorRunner, runnerMethodName, new StackEntry[]
                                                                         {
                                                                             classConstructionContext,
                                                                             staticBaseEntry
                                                                         });
            return returnExp;
        }

        private void ImportLoadField(int token, bool isStatic)
        {
            FieldDesc field = (FieldDesc)_methodIL.GetObject(token);
            LLVMValueRef fieldAddress = GetFieldAddress(field, (FieldDesc)_canonMethodIL.GetObject(token), isStatic);

            PushLoadExpression(GetStackValueKind(field.FieldType), $"Field_{field.Name}", fieldAddress, field.FieldType);
        }

        private void ImportAddressOfField(int token, bool isStatic)
        {
            FieldDesc field = (FieldDesc)_methodIL.GetObject(token);
            LLVMValueRef fieldAddress = GetFieldAddress(field, (FieldDesc)_canonMethodIL.GetObject(token), isStatic);
            _stack.Push(new AddressExpressionEntry(StackValueKind.ByRef, $"FieldAddress_{field.Name}", fieldAddress, field.FieldType.MakeByRefType()));
        }

        private void ImportStoreField(int token, bool isStatic)
        {
            FieldDesc runtimeDeterminedField = (FieldDesc)_methodIL.GetObject(token);
            FieldDesc field = (FieldDesc)_canonMethodIL.GetObject(token);
            StackEntry valueEntry = _stack.Pop();
            //            TypeDesc owningType = _compilation.ConvertToCanonFormIfNecessary(field.OwningType, CanonicalFormKind.Specific);
            TypeDesc fieldType = _compilation.ConvertToCanonFormIfNecessary(field.FieldType, CanonicalFormKind.Specific);

            LLVMValueRef fieldAddress = GetFieldAddress(runtimeDeterminedField, field, isStatic);
            CastingStore(fieldAddress, valueEntry, fieldType);
        }

        // Loads symbol address. Address is represented as a i32*
        private LLVMValueRef LoadAddressOfSymbolNode(ISymbolNode node)
        {
            LLVMValueRef addressOfAddress = WebAssemblyObjectWriter.GetSymbolValuePointer(Module, node, _compilation.NameMangler, false);
            //return addressOfAddress;
            return LLVM.BuildLoad(_builder, addressOfAddress, "LoadAddressOfSymbolNode");
        }

        private void ImportLoadString(int token)
        {
            TypeDesc stringType = this._compilation.TypeSystemContext.GetWellKnownType(WellKnownType.String);

            string str = (string)_methodIL.GetObject(token);
            ISymbolNode node = _compilation.NodeFactory.SerializedStringObject(str);
            LLVMValueRef stringDataPointer = LoadAddressOfSymbolNode(node);
            _dependencies.Add(node);
            _stack.Push(new ExpressionEntry(GetStackValueKind(stringType), String.Empty, stringDataPointer, stringType));
        }

        private void ImportInitObj(int token)
        {
            TypeDesc type = ResolveTypeToken(token);
            var valueEntry = _stack.Pop();
            var llvmType = GetLLVMTypeForTypeDesc(type);
            if (llvmType.TypeKind == LLVMTypeKind.LLVMStructTypeKind)
            {
                ImportCallMemset(valueEntry.ValueAsType(LLVM.PointerType(LLVM.Int8Type(), 0), _builder), 0, type.GetElementSize().AsInt);
            }
            else if (llvmType.TypeKind == LLVMTypeKind.LLVMIntegerTypeKind)
                LLVM.BuildStore(_builder, LLVM.ConstInt(llvmType, 0, LLVMMisc.False), valueEntry.ValueAsType(LLVM.PointerType(llvmType, 0), _builder));
            else if (llvmType.TypeKind == LLVMTypeKind.LLVMPointerTypeKind)
                LLVM.BuildStore(_builder, LLVM.ConstNull(llvmType), valueEntry.ValueAsType(LLVM.PointerType(llvmType, 0), _builder));
            else if (llvmType.TypeKind == LLVMTypeKind.LLVMFloatTypeKind || llvmType.TypeKind == LLVMTypeKind.LLVMDoubleTypeKind)
                LLVM.BuildStore(_builder, LLVM.ConstReal(llvmType, 0.0), valueEntry.ValueAsType(LLVM.PointerType(llvmType, 0), _builder));
            else
                throw new NotImplementedException();
        }

        private void ImportBox(int token)
        {
            LLVMValueRef eeType;
            TypeDesc type = ResolveTypeToken(token);
            StackEntry eeTypeEntry;
            var eeTypeDesc = _compilation.TypeSystemContext.SystemModule.GetKnownType("System", "EETypePtr");
            if (this._method.ToString()
                .Contains(
                    "TestBox"))
            {
            
            }
            if (type.IsRuntimeDeterminedSubtype)
            {
                var runtimeDeterminedType = type;
                type = type.ConvertToCanonForm(CanonicalFormKind.Specific);
                LLVMValueRef helper;
                var typeRef = GetGenericLookupHelperAndAddReference(ReadyToRunHelperId.TypeHandle, runtimeDeterminedType, out helper);
                eeType = LLVM.BuildCall(_builder, helper, new LLVMValueRef[]
                {
                    GetShadowStack(),
                    GetGenericContext()
                }, "getHelper");
                eeTypeEntry = new ExpressionEntry(StackValueKind.ValueType, "eeType", eeType, eeTypeDesc.MakePointerType());
            }
            else
            {
                eeType = GetEETypePointerForTypeDesc(type, true);
                eeTypeEntry = new LoadExpressionEntry(StackValueKind.ValueType, "eeType", eeType, eeTypeDesc.MakePointerType());
            }
            var valueAddress = TakeAddressOf(_stack.Pop());
            if (type.IsValueType)
            {
                var arguments = new StackEntry[] { eeTypeEntry, valueAddress };
                PushNonNull(CallRuntime(_compilation.TypeSystemContext, RuntimeExport, "RhBox", arguments));
            }
            else
            {
                var arguments = new StackEntry[] { valueAddress, eeTypeEntry };
                PushNonNull(CallRuntime(_compilation.TypeSystemContext, RuntimeExport, "RhBoxAny", arguments));
            }
        }

        private void ImportLeave(BasicBlock target)
        {
            for (int i = _exceptionRegions.Length - 1; i >= 0; i--)
            {
                var r = _exceptionRegions[i];

                if (r.ILRegion.Kind == ILExceptionRegionKind.Finally &&
                    IsOffsetContained(_currentOffset - 1, r.ILRegion.TryOffset, r.ILRegion.TryLength) &&
                    !IsOffsetContained(target.StartOffset, r.ILRegion.TryOffset, r.ILRegion.TryLength))
                {
                    // Work backwards through containing finally blocks to call them in the right order
                    BasicBlock finallyBlock = _basicBlocks[r.ILRegion.HandlerOffset];
                    MarkBasicBlock(finallyBlock);
                    LLVM.BuildCall(_builder, GetFuncletForBlock(finallyBlock), new LLVMValueRef[] { LLVM.GetFirstParam(_currentFunclet) }, String.Empty);
                }
            }

            MarkBasicBlock(target);
            LLVM.BuildBr(_builder, GetLLVMBasicBlockForBlock(target));
        }

        private static bool IsOffsetContained(int offset, int start, int length)
        {
            return start <= offset && offset < start + length;
        }

        private void ImportNewArray(int token)
        {
            TypeDesc runtimeDeterminedType = (TypeDesc)_methodIL.GetObject(token);
            TypeDesc runtimeDeterminedArrayType = runtimeDeterminedType.MakeArrayType();
            var sizeOfArray = _stack.Pop();
            StackEntry[] arguments;
            var eeTypeDesc = _compilation.TypeSystemContext.SystemModule.GetKnownType("Internal.Runtime", "EEType").MakePointerType();
            if (runtimeDeterminedArrayType.IsRuntimeDeterminedSubtype)
            {
                if (_mangledName ==
                    "S_P_CoreLib_Internal_TypeSystem_LockFreeReaderHashtable_2<IntPtr__System___Canon>___ctor")
                {
                    //                    _compilation.NodeFactory.ConstructedTypeSymbol(_compilation.TypeSystemContext.GetArrayType(_compilation.TypeSystemContext.ty))
                }
                LLVMValueRef helper;
                //TODO refactor this across the class
                var typeRef = GetGenericLookupHelperAndAddReference(ReadyToRunHelperId.TypeHandle, runtimeDeterminedArrayType, out helper);
                var genericContext = GetGenericContext();
                var lookedUpType = LLVM.BuildCall(_builder, helper, new LLVMValueRef[]
                {
                    GetShadowStack(),
                    genericContext
                }, "getGenCtx");
                arguments = new StackEntry[] { new ExpressionEntry(StackValueKind.ValueType, "eeType", lookedUpType, eeTypeDesc), sizeOfArray };
            }
            else
            {
                arguments = new StackEntry[] { new LoadExpressionEntry(StackValueKind.ValueType, "eeType", GetEETypePointerForTypeDesc(runtimeDeterminedArrayType, true), eeTypeDesc), sizeOfArray };
                //TODO: call GetNewArrayHelperForType from JitHelper.cs (needs refactoring)
            }
            PushNonNull(CallRuntime(_compilation.TypeSystemContext, InternalCalls, "RhpNewArray", arguments, runtimeDeterminedArrayType));
        }

        LLVMValueRef GetGenericContext(TypeDesc constrainedType = null)
        {
            Debug.Assert(_method.IsSharedByGenericInstantiations);

            if (_method.AcquiresInstMethodTableFromThis())
            {
                LLVMValueRef typedAddress;
                LLVMValueRef thisPtr;
                //                PrintInt32(LLVM.ConstInt(LLVMTypeRef.Int32Type(), 0, false));
                //TODO this is for interface calls, can it be simplified
                //                if (constrainedType != null && !constrainedType.IsValueType)
                //                {
                //                    typedAddress = CastIfNecessary(_builder, LLVM.GetFirstParam(_currentFunclet),
                //                        LLVM.PointerType(LLVM.PointerType(LLVM.PointerType(LLVM.PointerType(LLVMTypeRef.Int32Type(), 0), 0), 0), 0));
                //                    thisPtr = LLVM.BuildLoad(_builder, typedAddress, "loadThis");
                ////                    thisPtr = LLVM.BuildLoad(_builder, thisPtr, "loadConstrainedThis");
                //                }
                //                else
                //                {
                typedAddress = CastIfNecessary(_builder, LLVM.GetFirstParam(_currentFunclet),
                    LLVM.PointerType(LLVM.PointerType(LLVM.PointerType(LLVMTypeRef.Int32Type(), 0), 0), 0));
                thisPtr = LLVM.BuildLoad(_builder, typedAddress, "loadThis");
                //                }
                //                PrintIntPtr(thisPtr);
                //                PrintInt32(LLVM.ConstInt(LLVMTypeRef.Int32Type(), 1, false));

                var methodTablePtrRef = LLVM.BuildLoad(_builder, thisPtr, "methodTablePtrRef");
                //                PrintIntPtr(methodTablePtrRef);

                LLVMValueRef symbolAddress = WebAssemblyObjectWriter.GetOrAddGlobalSymbol(Module,
                    "__EEType_S_P_TypeLoader_System_Collections_Generic_LowLevelDictionaryWithIEnumerable_2<S_P_CoreLib_System_Reflection_RuntimeAssemblyName__S_P_TypeLoader_Internal_Reflection_Execution_AssemblyBinderImplementation_ScopeDefinitionGroup>___SYMBOL");
                //                PrintInt32(LLVM.ConstInt(LLVMTypeRef.Int32Type(), 2, false));
                //                PrintIntPtr(symbolAddress);

                return methodTablePtrRef;
                // this fails at S_P_TypeLoader_Internal_Runtime_CompilerHelpers_LibraryInitializer__InitializeLibrary
                //                LLVMValueRef typedAddress = CastIfNecessary(_builder, LLVM.GetFirstParam(_currentFunclet),
                //                    LLVM.PointerType(LLVM.PointerType(LLVMTypeRef.Int32Type(), 0), 0));
                //                return LLVM.BuildLoad(_builder, typedAddress, "loadThis");
                // this doesn't get as far
                //                return CastIfNecessary(_builder, LLVM.GetFirstParam(_currentFunclet),
                //                    LLVM.PointerType(LLVMTypeRef.Int32Type(), 0), "typeFromThis");
            }
            return CastIfNecessary(_builder, LLVM.GetParam(_llvmFunction, 1 + (NeedsReturnStackSlot(_method.Signature) ? (uint)1 : 0) /* hidden param after shadow stack and return slot if present */), LLVMTypeRef.PointerType(LLVMTypeRef.Int32Type(), 0), "HiddenArg");
        }

        void PrintIntPtr(LLVMValueRef ptr)
        {
            var ptr32 = LLVM.BuildBitCast(_builder, ptr, LLVMTypeRef.PointerType(LLVMTypeRef.Int32Type(), 0), "ptr32");
            var asInt = LLVM.BuildPointerCast(_builder, ptr32, LLVMTypeRef.Int32Type(), "asint");
            int offset = GetTotalParameterOffset() + GetTotalLocalOffset();
            LLVMValueRef shadowStack = LLVM.BuildGEP(_builder, LLVM.GetFirstParam(_currentFunclet),
                new LLVMValueRef[] {LLVM.ConstInt(LLVM.Int32Type(), (uint) offset, LLVMMisc.False)},
                String.Empty);
            LLVM.BuildCall(_builder,
                GetOrCreateLLVMFunction("S_P_TypeLoader_System_Collections_Generic_X__PrintUint",
                    LLVM.FunctionType(LLVMTypeRef.VoidType(), new[]
                        {
                            LLVMTypeRef.PointerType(LLVMTypeRef.Int8Type(), 0),
                            LLVMTypeRef.Int32Type()
                        },
                        false)),
                new LLVMValueRef[]
                {
                    CastIfNecessary(_builder, shadowStack, LLVMTypeRef.PointerType(LLVMTypeRef.Int8Type(), 0)),
                    asInt
                }, string.Empty);
            
//            var loaded = LLVM.BuildLoad(_builder, CastIfNecessary(_builder, ptr32, LLVMTypeRef.Int32Type(), "loadedasint"), "loadptr");
//            var loadedasInt = CastIfNecessary(_builder, loaded, LLVMTypeRef.Int32Type(), "loadedasint");
//            LLVM.BuildCall(_builder,
//                GetOrCreateLLVMFunction("S_P_TypeLoader_System_Collections_Generic_X__PrintUint",
//                    LLVM.FunctionType(LLVMTypeRef.VoidType(), new[]
//                        {
//                            LLVMTypeRef.PointerType(LLVMTypeRef.Int8Type(), 0),
//                            LLVMTypeRef.Int32Type()
//                        },
//                        false)),
//                new LLVMValueRef[]
//                {
//                    CastIfNecessary(_builder, shadowStack, LLVMTypeRef.PointerType(LLVMTypeRef.Int8Type(), 0)),
//                    loadedasInt
//                }, string.Empty);
        }

        void PrintInt32(LLVMValueRef ptr)
        {
            int offset = GetTotalParameterOffset() + GetTotalLocalOffset();
            LLVMValueRef shadowStack = LLVM.BuildGEP(_builder, LLVM.GetFirstParam(_currentFunclet),
                new LLVMValueRef[] { LLVM.ConstInt(LLVM.Int32Type(), (uint)offset, LLVMMisc.False) },
                String.Empty);
            LLVM.BuildCall(_builder,
                GetOrCreateLLVMFunction("S_P_TypeLoader_System_Collections_Generic_X__PrintUint",
                    LLVM.FunctionType(LLVMTypeRef.VoidType(), new[]
                        {
                            LLVMTypeRef.PointerType(LLVMTypeRef.Int8Type(), 0),
                            LLVMTypeRef.Int32Type()
                        },
                        false)),
                new LLVMValueRef[]
                {
                    CastIfNecessary(_builder, shadowStack, LLVMTypeRef.PointerType(LLVMTypeRef.Int8Type(), 0)),
                    ptr
                }, string.Empty);
        }

        private LLVMValueRef ArrayBaseSize()
        {
            return BuildConstInt32(2 * _compilation.NodeFactory.Target.PointerSize);
        }

        private void ImportLoadElement(int token)
        {
            ImportLoadElement(ResolveTypeToken(token));
        }

        private void ImportLoadElement(TypeDesc elementType)
        {
            StackEntry index = _stack.Pop();
            StackEntry arrayReference = _stack.Pop();
            var nullSafeElementType = elementType ?? GetWellKnownType(WellKnownType.Object);
            PushLoadExpression(GetStackValueKind(nullSafeElementType), $"{arrayReference.Name()}Element", GetElementAddress(index.ValueAsInt32(_builder, true), arrayReference.ValueAsType(LLVM.PointerType(LLVM.Int8Type(), 0), _builder), nullSafeElementType), nullSafeElementType);
        }

        private void ImportStoreElement(int token)
        {
            ImportStoreElement(ResolveTypeToken(token));
        }

        private void ImportStoreElement(TypeDesc elementType)
        {
            StackEntry value = _stack.Pop();
            StackEntry index = _stack.Pop();
            StackEntry arrayReference = _stack.Pop();
            var nullSafeElementType = elementType ?? GetWellKnownType(WellKnownType.Object);
            LLVMValueRef elementAddress = GetElementAddress(index.ValueAsInt32(_builder, true), arrayReference.ValueAsType(LLVM.PointerType(LLVM.Int8Type(), 0), _builder), nullSafeElementType);
            CastingStore(elementAddress, value, nullSafeElementType);
        }

        private void ImportLoadLength()
        {
            StackEntry arrayReference = _stack.Pop();
            var arrayReferenceValue = arrayReference.ValueAsType(LLVM.PointerType(LLVM.Int8Type(), 0), _builder);
            ThrowIfNull(arrayReferenceValue);
            LLVMValueRef lengthPtr = LLVM.BuildGEP(_builder, arrayReferenceValue, new LLVMValueRef[] { BuildConstInt32(_compilation.NodeFactory.Target.PointerSize) }, "arrayLength");
            LLVMValueRef castLengthPtr = LLVM.BuildPointerCast(_builder, lengthPtr, LLVM.PointerType(LLVM.Int32Type(), 0), "castArrayLength");
            PushLoadExpression(StackValueKind.Int32, "arrayLength", castLengthPtr, GetWellKnownType(WellKnownType.Int32));
        }

        private void ImportAddressOfElement(int token)
        {
            TypeDesc elementType = ResolveTypeToken(token);
            var byRefElement = elementType.MakeByRefType();
            StackEntry index = _stack.Pop();
            StackEntry arrayReference = _stack.Pop();

            PushExpression(GetStackValueKind(byRefElement), $"{arrayReference.Name()}ElementAddress", GetElementAddress(index.ValueAsInt32(_builder, true), arrayReference.ValueAsType(LLVM.PointerType(LLVM.Int8Type(), 0), _builder), elementType), byRefElement);
        }

        private LLVMValueRef GetElementAddress(LLVMValueRef elementPosition, LLVMValueRef arrayReference, TypeDesc arrayElementType)
        {
            ThrowIfNull(arrayReference);
            var elementSize = arrayElementType.GetElementSize();
            LLVMValueRef elementOffset = LLVM.BuildMul(_builder, elementPosition, BuildConstInt32(elementSize.AsInt), "elementOffset");
            LLVMValueRef arrayOffset = LLVM.BuildAdd(_builder, elementOffset, ArrayBaseSize(), "arrayOffset");
            return LLVM.BuildGEP(_builder, arrayReference, new LLVMValueRef[] { arrayOffset }, "elementPointer");
        }

        LLVMValueRef EmitRuntimeHelperCall(string name, TypeDesc returnType, LLVMValueRef[] parameters)
        {
            var runtimeHelperSig = LLVM.FunctionType(GetLLVMTypeForTypeDesc(returnType), parameters.Select(valRef => LLVM.TypeOf(valRef)).ToArray(), false);
            var runtimeHelper = GetOrCreateLLVMFunction(name, runtimeHelperSig);
            return LLVM.BuildCall(_builder, runtimeHelper, parameters, "call_" + name);
        }

        private void ImportEndFinally()
        {
            LLVM.BuildRetVoid(_builder);
        }

        private void ImportFallthrough(BasicBlock next)
        {
            EvaluationStack<StackEntry> entryStack = next.EntryStack;

            if (entryStack != null)
            {
                if (entryStack.Length != _stack.Length)
                    throw new InvalidProgramException();

                for (int i = 0; i < entryStack.Length; i++)
                {
                    // TODO: Do we need to allow conversions?
                    if (entryStack[i].Kind != _stack[i].Kind)
                        throw new InvalidProgramException();

                    if (entryStack[i].Kind == StackValueKind.ValueType)
                    {
                        if (entryStack[i].Type != _stack[i].Type)
                            throw new InvalidProgramException();
                    }
                }
            }
            else
            {
                if (_stack.Length > 0)
                {
                    entryStack = new EvaluationStack<StackEntry>(_stack.Length);
                    for (int i = 0; i < _stack.Length; i++)
                    {
                        entryStack.Push(NewSpillSlot(_stack[i]));
                    }
                }
                next.EntryStack = entryStack;
            }

            if (entryStack != null)
            {
                for (int i = 0; i < entryStack.Length; i++)
                {
                    var currentEntry = _stack[i];
                    var entry = entryStack[i] as SpilledExpressionEntry;
                    if (entry == null)
                        throw new InvalidProgramException();

                    StoreTemp(entry.LocalIndex, currentEntry.ValueAsType(entry.Type, _builder));
                }
            }

            MarkBasicBlock(next);

        }

        private const string RuntimeExport = "RuntimeExports";
        private const string RuntimeImport = "RuntimeImports";
        private const string InternalCalls = "InternalCalls";
        private const string TypeCast = "TypeCast";
        private const string DispatchResolve = "DispatchResolve";
        private const string ThreadStatics = "ThreadStatics";
        private const string ClassConstructorRunner = "ClassConstructorRunner";

        private ExpressionEntry CallRuntime(TypeSystemContext context, string className, string methodName, StackEntry[] arguments, TypeDesc forcedReturnType = null)
        {
            return CallRuntime("System.Runtime", context, className, methodName, arguments, forcedReturnType);
        }

        private ExpressionEntry CallRuntime(string @namespace, TypeSystemContext context, string className, string methodName, StackEntry[] arguments, TypeDesc forcedReturnType = null)
        {
            MetadataType helperType = context.SystemModule.GetKnownType(@namespace, className);
            MethodDesc helperMethod = helperType.GetKnownMethod(methodName, null);
            if ((helperMethod.IsInternalCall && helperMethod.HasCustomAttribute("System.Runtime", "RuntimeImportAttribute")))
                return ImportRawPInvoke(helperMethod, arguments, forcedReturnType: forcedReturnType);
            else
                return HandleCall(helperMethod, helperMethod.Signature, helperMethod, helperMethod.Signature, arguments, helperMethod, forcedReturnType: forcedReturnType);
        }

        private void PushNonNull(StackEntry entry)
        {
            if (entry != null)
            {
                _stack.Push(entry);
            }
        }

        private StackEntry NewSpillSlot(StackEntry entry)
        {
            var entryType = entry.Type ?? GetWellKnownType(WellKnownType.Object); //type is required here, currently the only time entry.Type is null is if someone has pushed a null literal
            var entryIndex = _spilledExpressions.Count;
            var newEntry = new SpilledExpressionEntry(entry.Kind, entry is ExpressionEntry ? ((ExpressionEntry)entry).Name : "spilled" + entryIndex, entryType, entryIndex, this);
            _spilledExpressions.Add(newEntry);
            return newEntry;
        }

        private StackEntry TakeAddressOf(StackEntry entry)
        {
            var entryType = entry.Type ?? GetWellKnownType(WellKnownType.Object); //type is required here, currently the only time entry.Type is null is if someone has pushed a null literal

            LLVMValueRef addressValue;
            if (entry is LoadExpressionEntry)
            {
                addressValue = ((LoadExpressionEntry)entry).RawLLVMValue;
            }
            else if (entry is SpilledExpressionEntry)
            {
                int spillIndex = ((SpilledExpressionEntry)entry).LocalIndex;
                addressValue = LoadVarAddress(spillIndex, LocalVarKind.Temp, out TypeDesc unused);
            }
            else
            {
                //This path should only ever be taken for constants and the results of a primitive cast (not writable)
                //all other cases should be operating on a LoadExpressionEntry
                var entryIndex = _spilledExpressions.Count;
                var newEntry = new SpilledExpressionEntry(entry.Kind, entry is ExpressionEntry ? ((ExpressionEntry)entry).Name : "address_of_temp" + entryIndex, entryType, entryIndex, this);
                _spilledExpressions.Add(newEntry);

                if (entry is ExpressionEntry)
                    addressValue = StoreTemp(entryIndex, ((ExpressionEntry)entry).RawLLVMValue);
                else
                    addressValue = StoreTemp(entryIndex, entry.ValueForStackKind(entry.Kind, _builder, false));
            }

            return new AddressExpressionEntry(StackValueKind.NativeInt, "address_of", addressValue, entry.Type.MakePointerType());
        }

        private TypeDesc ResolveTypeToken(int token)
        {
            return (TypeDesc)_methodIL.GetObject(token);
        }

        private TypeDesc GetWellKnownType(WellKnownType wellKnownType)
        {
            return _compilation.TypeSystemContext.GetWellKnownType(wellKnownType);
        }

        private void ReportInvalidBranchTarget(int targetOffset)
        {
            ThrowHelper.ThrowInvalidProgramException();
        }

        private void ReportFallthroughAtEndOfMethod()
        {
            ThrowHelper.ThrowInvalidProgramException();
        }

        private void ReportMethodEndInsideInstruction()
        {
            ThrowHelper.ThrowInvalidProgramException();
        }

        private void ReportInvalidInstruction(ILOpcode opcode)
        {
            ThrowHelper.ThrowInvalidProgramException();
        }

        private void EmitTrapCall(LLVMBuilderRef builder = default(LLVMBuilderRef))
        {
            if (builder.Pointer == IntPtr.Zero)
                builder = _builder;

            if (TrapFunction.Pointer == IntPtr.Zero)
            {
                TrapFunction = LLVM.AddFunction(Module, "llvm.trap", LLVM.FunctionType(LLVM.VoidType(), Array.Empty<LLVMTypeRef>(), false));
            }
            LLVM.BuildCall(builder, TrapFunction, Array.Empty<LLVMValueRef>(), string.Empty);
            LLVM.BuildUnreachable(builder);
        }

        private void EmitDoNothingCall()
        {
            if (DoNothingFunction.Pointer == IntPtr.Zero)
            {
                DoNothingFunction = LLVM.AddFunction(Module, "llvm.donothing", LLVM.FunctionType(LLVM.VoidType(), Array.Empty<LLVMTypeRef>(), false));
            }
            LLVM.BuildCall(_builder, DoNothingFunction, Array.Empty<LLVMValueRef>(), string.Empty);
        }

        public override string ToString()
        {
            return _method.ToString();
        }

    }
}<|MERGE_RESOLUTION|>--- conflicted
+++ resolved
@@ -1919,16 +1919,12 @@
                 }
             }
 
-<<<<<<< HEAD
             if (!suppressHandleCall)
             {
                 TypeDesc localConstrainedType = _constrainedType;
                 _constrainedType = null;
                 HandleCall(callee, callee.Signature, runtimeDeterminedMethod, opcode, localConstrainedType);
             }
-=======
-            HandleCall(callee, callee.Signature, opcode, localConstrainedType);
->>>>>>> 0c64812a
         }
 
         private LLVMValueRef LLVMFunctionForMethod(MethodDesc callee, StackEntry thisPointer, bool isCallVirt,
