--- conflicted
+++ resolved
@@ -3514,11 +3514,7 @@
 
             // Load the value and then convert it instead of using ValueAsType to avoid loading the incorrect size
             LLVMValueRef loadedValue = value.ValueAsType(value.Type, _builder);
-<<<<<<< HEAD
-            LLVMValueRef converted = CastIfNecessary(loadedValue, GetLLVMTypeForTypeDesc(destType), value.Name(), unsigned);
-=======
             LLVMValueRef converted = CastIfNecessary(loadedValue, GetLLVMTypeForTypeDesc(destType), value.Name(), wellKnownType == WellKnownType.UInt64 /* unsigned is always false, so check for the type explicitly */);
->>>>>>> 15567d66
             PushExpression(GetStackValueKind(destType), "conv", converted, destType);
         }
 
