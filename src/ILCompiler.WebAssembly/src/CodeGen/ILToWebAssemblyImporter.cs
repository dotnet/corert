// Licensed to the .NET Foundation under one or more agreements.
// The .NET Foundation licenses this file to you under the MIT license.
// See the LICENSE file in the project root for more information.

using System;
using System.Collections.Generic;
using System.Diagnostics;
using System.IO;
using System.Linq;
using Internal.TypeSystem;
using ILCompiler;
using LLVMSharp;
using ILCompiler.CodeGen;
using ILCompiler.DependencyAnalysis;
using ILCompiler.WebAssembly;
using Internal.IL.Stubs;
using Internal.TypeSystem.Ecma;

namespace Internal.IL
{
    // Implements an IL scanner that scans method bodies to be compiled by the code generation
    // backend before the actual compilation happens to gain insights into the code.
    partial class ILImporter
    {
        public enum LocalVarKind
        {
            Argument,
            Local,
            Temp
        }

        ArrayBuilder<object> _dependencies = new ArrayBuilder<object>();
        public IEnumerable<object> GetDependencies()
        {
            return _dependencies.ToArray();
        }

        public LLVMModuleRef Module { get; }
        public static LLVMContextRef Context { get; private set; }
        private static Dictionary<TypeDesc, LLVMTypeRef> LlvmStructs { get; } = new Dictionary<TypeDesc, LLVMTypeRef>();
        private static MetadataFieldLayoutAlgorithm LayoutAlgorithm { get; } = new MetadataFieldLayoutAlgorithm();
        private readonly MethodDesc _method;
        private readonly MethodIL _methodIL;
        private readonly MethodIL _canonMethodIL;
        private readonly MethodSignature _signature;
        private readonly TypeDesc _thisType;
        private readonly WebAssemblyCodegenCompilation _compilation;
        private readonly string _mangledName;
        private LLVMValueRef _llvmFunction;
        private LLVMValueRef _currentFunclet;
        private bool _isUnboxingThunk;
        private LLVMBasicBlockRef _curBasicBlock;
        private LLVMBuilderRef _builder;
        private readonly LocalVariableDefinition[] _locals;
        private readonly LLVMValueRef[] _localSlots;
        private readonly LLVMValueRef[] _argSlots;
        private List<SpilledExpressionEntry> _spilledExpressions = new List<SpilledExpressionEntry>();
        private int _pointerSize;
        private readonly byte[] _ilBytes;
        private MethodDebugInformation _debugInformation;
        private LLVMMetadataRef _debugFunction;
        private TypeDesc _constrainedType = null;
        /// <summary>
        /// Offset by which fat function pointers are shifted to distinguish them
        /// from real function pointers.  Keep in line with FatFunctionPointerConstants
        /// </summary> 
        internal const uint FatFunctionPointerOffset = (uint)1 << 31;

        List<LLVMValueRef> _exceptionFunclets;

        /// <summary>
        /// Stack of values pushed onto the IL stack: locals, arguments, values, function pointer, ...
        /// </summary>
        private EvaluationStack<StackEntry> _stack = new EvaluationStack<StackEntry>(0);

        private class BasicBlock
        {
            // Common fields
            public enum ImportState : byte
            {
                Unmarked,
                IsPending
            }

            public BasicBlock Next;

            public int StartOffset;
            public ImportState State = ImportState.Unmarked;

            public EvaluationStack<StackEntry> EntryStack;

            public bool TryStart;
            public bool FilterStart;
            public bool HandlerStart;

            public LLVMBasicBlockRef Block;
            public LLVMBasicBlockRef LastInternalIf;
            public LLVMBasicBlockRef LastBlock => LastInternalIf.Pointer == IntPtr.Zero ? Block : LastInternalIf;
        }

        private class ExceptionRegion
        {
            public ILExceptionRegion ILRegion;
        }
        private ExceptionRegion[] _exceptionRegions;
        public ILImporter(WebAssemblyCodegenCompilation compilation, MethodDesc method, MethodIL methodIL, string mangledName, bool isUnboxingThunk)
        {
            Module = compilation.Module;
            _compilation = compilation;
            _method = method;
            _isUnboxingThunk = isUnboxingThunk;
            // stubs for Unix calls which are not available to this target yet
            if ((method.OwningType as EcmaType)?.Name == "Interop" && method.Name == "GetRandomBytes")
            {
                // this would normally fill the buffer parameter, but we'll just leave the buffer as is and that will be our "random" data for now
                methodIL = new ILStubMethodIL(method, new byte[] { (byte)ILOpcode.ret }, Array.Empty<LocalVariableDefinition>(), null);
            }
            else if ((method.OwningType as EcmaType)?.Name == "CalendarData" && method.Name == "EnumCalendarInfo")
            {
                // just return false 
                methodIL = new ILStubMethodIL(method, new byte[] { (byte)ILOpcode.ldc_i4_0, (byte)ILOpcode.ret }, Array.Empty<LocalVariableDefinition>(), null);
            }

            _canonMethodIL = methodIL;
            // Get the runtime determined method IL so that this works right in shared code
            // and tokens in shared code resolve to runtime determined types.
            MethodIL uninstantiatiedMethodIL = methodIL.GetMethodILDefinition();
            if (methodIL != uninstantiatiedMethodIL)
            {
                MethodDesc sharedMethod = method.GetSharedRuntimeFormMethodTarget();
                _methodIL = new InstantiatedMethodIL(sharedMethod, uninstantiatiedMethodIL);
            }
            else
            {
                _methodIL = methodIL;
            }

            _mangledName = mangledName;
            _ilBytes = methodIL.GetILBytes();
            _locals = methodIL.GetLocals();
            _localSlots = new LLVMValueRef[_locals.Length];
            _argSlots = new LLVMValueRef[method.Signature.Length];
            _signature = method.Signature;
            _thisType = method.OwningType;
            var ilExceptionRegions = methodIL.GetExceptionRegions();
            _exceptionRegions = new ExceptionRegion[ilExceptionRegions.Length];
            _exceptionFunclets = new List<LLVMValueRef>(_exceptionRegions.Length);
            int curRegion = 0;
            foreach (ILExceptionRegion region in ilExceptionRegions.OrderBy(region => region.TryOffset))
            {
                _exceptionRegions[curRegion++] = new ExceptionRegion() { ILRegion = region };
            }

            _llvmFunction = GetOrCreateLLVMFunction(mangledName, method.Signature, method.RequiresInstArg());
            _currentFunclet = _llvmFunction;
            _builder = LLVM.CreateBuilder();
            _pointerSize = compilation.NodeFactory.Target.PointerSize;

            _debugInformation = _compilation.GetDebugInfo(_methodIL);

            Context = LLVM.GetModuleContext(Module);
        }

        public void Import()
        {
            FindBasicBlocks();

            GenerateProlog();

            try
            {
                ImportBasicBlocks();
            }
            catch
            {
                LLVMBasicBlockRef trapBlock = LLVM.AppendBasicBlock(_llvmFunction, "Trap");

                // Change the function body to trap
                foreach (BasicBlock block in _basicBlocks)
                {
                    if (block != null && block.Block.Pointer != IntPtr.Zero)
                    {
                        LLVM.ReplaceAllUsesWith(block.Block, trapBlock);
                        LLVM.DeleteBasicBlock(block.Block);
                    }
                }

                foreach (LLVMValueRef funclet in _exceptionFunclets)
                {
                    LLVM.DeleteFunction(funclet);
                }

                LLVM.PositionBuilderAtEnd(_builder, trapBlock);
                EmitTrapCall();
                throw;
            }
            finally
            {
                // Generate thunk for runtime exports
                if (_method.IsRuntimeExport || _method.IsNativeCallable)
                {
                    EcmaMethod ecmaMethod = ((EcmaMethod)_method);
                    string exportName = ecmaMethod.IsRuntimeExport ? ecmaMethod.GetRuntimeExportName() : ecmaMethod.GetNativeCallableExportName();
                    if (exportName == null)
                    {
                        exportName = ecmaMethod.Name;
                    }

                    EmitNativeToManagedThunk(_compilation, _method, exportName, _llvmFunction);
                }
            }
        }

        private void GenerateProlog()
        {
            LLVMBasicBlockRef prologBlock = LLVM.AppendBasicBlock(_llvmFunction, "Prolog");
            LLVM.PositionBuilderAtEnd(_builder, prologBlock);

            // Copy arguments onto the stack to allow
            // them to be referenced by address
            int thisOffset = 0;
            if (!_signature.IsStatic)
            {
                thisOffset = 1;
            }

            // Keep track of where we are in the llvm signature, starting after the
            // shadow stack pointer and return address
            int signatureIndex = 1;
            if (NeedsReturnStackSlot(_signature))
            {
                signatureIndex++;
            }
            if (_method.RequiresInstArg()) // hidden param after shadow stack pointer and return slot if present
            {
                signatureIndex++;
            }

            IList<string> argNames = null;
            if (_debugInformation != null)
            {
                argNames = GetParameterNamesForMethod(_method);
            }

            for (int i = 0; i < _signature.Length; i++)
            {
                if (CanStoreTypeOnStack(_signature[i]))
                {
                    LLVMValueRef storageAddr;
                    LLVMValueRef argValue = LLVM.GetParam(_llvmFunction, (uint)signatureIndex);

                    // The caller will always pass the argument on the stack. If this function doesn't have 
                    // EH, we can put it in an alloca for efficiency and better debugging. Otherwise,
                    // copy it to the shadow stack so funclets can find it
                    int argOffset = i + thisOffset;
                    if (_exceptionRegions.Length == 0)
                    {
                        string argName = String.Empty;
                        if (argNames != null && argNames[argOffset] != null)
                        {
                            argName = argNames[argOffset] + "_";
                        }
                        argName += $"arg{argOffset}_";

                        storageAddr = LLVM.BuildAlloca(_builder, GetLLVMTypeForTypeDesc(_signature[i]), argName);
                        _argSlots[i] = storageAddr;
                    }
                    else
                    {
                        storageAddr = CastIfNecessary(LoadVarAddress(argOffset, LocalVarKind.Argument, out _), LLVM.PointerType(LLVM.TypeOf(argValue), 0));
                    }
                    LLVM.BuildStore(_builder, argValue, storageAddr);
                    signatureIndex++;
                }
            }

            string[] localNames = new string[_locals.Length];
            if (_debugInformation != null)
            {
                foreach (ILLocalVariable localDebugInfo in _debugInformation.GetLocalVariables() ?? Enumerable.Empty<ILLocalVariable>())
                {
                    // Check whether the slot still exists as the compiler may remove it for intrinsics
                    int slot = localDebugInfo.Slot;
                    if (slot < localNames.Length)
                    {
                        localNames[localDebugInfo.Slot] = localDebugInfo.Name;
                    }
                }
            }

            for (int i = 0; i < _locals.Length; i++)
            {
                if (CanStoreVariableOnStack(_locals[i].Type))
                {
                    string localName = String.Empty;
                    if (localNames[i] != null)
                    {
                        localName = localNames[i] + "_";
                    }

                    localName += $"local{i}_";

                    LLVMValueRef localStackSlot = LLVM.BuildAlloca(_builder, GetLLVMTypeForTypeDesc(_locals[i].Type), localName);
                    _localSlots[i] = localStackSlot;
                }
            }

            if (_methodIL.IsInitLocals)
            {
                for (int i = 0; i < _locals.Length; i++)
                {
                    LLVMValueRef localAddr = LoadVarAddress(i, LocalVarKind.Local, out TypeDesc localType);
                    if (CanStoreVariableOnStack(localType))
                    {
                        LLVMTypeRef llvmType = GetLLVMTypeForTypeDesc(localType);
                        LLVMTypeKind typeKind = LLVM.GetTypeKind(llvmType);
                        switch (typeKind)
                        {
                            case LLVMTypeKind.LLVMIntegerTypeKind:
                                if (llvmType.Equals(LLVM.Int1Type()))
                                {
                                    LLVM.BuildStore(_builder, BuildConstInt1(0), localAddr);
                                }
                                else if (llvmType.Equals(LLVM.Int8Type()))
                                {
                                    LLVM.BuildStore(_builder, BuildConstInt8(0), localAddr);
                                }
                                else if (llvmType.Equals(LLVM.Int16Type()))
                                {
                                    LLVM.BuildStore(_builder, BuildConstInt16(0), localAddr);
                                }
                                else if (llvmType.Equals(LLVM.Int32Type()))
                                {
                                    LLVM.BuildStore(_builder, BuildConstInt32(0), localAddr);
                                }
                                else if (llvmType.Equals(LLVM.Int64Type()))
                                {
                                    LLVM.BuildStore(_builder, BuildConstInt64(0), localAddr);
                                }
                                else
                                {
                                    throw new Exception("Unexpected LLVM int type");
                                }
                                break;

                            case LLVMTypeKind.LLVMPointerTypeKind:
                                LLVM.BuildStore(_builder, LLVM.ConstPointerNull(llvmType), localAddr);
                                break;

                            default:
                                LLVMValueRef castAddr = LLVM.BuildPointerCast(_builder, localAddr, LLVM.PointerType(LLVM.Int8Type(), 0), $"cast_local{i}_");
                                ImportCallMemset(castAddr, 0, localType.GetElementSize().AsInt);
                                break;
                        }
                    }
                    else
                    {
                        LLVMValueRef castAddr = LLVM.BuildPointerCast(_builder, localAddr, LLVM.PointerType(LLVM.Int8Type(), 0), $"cast_local{i}_");
                        ImportCallMemset(castAddr, 0, localType.GetElementSize().AsInt);
                    }
                }
            }

            if (_thisType is MetadataType metadataType && !metadataType.IsBeforeFieldInit
                && (!_method.IsStaticConstructor && _method.Signature.IsStatic || _method.IsConstructor || (_thisType.IsValueType && !_method.Signature.IsStatic))
                && _compilation.TypeSystemContext.HasLazyStaticConstructor(metadataType))
            {
                TriggerCctor(metadataType);
            }

            LLVMBasicBlockRef block0 = GetLLVMBasicBlockForBlock(_basicBlocks[0]);
            LLVM.BuildBr(_builder, block0);
        }

        private LLVMValueRef CreateLLVMFunction(string mangledName, MethodSignature signature, bool hasHiddenParameter)
        {
            return LLVM.AddFunction(Module, mangledName, GetLLVMSignatureForMethod(signature, hasHiddenParameter));
        }

        private LLVMValueRef GetOrCreateLLVMFunction(string mangledName, MethodSignature signature, bool hasHiddenParam)
        {
            LLVMValueRef llvmFunction = LLVM.GetNamedFunction(Module, mangledName);

            if (llvmFunction.Pointer == IntPtr.Zero)
            {
                return CreateLLVMFunction(mangledName, signature, hasHiddenParam);
            }
            return llvmFunction;
        }

        private LLVMValueRef GetOrCreateLLVMFunction(string mangledName, LLVMTypeRef functionType)
        {
            LLVMValueRef llvmFunction = LLVM.GetNamedFunction(Module, mangledName);

            if (llvmFunction.Pointer == IntPtr.Zero)
            {

                return LLVM.AddFunction(Module, mangledName, functionType);
            }
            return llvmFunction;
        }

        /// <summary>
        /// Gets or creates an LLVM function for an exception handling funclet
        /// </summary>
        private LLVMValueRef GetOrCreateFunclet(ILExceptionRegionKind kind, int handlerOffset)
        {
            string funcletName = _mangledName + "$" + kind.ToString() + handlerOffset.ToString("X");
            LLVMValueRef funclet = LLVM.GetNamedFunction(Module, funcletName);
            if (funclet.Pointer == IntPtr.Zero)
            {
                // Funclets only accept a shadow stack pointer
                LLVMTypeRef universalFuncletSignature = LLVM.FunctionType(LLVM.VoidType(), new LLVMTypeRef[] { LLVM.PointerType(LLVM.Int8Type(), 0) }, false);
                funclet = LLVM.AddFunction(Module, funcletName, universalFuncletSignature);
                _exceptionFunclets.Add(funclet);
            }

            return funclet;
        }

        private void ImportCallMemset(LLVMValueRef targetPointer, byte value, int length)
        {
            LLVMValueRef objectSizeValue = BuildConstInt32(length);
            ImportCallMemset(targetPointer, value, objectSizeValue);
        }

        private void ImportCallMemset(LLVMValueRef targetPointer, byte value, LLVMValueRef length)
        {
            var memsetSignature = LLVM.FunctionType(LLVM.VoidType(), new LLVMTypeRef[] { LLVM.PointerType(LLVM.Int8Type(), 0), LLVM.Int8Type(), LLVM.Int32Type(), LLVM.Int32Type(), LLVM.Int1Type() }, false);
            LLVM.BuildCall(_builder, GetOrCreateLLVMFunction("llvm.memset.p0i8.i32", memsetSignature), new LLVMValueRef[] { targetPointer, BuildConstInt8(value), length, BuildConstInt32(1), BuildConstInt1(0) }, String.Empty);
        }

        private void PushLoadExpression(StackValueKind kind, string name, LLVMValueRef rawLLVMValue, TypeDesc type)
        {
            Debug.Assert(kind != StackValueKind.Unknown, "Unknown stack kind");
            _stack.Push(new LoadExpressionEntry(kind, name, rawLLVMValue, type));
        }

        /// <summary>
        /// Push an expression named <paramref name="name"/> of kind <paramref name="kind"/>.
        /// </summary>
        /// <param name="kind">Kind of entry in stack</param>
        /// <param name="name">Variable to be pushed</param>
        /// <param name="type">Type if any of <paramref name="name"/></param>
        private void PushExpression(StackValueKind kind, string name, LLVMValueRef llvmValue, TypeDesc type = null)
        {
            Debug.Assert(kind != StackValueKind.Unknown, "Unknown stack kind");

            switch (kind)
            {
                case StackValueKind.Int32:
                    {
                        if (!type.IsWellKnownType(WellKnownType.Int32)
                            && !type.IsWellKnownType(WellKnownType.IntPtr)
                            && !type.IsWellKnownType(WellKnownType.UInt32)
                            && !type.IsWellKnownType(WellKnownType.UIntPtr))
                        {
                            llvmValue = LLVM.BuildIntCast(_builder, llvmValue, LLVM.Int32Type(), "");
                        }
                    }
                    break;

                case StackValueKind.Int64:
                    {
                        if (!type.IsWellKnownType(WellKnownType.Int64)
                            && !(type.IsWellKnownType(WellKnownType.UInt64)))
                        {
                            llvmValue = LLVM.BuildIntCast(_builder, llvmValue, LLVM.Int64Type(), "");
                        }
                    }
                    break;

                case StackValueKind.NativeInt:
                    break;
            }

            _stack.Push(new ExpressionEntry(kind, name, llvmValue, type));
        }

        private void MarkInstructionBoundary()
        {
        }

        private LLVMBasicBlockRef GetLLVMBasicBlockForBlock(BasicBlock block)
        {
            if (block.Block.Pointer == IntPtr.Zero)
            {
                LLVMValueRef blockFunclet = GetFuncletForBlock(block);

                block.Block = LLVM.AppendBasicBlock(blockFunclet, "Block" + block.StartOffset.ToString("X"));
            }
            return block.Block;
        }

        /// <summary>
        /// Gets or creates the LLVM function or funclet the basic block is part of
        /// </summary>
        private LLVMValueRef GetFuncletForBlock(BasicBlock block)
        {
            LLVMValueRef blockFunclet;

            // Find the matching funclet for this block
            ExceptionRegion ehRegion = GetHandlerRegion(block.StartOffset);

            if (ehRegion != null)
            {
                blockFunclet = GetOrCreateFunclet(ehRegion.ILRegion.Kind, ehRegion.ILRegion.HandlerOffset);
            }
            else
            {
                blockFunclet = _llvmFunction;
            }

            return blockFunclet;
        }

        /// <summary>
        /// Returns the most nested exception handler region the offset is in
        /// </summary>
        /// <returns>An exception region or null if it is not in an exception region</returns>
        private ExceptionRegion GetHandlerRegion(int offset)
        {
            // Iterate backwards to find the most nested region
            for (int i = _exceptionRegions.Length - 1; i >= 0; i--)
            {
                ExceptionRegion region = _exceptionRegions[i];
                if (IsOffsetContained(offset, region.ILRegion.HandlerOffset, region.ILRegion.HandlerLength))
                {
                    return region;
                }
            }

            return null;
        }

        private void StartImportingBasicBlock(BasicBlock basicBlock)
        {
            _stack.Clear();

            EvaluationStack<StackEntry> entryStack = basicBlock.EntryStack;
            if (entryStack != null)
            {
                int n = entryStack.Length;
                for (int i = 0; i < n; i++)
                {
                    _stack.Push(entryStack[i].Duplicate(_builder));
                }
            }

            _curBasicBlock = GetLLVMBasicBlockForBlock(basicBlock);
            _currentFunclet = GetFuncletForBlock(basicBlock);

            LLVM.PositionBuilderAtEnd(_builder, _curBasicBlock);
        }

        private void EndImportingBasicBlock(BasicBlock basicBlock)
        {
            var terminator = basicBlock.LastBlock.GetBasicBlockTerminator();
            if (terminator.Pointer == IntPtr.Zero)
            {
                if (_basicBlocks.Length > _currentOffset)
                {
                    if (_basicBlocks[_currentOffset].StartOffset == 0)
                        throw new InvalidProgramException();
                    MarkBasicBlock(_basicBlocks[_currentOffset]);

                    LLVM.BuildBr(_builder, GetLLVMBasicBlockForBlock(_basicBlocks[_currentOffset]));
                }
            }
        }

        private void StartImportingInstruction()
        {
            if (_debugInformation != null)
            {
                bool foundSequencePoint = false;
                ILSequencePoint curSequencePoint = default;
                foreach (var sequencePoint in _debugInformation.GetSequencePoints() ?? Enumerable.Empty<ILSequencePoint>())
                {
                    if (sequencePoint.Offset == _currentOffset)
                    {
                        curSequencePoint = sequencePoint;
                        foundSequencePoint = true;
                        break;
                    }
                    else if (sequencePoint.Offset < _currentOffset)
                    {
                        curSequencePoint = sequencePoint;
                        foundSequencePoint = true;
                    }
                }

                if (!foundSequencePoint)
                {
                    return;
                }

                // LLVM can't process empty string file names
                if (String.IsNullOrWhiteSpace(curSequencePoint.Document))
                {
                    return;
                }

                DebugMetadata debugMetadata;
                if (!_compilation.DebugMetadataMap.TryGetValue(curSequencePoint.Document, out debugMetadata))
                {
                    string fullPath = curSequencePoint.Document;
                    string fileName = Path.GetFileName(fullPath);
                    string directory = Path.GetDirectoryName(fullPath) ?? String.Empty;
                    LLVMMetadataRef fileMetadata = LLVMPInvokes.LLVMDIBuilderCreateFile(_compilation.DIBuilder, fullPath, fullPath.Length,
                        directory, directory.Length);

                    // todo: get the right value for isOptimized
                    LLVMMetadataRef compileUnitMetadata = LLVMPInvokes.LLVMDIBuilderCreateCompileUnit(_compilation.DIBuilder, LLVMDWARFSourceLanguage.LLVMDWARFSourceLanguageC,
                        fileMetadata, "ILC", 3, isOptimized: false, String.Empty, 0, 1, String.Empty, 0, LLVMDWARFEmissionKind.LLVMDWARFEmissionFull, 0, false, false);
                    LLVM.AddNamedMetadataOperand(Module, "llvm.dbg.cu", LLVM.MetadataAsValue(Context, compileUnitMetadata));

                    debugMetadata = new DebugMetadata(fileMetadata, compileUnitMetadata);
                    _compilation.DebugMetadataMap[fullPath] = debugMetadata;
                }

                if (_debugFunction.Pointer == IntPtr.Zero)
                {
                    _debugFunction = LLVM.DIBuilderCreateFunction(_compilation.DIBuilder, debugMetadata.CompileUnit, _method.Name, String.Empty, debugMetadata.File,
                        (uint)_debugInformation.GetSequencePoints().FirstOrDefault().LineNumber, default(LLVMMetadataRef), 1, 1, 1, 0, IsOptimized: 0, _llvmFunction);
                }

                LLVMMetadataRef currentLine = LLVMPInvokes.LLVMDIBuilderCreateDebugLocation(Context, (uint)curSequencePoint.LineNumber, 0, _debugFunction, default(LLVMMetadataRef));
                LLVM.SetCurrentDebugLocation(_builder, LLVM.MetadataAsValue(Context, currentLine));
            }
        }

        private void EndImportingInstruction()
        {
            // If this was constrained used in a call, it's already been cleared,
            // but if it was on some other instruction, it shoudln't carry forward
            _constrainedType = null;

            // Reset the debug position so it doesn't end up applying to the wrong instructions
            LLVM.SetCurrentDebugLocation(_builder, default(LLVMValueRef));
        }

        private void ImportNop()
        {
            EmitDoNothingCall();
        }

        private void ImportBreak()
        {
            if (DebugtrapFunction.Pointer == IntPtr.Zero)
            {
                DebugtrapFunction = LLVM.AddFunction(Module, "llvm.debugtrap", LLVM.FunctionType(LLVM.VoidType(), Array.Empty<LLVMTypeRef>(), false));
            }
            LLVM.BuildCall(_builder, DebugtrapFunction, Array.Empty<LLVMValueRef>(), string.Empty);
        }

        private void ImportLoadVar(int index, bool argument)
        {
            LLVMValueRef typedLoadLocation = LoadVarAddress(index, argument ? LocalVarKind.Argument : LocalVarKind.Local, out TypeDesc type);
            PushLoadExpression(GetStackValueKind(type), (argument ? "arg" : "loc") + index + "_", typedLoadLocation, type);
        }

        private LLVMValueRef LoadTemp(int index)
        {
            LLVMValueRef address = LoadVarAddress(index, LocalVarKind.Temp, out TypeDesc type);
            return LLVM.BuildLoad(_builder, CastToPointerToTypeDesc(address, type, $"Temp{index}_"), $"LdTemp{index}_");
        }

        internal LLVMValueRef LoadTemp(int index, LLVMTypeRef asType)
        {
            LLVMValueRef address = LoadVarAddress(index, LocalVarKind.Temp, out TypeDesc type);
            return LLVM.BuildLoad(_builder, CastIfNecessary(address, LLVM.PointerType(asType, 0), $"Temp{index}_"), $"LdTemp{index}_");
        }

        private LLVMValueRef StoreTemp(int index, LLVMValueRef value, string name = null)
        {
            LLVMValueRef address = LoadVarAddress(index, LocalVarKind.Temp, out TypeDesc type);
            LLVM.BuildStore(_builder, CastToTypeDesc(value, type, name), CastToPointerToTypeDesc(address, type, $"Temp{index}_"));
            return address;
        }

        internal static LLVMValueRef LoadValue(LLVMBuilderRef builder, LLVMValueRef address, TypeDesc sourceType, LLVMTypeRef targetType, bool signExtend, string loadName = null)
        {
            var underlyingSourceType = sourceType.UnderlyingType;
            if (targetType.TypeKind == LLVMTypeKind.LLVMIntegerTypeKind && underlyingSourceType.IsPrimitive && !underlyingSourceType.IsPointer)
            {
                LLVMValueRef loadValueRef = CastIfNecessaryAndLoad(builder, address, underlyingSourceType, loadName);
                return CastIntValue(builder, loadValueRef, targetType, signExtend);
            }
            else if (targetType.TypeKind == LLVMTypeKind.LLVMDoubleTypeKind)
            {
                LLVMValueRef loadValueRef = CastIfNecessaryAndLoad(builder, address, underlyingSourceType, loadName);
                return CastDoubleValue(builder, loadValueRef, targetType);
            }
            else
            {
                var typedAddress = CastIfNecessary(builder, address, LLVM.PointerType(targetType, 0));
                return LLVM.BuildLoad(builder, typedAddress, loadName ?? "ldvalue");
            }
        }

        private static LLVMValueRef CastIfNecessaryAndLoad(LLVMBuilderRef builder, LLVMValueRef address, TypeDesc sourceTypeDesc, string loadName)
        {
            LLVMTypeRef sourceLLVMType = ILImporter.GetLLVMTypeForTypeDesc(sourceTypeDesc);
            LLVMValueRef typedAddress = CastIfNecessary(builder, address, LLVM.PointerType(sourceLLVMType, 0));
            return LLVM.BuildLoad(builder, typedAddress, loadName ?? "ldvalue");
        }

        private static LLVMValueRef CastIntValue(LLVMBuilderRef builder, LLVMValueRef value, LLVMTypeRef type, bool signExtend)
        {
            LLVMTypeKind typeKind = LLVM.TypeOf(value).TypeKind;
            if (LLVM.TypeOf(value).Pointer == type.Pointer)
            {
                return value;
            }
            else if (typeKind == LLVMTypeKind.LLVMPointerTypeKind)
            {
                return LLVM.BuildPtrToInt(builder, value, type, "intcast");
            }
            else if (typeKind == LLVMTypeKind.LLVMFloatTypeKind || typeKind == LLVMTypeKind.LLVMDoubleTypeKind)
            {
                if (signExtend)
                {
                    return LLVM.BuildFPToSI(builder, value, type, "fptosi");
                }
                else
                {
                    return LLVM.BuildFPToUI(builder, value, type, "fptoui");
                }
            }
            else if (signExtend && type.GetIntTypeWidth() > LLVM.TypeOf(value).GetIntTypeWidth())
            {
                return LLVM.BuildSExtOrBitCast(builder, value, type, "SExtOrBitCast");
            }
            else if (type.GetIntTypeWidth() > LLVM.TypeOf(value).GetIntTypeWidth())
            {
                return LLVM.BuildZExtOrBitCast(builder, value, type, "ZExtOrBitCast");
            }
            else
            {
                Debug.Assert(typeKind == LLVMTypeKind.LLVMIntegerTypeKind);
                return LLVM.BuildIntCast(builder, value, type, "intcast");
            }
        }

        private static LLVMValueRef CastDoubleValue(LLVMBuilderRef builder, LLVMValueRef value, LLVMTypeRef type)
        {
            if (LLVM.TypeOf(value).Pointer == type.Pointer)
            {
                return value;
            }
            Debug.Assert(LLVM.TypeOf(value).TypeKind == LLVMTypeKind.LLVMFloatTypeKind);
            return LLVM.BuildFPExt(builder, value, type, "fpext");
        }

        private LLVMValueRef LoadVarAddress(int index, LocalVarKind kind, out TypeDesc type)
        {
            int varBase;
            int varCountBase;
            int varOffset;
            LLVMTypeRef valueType;

            if (kind == LocalVarKind.Argument)
            {
                varCountBase = 0;
                varBase = 0;
                if (!_signature.IsStatic)
                {
                    varCountBase = 1;
                }

                GetArgSizeAndOffsetAtIndex(index, out int argSize, out varOffset, out int realArgIndex);

                if (!_signature.IsStatic && index == 0)
                {
                    type = _thisType;
                    if (type.IsValueType)
                    {
                        type = type.MakeByRefType();
                    }
                }
                else
                {
                    type = _signature[index - varCountBase];
                }
                valueType = GetLLVMTypeForTypeDesc(type);

                // If the argument can be passed as a real argument rather than on the shadow stack,
                // get its address here
                if (realArgIndex != -1)
                {
                    return _argSlots[realArgIndex];
                }
            }
            else if (kind == LocalVarKind.Local)
            {
                varBase = GetTotalParameterOffset();
                GetLocalSizeAndOffsetAtIndex(index, out int localSize, out varOffset);
                valueType = GetLLVMTypeForTypeDesc(_locals[index].Type);
                type = _locals[index].Type;
                if (varOffset == -1)
                {
                    Debug.Assert(_localSlots[index].Pointer != IntPtr.Zero);
                    return _localSlots[index];
                }
            }
            else
            {
                varBase = GetTotalRealLocalOffset() + GetTotalParameterOffset();
                GetSpillSizeAndOffsetAtIndex(index, out int localSize, out varOffset);
                valueType = GetLLVMTypeForTypeDesc(_spilledExpressions[index].Type);
                type = _spilledExpressions[index].Type;
            }

            return LLVM.BuildGEP(_builder, LLVM.GetFirstParam(_currentFunclet),
                new LLVMValueRef[] { LLVM.ConstInt(LLVM.Int32Type(), (uint)(varBase + varOffset), LLVMMisc.False) },
                $"{kind}{index}_");

        }

        private StackValueKind GetStackValueKind(TypeDesc type)
        {
            switch (type.Category)
            {
                case TypeFlags.Boolean:
                case TypeFlags.Char:
                case TypeFlags.SByte:
                case TypeFlags.Byte:
                case TypeFlags.Int16:
                case TypeFlags.UInt16:
                case TypeFlags.Int32:
                case TypeFlags.UInt32:
                    return StackValueKind.Int32;
                case TypeFlags.Int64:
                case TypeFlags.UInt64:
                    return StackValueKind.Int64;
                case TypeFlags.Single:
                case TypeFlags.Double:
                    return StackValueKind.Float;
                case TypeFlags.IntPtr:
                case TypeFlags.UIntPtr:
                    return StackValueKind.NativeInt;
                case TypeFlags.ValueType:
                case TypeFlags.Nullable:
                    return StackValueKind.ValueType;
                case TypeFlags.Enum:
                    return GetStackValueKind(type.UnderlyingType);
                case TypeFlags.Class:
                case TypeFlags.Interface:
                case TypeFlags.Array:
                case TypeFlags.SzArray:
                    return StackValueKind.ObjRef;
                case TypeFlags.ByRef:
                    return StackValueKind.ByRef;
                case TypeFlags.Pointer:
                    return StackValueKind.NativeInt;
                default:
                    return StackValueKind.Unknown;
            }
        }

        private void ImportStoreVar(int index, bool argument)
        {
            TypeDesc varType;
            StackEntry toStore = _stack.Pop();
            LLVMValueRef varAddress = LoadVarAddress(index, argument ? LocalVarKind.Argument : LocalVarKind.Local, out varType);
            CastingStore(varAddress, toStore, varType, $"Variable{index}_");
        }

        private void ImportStoreHelper(LLVMValueRef toStore, LLVMTypeRef valueType, LLVMValueRef basePtr, uint offset, string name = null, LLVMBuilderRef builder = default(LLVMBuilderRef))
        {
            if (builder.Pointer == IntPtr.Zero)
                builder = _builder;

            LLVMValueRef typedToStore = CastIfNecessary(builder, toStore, valueType, name);

            var storeLocation = LLVM.BuildGEP(builder, basePtr,
                new LLVMValueRef[] { LLVM.ConstInt(LLVM.Int32Type(), offset, LLVMMisc.False) },
                String.Empty);
            var typedStoreLocation = CastIfNecessary(builder, storeLocation, LLVM.PointerType(valueType, 0), "TypedStore" + (name ?? ""));
            LLVM.BuildStore(builder, typedToStore, typedStoreLocation);
        }

        private LLVMValueRef CastToRawPointer(LLVMValueRef source, string name = null)
        {
            return CastIfNecessary(source, LLVM.PointerType(LLVM.Int8Type(), 0), name);
        }

        private LLVMValueRef CastToTypeDesc(LLVMValueRef source, TypeDesc type, string name = null)
        {
            return CastIfNecessary(source, GetLLVMTypeForTypeDesc(type), (name ?? "") + type.ToString());
        }

        private LLVMValueRef CastToPointerToTypeDesc(LLVMValueRef source, TypeDesc type, string name = null)
        {
            return CastIfNecessary(source, LLVM.PointerType(GetLLVMTypeForTypeDesc(type), 0), (name ?? "") + type.ToString());
        }

        private void CastingStore(LLVMValueRef address, StackEntry value, TypeDesc targetType, string targetName = null)
        {
            var typedStoreLocation = CastToPointerToTypeDesc(address, targetType, targetName);
            LLVM.BuildStore(_builder, value.ValueAsType(targetType, _builder), typedStoreLocation);
        }

        private LLVMValueRef CastIfNecessary(LLVMValueRef source, LLVMTypeRef valueType, string name = null, bool unsigned = false)
        {
            return CastIfNecessary(_builder, source, valueType, name, unsigned);
        }

        internal static LLVMValueRef CastIfNecessary(LLVMBuilderRef builder, LLVMValueRef source, LLVMTypeRef valueType, string name = null, bool unsigned = false)
        {
            LLVMTypeRef sourceType = LLVM.TypeOf(source);
            if (sourceType.Pointer == valueType.Pointer)
                return source;

            LLVMTypeKind toStoreKind = LLVM.GetTypeKind(sourceType);
            LLVMTypeKind valueTypeKind = LLVM.GetTypeKind(valueType);

            LLVMValueRef typedToStore = source;
            if (toStoreKind == LLVMTypeKind.LLVMPointerTypeKind && valueTypeKind == LLVMTypeKind.LLVMPointerTypeKind)
            {
                typedToStore = LLVM.BuildPointerCast(builder, source, valueType, "CastPtr" + (name ?? ""));
            }
            else if (toStoreKind == LLVMTypeKind.LLVMPointerTypeKind && valueTypeKind == LLVMTypeKind.LLVMIntegerTypeKind)
            {
                typedToStore = LLVM.BuildPtrToInt(builder, source, valueType, "CastInt" + (name ?? ""));
            }
            else if (toStoreKind == LLVMTypeKind.LLVMIntegerTypeKind && valueTypeKind == LLVMTypeKind.LLVMArrayTypeKind)
            {
                typedToStore = LLVM.BuildLoad(builder, CastIfNecessary(builder, source, LLVM.PointerType(valueType, 0), name), "CastArrayLoad" + (name ?? ""));
            }
            else if (toStoreKind == LLVMTypeKind.LLVMPointerTypeKind && valueTypeKind == LLVMTypeKind.LLVMArrayTypeKind)
            {
                typedToStore = LLVM.BuildLoad(builder, CastIfNecessary(builder, source, LLVM.PointerType(valueType, 0), name), "CastArrayLoad" + (name ?? ""));
            }
            else if (toStoreKind == LLVMTypeKind.LLVMPointerTypeKind && valueTypeKind != LLVMTypeKind.LLVMIntegerTypeKind)
            {
                throw new NotImplementedException($"trying to cast {toStoreKind} to {valueTypeKind}");
            }
            else if (toStoreKind == LLVMTypeKind.LLVMIntegerTypeKind && valueTypeKind == LLVMTypeKind.LLVMPointerTypeKind)
            {
                typedToStore = LLVM.BuildIntToPtr(builder, source, valueType, "CastPtr" + (name ?? ""));
            }
            else if (toStoreKind != LLVMTypeKind.LLVMIntegerTypeKind && valueTypeKind == LLVMTypeKind.LLVMPointerTypeKind)
            {
                throw new NotImplementedException($"trying to cast {toStoreKind} to {valueTypeKind}");
            }
            else if (toStoreKind == LLVMTypeKind.LLVMFloatTypeKind && valueTypeKind == LLVMTypeKind.LLVMDoubleTypeKind)
            {
                typedToStore = LLVM.BuildFPExt(builder, source, valueType, "CastFloatToDouble" + (name ?? ""));
            }

            else if (toStoreKind == LLVMTypeKind.LLVMDoubleTypeKind && valueTypeKind == LLVMTypeKind.LLVMFloatTypeKind)
            {
                typedToStore = LLVM.BuildFPTrunc(builder, source, valueType, "CastDoubleToFloat" + (name ?? ""));
            }
            else if (toStoreKind != valueTypeKind && toStoreKind != LLVMTypeKind.LLVMIntegerTypeKind && valueTypeKind != LLVMTypeKind.LLVMIntegerTypeKind)
            {
                throw new NotImplementedException($"trying to cast {toStoreKind} to {valueTypeKind}");
            }
            else if (toStoreKind == valueTypeKind && toStoreKind == LLVMTypeKind.LLVMIntegerTypeKind)
            {
                Debug.Assert(toStoreKind != LLVMTypeKind.LLVMPointerTypeKind && valueTypeKind != LLVMTypeKind.LLVMPointerTypeKind);
                // when extending unsigned ints do fill left with 0s, zext
                typedToStore = unsigned && sourceType.GetIntTypeWidth() < valueType.GetIntTypeWidth()
                    ? LLVM.BuildZExt(builder, source, valueType, "CastZInt" + (name ?? ""))
                    : LLVM.BuildIntCast(builder, source, valueType, "CastInt" + (name ?? ""));
            }
            else if (toStoreKind == LLVMTypeKind.LLVMIntegerTypeKind && (valueTypeKind == LLVMTypeKind.LLVMDoubleTypeKind || valueTypeKind == LLVMTypeKind.LLVMFloatTypeKind))
            {
                //TODO: keep track of the TypeDesc so we can call BuildUIToFP when the integer is unsigned
                typedToStore = LLVM.BuildSIToFP(builder, source, valueType, "CastSIToFloat" + (name ?? ""));
            }
            else if ((toStoreKind == LLVMTypeKind.LLVMDoubleTypeKind || toStoreKind == LLVMTypeKind.LLVMFloatTypeKind) &&
                valueTypeKind == LLVMTypeKind.LLVMIntegerTypeKind)
            {
                //TODO: keep track of the TypeDesc so we can call BuildFPToUI when the integer is unsigned
                typedToStore = LLVM.BuildFPToSI(builder, source, valueType, "CastFloatSI" + (name ?? ""));
            }

            return typedToStore;
        }

        internal static LLVMTypeRef GetLLVMTypeForTypeDesc(TypeDesc type)
        {
            switch (type.Category)
            {
                case TypeFlags.Boolean:
                    return LLVM.Int1Type();

                case TypeFlags.SByte:
                case TypeFlags.Byte:
                    return LLVM.Int8Type();

                case TypeFlags.Int16:
                case TypeFlags.UInt16:
                case TypeFlags.Char:
                    return LLVM.Int16Type();

                case TypeFlags.Int32:
                case TypeFlags.UInt32:
                    return LLVM.Int32Type();
                case TypeFlags.IntPtr:
                case TypeFlags.UIntPtr:
                case TypeFlags.Array:
                case TypeFlags.SzArray:
                case TypeFlags.ByRef:
                case TypeFlags.Class:
                case TypeFlags.Interface:
                    return LLVM.PointerType(LLVM.Int8Type(), 0);

                case TypeFlags.Pointer:
                    return LLVM.PointerType(type.GetParameterType().IsVoid ? LLVM.Int8Type() : GetLLVMTypeForTypeDesc(type.GetParameterType()), 0);

                case TypeFlags.Int64:
                case TypeFlags.UInt64:
                    return LLVM.Int64Type();

                case TypeFlags.Single:
                    return LLVM.FloatType();

                case TypeFlags.Double:
                    return LLVM.DoubleType();

                case TypeFlags.ValueType:
                case TypeFlags.Nullable:
                    {
                        if (!LlvmStructs.TryGetValue(type, out LLVMTypeRef llvmStructType))
                        {
                            // LLVM thinks certain sizes of struct have a different calling convention than Clang does.
                            // Treating them as ints fixes that and is more efficient in general
                            int structSize = type.GetElementSize().AsInt;
                            int structAlignment = ((DefType)type).InstanceFieldAlignment.AsInt;
                            switch (structSize)
                            {
                                case 1:
                                    llvmStructType = LLVM.Int8Type();
                                    break;
                                case 2:
                                    if (structAlignment == 2)
                                    {
                                        llvmStructType = LLVM.Int16Type();
                                    }
                                    else
                                    {
                                        goto default;
                                    }
                                    break;
                                case 4:
                                    if (structAlignment == 4)
                                    {
                                        if (StructIsWrappedPrimitive(type, type.Context.GetWellKnownType(WellKnownType.Single)))
                                        {
                                            llvmStructType = LLVM.FloatType();
                                        }
                                        else
                                        {
                                            llvmStructType = LLVM.Int32Type();
                                        }
                                    }
                                    else
                                    {
                                        goto default;
                                    }
                                    break;
                                case 8:
                                    if (structAlignment == 8)
                                    {
                                        if (StructIsWrappedPrimitive(type, type.Context.GetWellKnownType(WellKnownType.Double)))
                                        {
                                            llvmStructType = LLVM.DoubleType();
                                        }
                                        else
                                        {
                                            llvmStructType = LLVM.Int64Type();
                                        }
                                    }
                                    else
                                    {
                                        goto default;
                                    }
                                    break;

                                default:
                                    // Forward-declare the struct in case there's a reference to it in the fields.
                                    // This must be a named struct or LLVM hits a stack overflow
                                    llvmStructType = LLVM.StructCreateNamed(Context, type.ToString());
                                    LlvmStructs[type] = llvmStructType;

                                    FieldDesc[] instanceFields = type.GetFields().Where(field => !field.IsStatic).ToArray();
                                    FieldAndOffset[] fieldLayout = new FieldAndOffset[instanceFields.Length];
                                    for (int i = 0; i < instanceFields.Length; i++)
                                    {
                                        fieldLayout[i] = new FieldAndOffset(instanceFields[i], instanceFields[i].Offset);
                                    }

                                    // Sort fields by offset and size in order to handle generating unions
                                    FieldAndOffset[] sortedFields = fieldLayout.OrderBy(fieldAndOffset => fieldAndOffset.Offset.AsInt).
                                        ThenByDescending(fieldAndOffset => fieldAndOffset.Field.FieldType.GetElementSize().AsInt).ToArray();

                                    List<LLVMTypeRef> llvmFields = new List<LLVMTypeRef>(sortedFields.Length);
                                    int lastOffset = -1;
                                    int nextNewOffset = -1;
                                    TypeDesc prevType = null;
                                    int totalSize = 0;

                                    foreach (FieldAndOffset fieldAndOffset in sortedFields)
                                    {
                                        int curOffset = fieldAndOffset.Offset.AsInt;

                                        if (prevType == null || (curOffset != lastOffset && curOffset >= nextNewOffset))
                                        {
                                            // The layout should be in order
                                            Debug.Assert(curOffset > lastOffset);

                                            int prevElementSize;
                                            if (prevType == null)
                                            {
                                                lastOffset = 0;
                                                prevElementSize = 0;
                                            }
                                            else
                                            {
                                                prevElementSize = prevType.GetElementSize().AsInt;
                                            }

                                            // Pad to this field if necessary
                                            int paddingSize = curOffset - lastOffset - prevElementSize;
                                            if (paddingSize > 0)
                                            {
                                                AddPaddingFields(paddingSize, llvmFields);
                                                totalSize += paddingSize;
                                            }

                                            TypeDesc fieldType = fieldAndOffset.Field.FieldType;
                                            int fieldSize = fieldType.GetElementSize().AsInt;

                                            llvmFields.Add(GetLLVMTypeForTypeDesc(fieldType));

                                            totalSize += fieldSize;
                                            lastOffset = curOffset;
                                            prevType = fieldType;
                                            nextNewOffset = curOffset + fieldSize;
                                        }
                                    }

                                    // If explicit layout is greater than the sum of fields, add padding
                                    if (totalSize < structSize)
                                    {
                                        AddPaddingFields(structSize - totalSize, llvmFields);
                                    }

                                    LLVM.StructSetBody(llvmStructType, llvmFields.ToArray(), true);
                                    break;
                            }

                            LlvmStructs[type] = llvmStructType;
                        }
                        return llvmStructType;
                    }

                case TypeFlags.Enum:
                    return GetLLVMTypeForTypeDesc(type.UnderlyingType);

                case TypeFlags.Void:
                    return LLVM.VoidType();

                default:
                    throw new NotImplementedException(type.Category.ToString());
            }
        }

        /// <summary>
        /// Returns true if a type is a struct that just wraps a given primitive
        /// or another struct that does so and can thus be treated as that primitive
        /// </summary>
        /// <param name="type">The struct to evaluate</param>
        /// <param name="primitiveType">The primitive to check for</param>
        /// <returns>True if the struct is a wrapper of the primitive</returns>
        private static bool StructIsWrappedPrimitive(TypeDesc type, TypeDesc primitiveType)
        {
            Debug.Assert(type.IsValueType);
            Debug.Assert(primitiveType.IsPrimitive);

            if (type.GetElementSize().AsInt != primitiveType.GetElementSize().AsInt)
            {
                return false;
            }

            FieldDesc[] fields = type.GetFields().ToArray();
            int instanceFieldCount = 0;
            bool foundPrimitive = false;

            foreach (FieldDesc field in fields)
            {
                if (field.IsStatic)
                {
                    continue;
                }

                instanceFieldCount++;

                // If there's more than one field, figuring out whether this is a primitive gets complicated, so assume it's not
                if (instanceFieldCount > 1)
                {
                    break;
                }

                TypeDesc fieldType = field.FieldType;
                if (fieldType == primitiveType)
                {
                    foundPrimitive = true;
                }
                else if (fieldType.IsValueType && !fieldType.IsPrimitive && StructIsWrappedPrimitive(fieldType, primitiveType))
                {
                    foundPrimitive = true;
                }
            }

            if (instanceFieldCount == 1 && foundPrimitive)
            {
                return true;
            }

            return false;
        }

        /// <summary>
        /// Pad out a struct at the current location
        /// </summary>
        /// <param name="paddingSize">Number of bytes of padding to add</param>
        /// <param name="llvmFields">The set of llvm fields in the struct so far</param>
        private static void AddPaddingFields(int paddingSize, List<LLVMTypeRef> llvmFields)
        {
            int numInts = paddingSize / 4;
            int numBytes = paddingSize - numInts * 4;
            for (int i = 0; i < numInts; i++)
            {
                llvmFields.Add(LLVM.Int32Type());
            }
            for (int i = 0; i < numBytes; i++)
            {
                llvmFields.Add(LLVM.Int8Type());
            }
        }

        private int GetTotalLocalOffset()
        {
            int offset = GetTotalRealLocalOffset();
            for (int i = 0; i < _spilledExpressions.Count; i++)
            {
                offset = PadNextOffset(_spilledExpressions[i].Type, offset);
            }
            return offset.AlignUp(_pointerSize);
        }

        private int GetTotalRealLocalOffset()
        {
            int offset = 0;
            for (int i = 0; i < _locals.Length; i++)
            {
                TypeDesc localType = _locals[i].Type;
                if (!CanStoreVariableOnStack(localType))
                {
                    offset = PadNextOffset(localType, offset);
                }
            }
            return offset.AlignUp(_pointerSize);
        }

        private bool CanStoreVariableOnStack(TypeDesc variableType)
        {
            // Keep all variables on the shadow stack if there is exception
            // handling so funclets can access them
            if (_exceptionRegions.Length == 0)
            {
                return CanStoreTypeOnStack(variableType);
            }
            return false;
        }

        /// <summary>
        /// Returns true if the type can be stored on the local stack
        /// instead of the shadow stack in this method.
        /// </summary>
        private static bool CanStoreTypeOnStack(TypeDesc type)
        {
            if (type is DefType defType)
            {
                if (!defType.IsGCPointer && !defType.ContainsGCPointers)
                {
                    return true;
                }
            }
            else if (type is PointerType)
            {
                return true;
            }

            return false;
        }

        /// <summary>
        /// Returns true if the method returns a type that must be kept
        /// on the shadow stack
        /// </summary>
        private static bool NeedsReturnStackSlot(MethodSignature signature)
        {
            return !signature.ReturnType.IsVoid && !CanStoreTypeOnStack(signature.ReturnType);
        }

        private int GetTotalParameterOffset()
        {
            int offset = 0;
            for (int i = 0; i < _signature.Length; i++)
            {
                if (!CanStoreVariableOnStack(_signature[i]))
                {
                    offset = PadNextOffset(_signature[i], offset);
                }
            }
            if (!_signature.IsStatic)
            {
                // If this is a struct, then it's a pointer on the stack
                if (_thisType.IsValueType)
                {
                    offset = PadNextOffset(_thisType.MakeByRefType(), offset);
                }
                else
                {
                    offset = PadNextOffset(_thisType, offset);
                }
            }

            return offset.AlignUp(_pointerSize);
        }

        private void GetArgSizeAndOffsetAtIndex(int index, out int size, out int offset, out int realArgIndex)
        {
            realArgIndex = -1;

            int thisSize = 0;
            if (!_signature.IsStatic)
            {
                thisSize = _thisType.IsValueType ? _thisType.Context.Target.PointerSize : _thisType.GetElementSize().AsInt.AlignUp(_pointerSize);
                if (index == 0)
                {
                    size = thisSize;
                    offset = 0;
                    return;
                }
                else
                {
                    index--;
                }
            }

            var argType = _signature[index];
            size = argType.GetElementSize().AsInt;

            int potentialRealArgIndex = 0;

            offset = thisSize;

            if (!CanStoreVariableOnStack(argType) && CanStoreTypeOnStack(argType))
            {
                // this is an arg that was passed on the stack and is now copied to the shadow stack: move past args that are passed on shadow stack
                for (int i = 0; i < _signature.Length; i++)
                {
                    if (!CanStoreTypeOnStack(_signature[i]))
                    {
                        offset = PadNextOffset(_signature[i], offset);
                    }
                }
            }

            for (int i = 0; i < index; i++)
            {
                // We could compact the set of argSlots to only those that we'd keep on the stack, but currently don't
                potentialRealArgIndex++;

                if (CanStoreTypeOnStack(_signature[index]))
                {
                    if (CanStoreTypeOnStack(_signature[i]) && !CanStoreVariableOnStack(_signature[index]) && !CanStoreVariableOnStack(_signature[i]))
                    {
                        offset = PadNextOffset(_signature[i], offset);
                    }
                }
                // if this is a shadow stack arg, then only count other shadow stack args as stack args come later
                else if (!CanStoreVariableOnStack(_signature[i]) && !CanStoreTypeOnStack(_signature[i]))
                {
                    offset = PadNextOffset(_signature[i], offset);
                }
            }

            if (CanStoreVariableOnStack(argType))
            {
                realArgIndex = potentialRealArgIndex;
                offset = -1;
            }
            else
            {
                offset = PadOffset(argType, offset);
            }
        }

        private void GetLocalSizeAndOffsetAtIndex(int index, out int size, out int offset)
        {
            LocalVariableDefinition local = _locals[index];
            size = local.Type.GetElementSize().AsInt;

            if (CanStoreVariableOnStack(local.Type))
            {
                offset = -1;
            }
            else
            {
                offset = 0;
                for (int i = 0; i < index; i++)
                {
                    if (!CanStoreVariableOnStack(_locals[i].Type))
                    {
                        offset = PadNextOffset(_locals[i].Type, offset);
                    }
                }
                offset = PadOffset(local.Type, offset);
            }
        }

        private void GetSpillSizeAndOffsetAtIndex(int index, out int size, out int offset)
        {
            SpilledExpressionEntry spill = _spilledExpressions[index];
            size = spill.Type.GetElementSize().AsInt;

            offset = 0;
            for (int i = 0; i < index; i++)
            {
                offset = PadNextOffset(_spilledExpressions[i].Type, offset);
            }
            offset = PadOffset(spill.Type, offset);
        }

        public int PadNextOffset(TypeDesc type, int atOffset)
        {
            var size = type is DefType && type.IsValueType ? ((DefType)type).InstanceFieldSize : type.Context.Target.LayoutPointerSize;
            return PadOffset(type, atOffset) + size.AsInt;
        }

        public int PadOffset(TypeDesc type, int atOffset)
        {
            var fieldAlignment = type is DefType && type.IsValueType ? ((DefType)type).InstanceFieldAlignment : type.Context.Target.LayoutPointerSize;
            var alignment = LayoutInt.Min(fieldAlignment, new LayoutInt(ComputePackingSize(type))).AsInt;
            var padding = (atOffset + (alignment - 1)) & ~(alignment - 1);
            return padding;
        }

        private static int ComputePackingSize(TypeDesc type)
        {
            if (type is MetadataType)
            {
                var metaType = type as MetadataType;
                var layoutMetadata = metaType.GetClassLayout();

                // If a type contains pointers then the metadata specified packing size is ignored (On desktop this is disqualification from ManagedSequential)
                if (layoutMetadata.PackingSize == 0 || metaType.ContainsGCPointers)
                    return type.Context.Target.DefaultPackingSize;
                else
                    return layoutMetadata.PackingSize;
            }
            else
                return type.Context.Target.DefaultPackingSize;
        }

        private void ImportAddressOfVar(int index, bool argument)
        {
            TypeDesc type;
            LLVMValueRef typedLoadLocation = LoadVarAddress(index, argument ? LocalVarKind.Argument : LocalVarKind.Local, out type);
            _stack.Push(new AddressExpressionEntry(StackValueKind.ByRef, "ldloca", typedLoadLocation, type.MakeByRefType()));
        }

        private void ImportDup()
        {
            var entry = _stack.Pop();
            _stack.Push(entry.Duplicate(_builder));
            _stack.Push(entry.Duplicate(_builder));
        }

        private void ImportPop()
        {
            _stack.Pop();
        }

        private void ImportJmp(int token)
        {
            throw new NotImplementedException("jmp");
        }

        private void ImportCasting(ILOpcode opcode, int token)
        {
            TypeDesc type = ResolveTypeToken(token);

            //TODO: call GetCastingHelperNameForType from JitHelper.cs (needs refactoring)
            string function;
            bool throwing = opcode == ILOpcode.castclass;
            if (type.IsArray)
                function = throwing ? "CheckCastArray" : "IsInstanceOfArray";
            else if (type.IsInterface)
                function = throwing ? "CheckCastInterface" : "IsInstanceOfInterface";
            else
                function = throwing ? "CheckCastClass" : "IsInstanceOfClass";

            StackEntry[] arguments;
            if (type.IsRuntimeDeterminedSubtype)
            {
                //TODO refactor argument creation with else below
                arguments = new StackEntry[]
                            {
                                new ExpressionEntry(StackValueKind.ValueType, "eeType", CallGenericHelper(ReadyToRunHelperId.TypeHandle, type),
                                    GetEETypePtrTypeDesc()),
                                _stack.Pop()
                            };
            }
            else
            {
                arguments = new StackEntry[]
                                {
                                    new LoadExpressionEntry(StackValueKind.ValueType, "eeType", GetEETypePointerForTypeDesc(type, true),
                                        GetEETypePtrTypeDesc()),
                                    _stack.Pop()
                                };
            }

            _stack.Push(CallRuntime(_compilation.TypeSystemContext, TypeCast, function, arguments, GetWellKnownType(WellKnownType.Object)));
        }

        LLVMValueRef CallGenericHelper(ReadyToRunHelperId helperId, object helperArg)
        {
            _dependencies.Add(GetGenericLookupHelperAndAddReference(helperId, helperArg, out LLVMValueRef helper));
            return LLVM.BuildCall(_builder, helper, new LLVMValueRef[]
            {
                GetShadowStack(),
                GetGenericContext()
            }, "getHelper");
        }

        private void ImportLoadNull()
        {
            _stack.Push(new ExpressionEntry(StackValueKind.ObjRef, "null", LLVM.ConstInt(LLVM.Int32Type(), 0, LLVMMisc.False)));
        }

        private void ImportReturn()
        {
            if (_signature.ReturnType.IsVoid)
            {
                LLVM.BuildRetVoid(_builder);
                return;
            }

            StackEntry retVal = _stack.Pop();
            LLVMTypeRef valueType = GetLLVMTypeForTypeDesc(_signature.ReturnType);
            LLVMValueRef castValue = retVal.ValueAsType(valueType, _builder);

            if (NeedsReturnStackSlot(_signature))
            {
                var retParam = LLVM.GetNextParam(LLVM.GetFirstParam(_llvmFunction));
                ImportStoreHelper(castValue, valueType, retParam, 0);
                LLVM.BuildRetVoid(_builder);
            }
            else
            {
                LLVM.BuildRet(_builder, castValue);
            }
        }

        private void ImportCall(ILOpcode opcode, int token)
        {
            MethodDesc runtimeDeterminedMethod = (MethodDesc)_methodIL.GetObject(token);
            MethodDesc callee = (MethodDesc)_canonMethodIL.GetObject(token);
            if (callee.IsIntrinsic)
            {
                if (ImportIntrinsicCall(callee, runtimeDeterminedMethod))
                {
                    return;
                }
            }

            if (callee.IsRawPInvoke() || (callee.IsInternalCall && callee.HasCustomAttribute("System.Runtime", "RuntimeImportAttribute")))
            {
                ImportRawPInvoke(callee);
                return;
            }

            TypeDesc localConstrainedType = _constrainedType;
            _constrainedType = null;

            if (opcode == ILOpcode.newobj)
            {
                TypeDesc newType = callee.OwningType;
                if (newType.IsArray)
                {
                    var paramCnt = callee.Signature.Length;
                    var eeTypeDesc = _compilation.TypeSystemContext.SystemModule.GetKnownType("Internal.Runtime", "EEType").MakePointerType();
                    LLVMValueRef dimensions = LLVM.BuildArrayAlloca(_builder, LLVMTypeRef.Int32Type(), BuildConstInt32(paramCnt), "newobj_array_pdims_" + _currentOffset);
                    for (int i = paramCnt - 1; i >= 0; --i)
                    {
                        LLVM.BuildStore(_builder, _stack.Pop().ValueAsInt32(_builder, true),
                            LLVM.BuildGEP(_builder, dimensions, new LLVMValueRef[] { BuildConstInt32(i) }, "pdims_ptr"));
                    }
                    var arguments = new StackEntry[]
                    {
                        null,
                        new Int32ConstantEntry(paramCnt),
                        new AddressExpressionEntry(StackValueKind.ValueType, "newobj_array_pdims", dimensions)
                    };
                    if (!runtimeDeterminedMethod.OwningType.IsRuntimeDeterminedSubtype)
                    {
                        arguments[0] = new LoadExpressionEntry(StackValueKind.ValueType, "eeType", GetEETypePointerForTypeDesc(newType, true), eeTypeDesc);
                    }
                    else
                    {
                        var typeRef = CallGenericHelper(ReadyToRunHelperId.TypeHandle, runtimeDeterminedMethod.OwningType);
                        arguments[0] = new ExpressionEntry(StackValueKind.ValueType, "eeType", typeRef, eeTypeDesc);
                    }
                    MetadataType helperType = _compilation.TypeSystemContext.SystemModule.GetKnownType("Internal.Runtime.CompilerHelpers", "ArrayHelpers");
                    MethodDesc helperMethod = helperType.GetKnownMethod("NewObjArray", null);
                    PushNonNull(HandleCall(helperMethod, helperMethod.Signature, helperMethod, arguments, runtimeDeterminedMethod));
                    return;
                }
                else if (newType.IsString)
                {
                    // String constructors actually look like regular method calls
                    IMethodNode node = _compilation.NodeFactory.StringAllocator(callee);
                    _dependencies.Add(node);
                    callee = node.Method;
                    opcode = ILOpcode.call;
                }
                else
                {
                    if (callee.Signature.Length > _stack.Length)
                        throw new InvalidProgramException();

                    if (newType.IsValueType)
                    {
                        // Allocate a slot on the shadow stack for the value type
                        int spillIndex = _spilledExpressions.Count;
                        SpilledExpressionEntry spillEntry = new SpilledExpressionEntry(GetStackValueKind(newType), "newobj" + _currentOffset, newType, spillIndex, this);
                        _spilledExpressions.Add(spillEntry);
                        LLVMValueRef addrOfValueType = LoadVarAddress(spillIndex, LocalVarKind.Temp, out TypeDesc unused);
                        AddressExpressionEntry valueTypeByRef = new AddressExpressionEntry(StackValueKind.ByRef, "newobj_slot" + _currentOffset, addrOfValueType, newType.MakeByRefType());

                        // The ctor needs a reference to the spill slot, but the 
                        // actual value ends up on the stack after the ctor is done
                        _stack.InsertAt(spillEntry, _stack.Top - callee.Signature.Length);
                        _stack.InsertAt(valueTypeByRef, _stack.Top - callee.Signature.Length);
                    }
                    else
                    {
                        StackEntry newObjResult;
                        TypeDesc typeToAlloc;
                        var runtimeDeterminedRetType = runtimeDeterminedMethod.OwningType;

                        var eeTypePtrTypeDesc = GetEETypePtrTypeDesc();
                        if (runtimeDeterminedRetType.IsRuntimeDeterminedSubtype)
                        {
                            typeToAlloc = _compilation.ConvertToCanonFormIfNecessary(runtimeDeterminedRetType, CanonicalFormKind.Specific);
                            var typeRef = CallGenericHelper(ReadyToRunHelperId.TypeHandle, typeToAlloc);
                            newObjResult = AllocateObject(new ExpressionEntry(StackValueKind.ValueType, "eeType", typeRef, eeTypePtrTypeDesc));
                        }
                        else
                        {
                            typeToAlloc = callee.OwningType;
                            MetadataType metadataType = (MetadataType)typeToAlloc;
                            newObjResult = AllocateObject(new LoadExpressionEntry(StackValueKind.ValueType, "eeType", GetEETypePointerForTypeDesc(metadataType, true), eeTypePtrTypeDesc), typeToAlloc);
                        }

                        //one for the real result and one to be consumed by ctor
                        _stack.InsertAt(newObjResult, _stack.Top - callee.Signature.Length);
                        _stack.InsertAt(newObjResult, _stack.Top - callee.Signature.Length);
                    }
                }
            }

            if (opcode == ILOpcode.newobj && callee.OwningType.IsDelegate)
            {
                FunctionPointerEntry functionPointer = ((FunctionPointerEntry)_stack.Peek());
                TypeDesc canonDelegateType = callee.OwningType.ConvertToCanonForm(CanonicalFormKind.Specific);
                DelegateCreationInfo delegateInfo = _compilation.GetDelegateCtor(canonDelegateType, functionPointer.Method, followVirtualDispatch: false);
                MethodDesc delegateTargetMethod = delegateInfo.TargetMethod;
                callee = delegateInfo.Constructor.Method;
                if (delegateInfo.NeedsRuntimeLookup && !functionPointer.IsVirtual)
                {
                    LLVMValueRef helper;
                    List<LLVMTypeRef> additionalTypes = new List<LLVMTypeRef>();
                    var shadowStack = GetShadowStack();
                    if (delegateInfo.Thunk != null)
                    {
                        MethodDesc thunkMethod = delegateInfo.Thunk.Method;
                        AddMethodReference(thunkMethod);
                        PushExpression(StackValueKind.NativeInt, "invokeThunk", 
                            GetOrCreateLLVMFunction(
                                _compilation.NameMangler.GetMangledMethodName(thunkMethod).ToString(),
                                thunkMethod.Signature, 
                                false));
                    }
                    var sigLength = callee.Signature.Length;
                    var stackCopy = new StackEntry[sigLength];
                    for (var i = 0; i < sigLength; i++)
                    {
                        stackCopy[i] = _stack.Pop();
                    }
                    var thisEntry = _stack.Pop();  // the extra newObjResult which we dont want as we are not going through HandleCall
                    // by convention(?) the delegate initialize methods take this as the first parameter which is not in the ctor
                    // method sig, so add that here
                    int curOffset = 0;

                    // pass this (delegate obj) as first param
                    LLVMTypeRef llvmTypeRefForThis = GetLLVMTypeForTypeDesc(thisEntry.Type);
                    curOffset = PadOffset(thisEntry.Type, curOffset);
                    LLVMValueRef thisAddr = LLVM.BuildGEP(_builder, shadowStack, new LLVMValueRef[] { LLVM.ConstInt(LLVM.Int32Type(), (ulong)curOffset, LLVMMisc.False) }, "thisLoc");
                    LLVMValueRef llvmValueRefForThis = thisEntry.ValueAsType(LLVMTypeRef.PointerType(LLVMTypeRef.Int8Type(), 0), _builder);
                    LLVM.BuildStore(_builder, llvmValueRefForThis, CastIfNecessary(_builder, thisAddr, LLVM.PointerType(llvmTypeRefForThis, 0), "thisCast"));
                    curOffset = PadNextOffset(GetWellKnownType(WellKnownType.Object), curOffset);

                    List<LLVMValueRef> helperParams = new List<LLVMValueRef>
                    {
                        shadowStack,
                        GetGenericContext()
                    };

                    for (var i = 0; i < sigLength; i++)
                    {
                        TypeDesc argTypeDesc = callee.Signature[i];
                        LLVMTypeRef llvmTypeRefForArg = GetLLVMTypeForTypeDesc(argTypeDesc);
                        StackEntry argStackEntry = stackCopy[sigLength - i - 1];
                        if (CanStoreTypeOnStack(callee.Signature[i]))
                        {
                            LLVMValueRef llvmValueRefForArg = argStackEntry.ValueAsType(llvmTypeRefForArg, _builder);
                            additionalTypes.Add(llvmTypeRefForArg);
                            helperParams.Add(llvmValueRefForArg);
                        }
                        else
                        {
                            LLVMValueRef llvmValueRefForArg = argStackEntry.ValueAsType(LLVMTypeRef.PointerType(LLVMTypeRef.Int8Type(), 0), _builder);
                            curOffset = PadOffset(argTypeDesc, curOffset);
                            LLVMValueRef argAddr = LLVM.BuildGEP(_builder, shadowStack, new LLVMValueRef[] { LLVM.ConstInt(LLVM.Int32Type(), (ulong)curOffset, LLVMMisc.False) }, "arg" + i);
                            LLVM.BuildStore(_builder, llvmValueRefForArg, CastIfNecessary(_builder, argAddr, LLVM.PointerType(llvmTypeRefForArg, 0), $"parameter{i}_"));
                            curOffset = PadNextOffset(argTypeDesc, curOffset);
                        }
                    }

                    var node = GetGenericLookupHelperAndAddReference(ReadyToRunHelperId.DelegateCtor, delegateInfo, out helper,
                        additionalTypes);
                    LLVM.BuildCall(_builder, helper, helperParams.ToArray(), string.Empty);
                    return;
                }
                if (!functionPointer.IsVirtual && delegateTargetMethod.OwningType.IsValueType &&
                         !delegateTargetMethod.Signature.IsStatic)
                {
                    _stack.Pop(); // remove the target

                    MethodDesc canonDelegateTargetMethod = delegateTargetMethod.GetCanonMethodTarget(CanonicalFormKind.Specific);
                    ISymbolNode targetNode = delegateInfo.GetTargetNode(_compilation.NodeFactory);
                    _dependencies.Add(targetNode);
                    if (delegateTargetMethod != canonDelegateTargetMethod)
                    {
                        var funcRef = LoadAddressOfSymbolNode(targetNode);
                        var toInt = LLVM.BuildPtrToInt(_builder, funcRef, LLVMTypeRef.Int32Type(), "toInt");
                        var withOffset = LLVM.BuildOr(_builder, toInt, BuildConstUInt32(FatFunctionPointerOffset), "withOffset");
                        PushExpression(StackValueKind.NativeInt, "fatthunk", withOffset);
                    }
                    else
                    {
                        PushExpression(StackValueKind.NativeInt, "thunk", GetOrCreateLLVMFunction(targetNode.GetMangledName(_compilation.NodeFactory.NameMangler), delegateTargetMethod.Signature, false));
                    }
                }
                else if (callee.Signature.Length == 3)
                {
                    // These are the invoke thunks e.g. {[S.P.CoreLib]System.Func`1<System.__Canon>.InvokeOpenStaticThunk()} that are passed to e.g. {[S.P.CoreLib]System.Delegate.InitializeOpenStaticThunk(object,native int,native int)}
                    // only push this if there is the third argument, i.e. not {[S.P.CoreLib]System.Delegate.InitializeClosedInstance(object,native int)}
                    PushExpression(StackValueKind.NativeInt, "thunk", GetOrCreateLLVMFunction(_compilation.NodeFactory.NameMangler.GetMangledMethodName(delegateInfo.Thunk.Method).ToString(), delegateInfo.Thunk.Method.Signature, false));
                }
            }

            HandleCall(callee, callee.Signature, runtimeDeterminedMethod, opcode, localConstrainedType);
        }

        private LLVMValueRef LLVMFunctionForMethod(MethodDesc callee, MethodDesc canonMethod, StackEntry thisPointer, bool isCallVirt,
            TypeDesc constrainedType, MethodDesc runtimeDeterminedMethod, out bool hasHiddenParam, 
            out LLVMValueRef dictPtrPtrStore,
            out LLVMValueRef fatFunctionPtr)
        {
            hasHiddenParam = false;
            dictPtrPtrStore = default(LLVMValueRef);
            fatFunctionPtr = default(LLVMValueRef);

            string canonMethodName = _compilation.NameMangler.GetMangledMethodName(canonMethod).ToString();
            TypeDesc owningType = callee.OwningType;
            bool delegateInvoke = owningType.IsDelegate && callee.Name == "Invoke";
            // Sealed methods must not be called virtually due to sealed vTables, so call them directly, but not delegate Invoke
            if ((canonMethod.IsFinal || canonMethod.OwningType.IsSealed()) && !delegateInvoke)
            {
                if (!_compilation.NodeFactory.TypeSystemContext.IsSpecialUnboxingThunkTargetMethod(canonMethod))
                {
                    hasHiddenParam = canonMethod.RequiresInstArg();
                }
                AddMethodReference(canonMethod);
                return GetOrCreateLLVMFunction(canonMethodName, canonMethod.Signature, hasHiddenParam);
            }

            if (canonMethod.IsVirtual && isCallVirt)
            {
                // TODO: Full resolution of virtual methods
                if (!canonMethod.IsNewSlot)
                    throw new NotImplementedException();

                bool isValueTypeCall = false;
                TypeDesc thisType = thisPointer.Type;
                TypeFlags category = thisType.Category;
                MethodDesc targetMethod = null;
                TypeDesc parameterType = null;

                if (category == TypeFlags.ByRef)
                {
                    parameterType = ((ByRefType)thisType).ParameterType;
                    if (parameterType.IsValueType)
                    {
                        isValueTypeCall = true;
                    }
                }

                if (constrainedType != null && constrainedType.IsValueType)
                {
                    isValueTypeCall = true;
                }

                if (isValueTypeCall)
                {
                    if (constrainedType != null)
                    {
                        targetMethod = constrainedType.TryResolveConstraintMethodApprox(canonMethod.OwningType, canonMethod, out _);
                    }
                    else if (canonMethod.OwningType.IsInterface)
                    {
                        targetMethod = parameterType.ResolveInterfaceMethodTarget(canonMethod);
                    }
                    else
                    {
                        targetMethod = parameterType.FindVirtualFunctionTargetMethodOnObjectType(canonMethod);
                    }
                }

                hasHiddenParam = callee.RequiresInstArg();
                if (targetMethod != null)
                {
                    AddMethodReference(targetMethod);
                    return GetOrCreateLLVMFunction(_compilation.NameMangler.GetMangledMethodName(targetMethod).ToString(), canonMethod.Signature, hasHiddenParam);
                }
                if (canonMethod.HasInstantiation && !canonMethod.IsFinal && !canonMethod.OwningType.IsSealed())
                {
                    return GetCallableGenericVirtualMethod(thisPointer, canonMethod, callee, runtimeDeterminedMethod, out dictPtrPtrStore, out fatFunctionPtr);
                }
                return GetCallableVirtualMethod(thisPointer, callee, runtimeDeterminedMethod);
            }

            hasHiddenParam = canonMethod.RequiresInstArg();
            AddMethodReference(canonMethod);
            return GetOrCreateLLVMFunction(canonMethodName, canonMethod.Signature, hasHiddenParam);
        }

        private ISymbolNode GetMethodGenericDictionaryNode(MethodDesc method)
        {
            ISymbolNode node = _compilation.NodeFactory.MethodGenericDictionary(method);
            _dependencies.Add(node);

            return node;
        }

        private LLVMValueRef GetOrCreateMethodSlot(MethodDesc canonMethod, MethodDesc callee)
        {
            var vtableSlotSymbol = _compilation.NodeFactory.VTableSlot(callee);
            _dependencies.Add(vtableSlotSymbol);
            LLVMValueRef slot = LoadAddressOfSymbolNode(vtableSlotSymbol);
            return LLVM.BuildLoad(_builder, slot, $"{callee.Name}_slot");
        }

        private LLVMValueRef GetCallableVirtualMethod(StackEntry objectPtr, MethodDesc callee, MethodDesc runtimeDeterminedMethod)
        {
            Debug.Assert(runtimeDeterminedMethod.IsVirtual);

            LLVMValueRef slot = GetOrCreateMethodSlot(runtimeDeterminedMethod, callee);

            LLVMTypeRef llvmSignature = GetLLVMSignatureForMethod(runtimeDeterminedMethod.Signature, false);
            LLVMValueRef functionPtr;
            var thisPointer = objectPtr.ValueAsType(LLVM.PointerType(LLVM.Int8Type(), 0), _builder);
            ThrowIfNull(thisPointer);
            if (runtimeDeterminedMethod.OwningType.IsInterface)
            {
                ExpressionEntry interfaceEEType;
                ExpressionEntry eeTypeExpression;
                if (runtimeDeterminedMethod.OwningType.IsRuntimeDeterminedSubtype)
                {
                    var eeTypeDesc = GetEETypePtrTypeDesc();
                    //TODO interfaceEEType can be refactored out
                    eeTypeExpression = CallRuntime("System", _compilation.TypeSystemContext, "Object", "get_EEType",
                        new[] { new ExpressionEntry(StackValueKind.ObjRef, "thisPointer", thisPointer) });
                    interfaceEEType = new ExpressionEntry(StackValueKind.ValueType, "interfaceEEType", CallGenericHelper(ReadyToRunHelperId.TypeHandle, runtimeDeterminedMethod.OwningType), eeTypeDesc);
                }
                else
                {
                    var eeTypeDesc = GetEETypePtrTypeDesc();
                    interfaceEEType = new LoadExpressionEntry(StackValueKind.ValueType, "interfaceEEType", GetEETypePointerForTypeDesc(runtimeDeterminedMethod.OwningType, true), eeTypeDesc);
                    eeTypeExpression = new LoadExpressionEntry(StackValueKind.ValueType, "eeType", thisPointer, eeTypeDesc);
                }

                var targetEntry = CallRuntime(_compilation.TypeSystemContext, DispatchResolve, "FindInterfaceMethodImplementationTarget", new StackEntry[] { eeTypeExpression, interfaceEEType, new ExpressionEntry(StackValueKind.Int32, "slot", slot, GetWellKnownType(WellKnownType.UInt16)) });
                functionPtr = targetEntry.ValueAsType(LLVM.PointerType(llvmSignature, 0), _builder);
            }
            else
            {
                var rawObjectPtr = CastIfNecessary(thisPointer, LLVM.PointerType(LLVM.PointerType(LLVM.PointerType(llvmSignature, 0), 0), 0), objectPtr.Name());
                var eeType = LLVM.BuildLoad(_builder, rawObjectPtr, "ldEEType");
                var slotPtr = LLVM.BuildGEP(_builder, eeType, new LLVMValueRef[] { slot }, "__getslot__");
                functionPtr = LLVM.BuildLoad(_builder, slotPtr, "ld__getslot__");
            }

            return functionPtr;
        }

        private LLVMValueRef GetCallableGenericVirtualMethod(StackEntry objectPtr, MethodDesc canonMethod, MethodDesc callee, MethodDesc runtimeDeterminedMethod, out LLVMValueRef dictPtrPtrStore,
            out LLVMValueRef slotRef)
        {
            // this will only have a non-zero pointer the the GVM ptr is fat.
            dictPtrPtrStore = LLVM.BuildAlloca(_builder,
                LLVM.PointerType(LLVM.PointerType(LLVM.PointerType(LLVMTypeRef.Int8Type(), 0), 0), 0),
                "dictPtrPtrStore");

            _dependencies.Add(_compilation.NodeFactory.GVMDependencies(canonMethod));
            bool exactContextNeedsRuntimeLookup;
            if (canonMethod.HasInstantiation)
            {
                exactContextNeedsRuntimeLookup = callee.IsSharedByGenericInstantiations;
            }
            else
            {
                exactContextNeedsRuntimeLookup = canonMethod.OwningType.IsCanonicalSubtype(CanonicalFormKind.Any);
            }
            LLVMValueRef runtimeMethodHandle;
            if (exactContextNeedsRuntimeLookup)
            {
                LLVMValueRef helper;
                var node = GetGenericLookupHelperAndAddReference(ReadyToRunHelperId.MethodHandle, runtimeDeterminedMethod, out helper);
                _dependencies.Add(node);
                runtimeMethodHandle = LLVM.BuildCall(_builder, helper, new LLVMValueRef[]
                {
                    GetShadowStack(),
                    GetGenericContext()
                }, "getHelper");
            }
            else
            {
                var runtimeMethodHandleNode = _compilation.NodeFactory.RuntimeMethodHandle(runtimeDeterminedMethod);
                _dependencies.Add(runtimeMethodHandleNode);
                runtimeMethodHandle = LoadAddressOfSymbolNode(runtimeMethodHandleNode);
            }

            var lookupSlotArgs = new StackEntry[]
            {
                objectPtr, 
                new ExpressionEntry(StackValueKind.ObjRef, "rmh", runtimeMethodHandle, GetWellKnownType(WellKnownType.Object))
            };
            var gvmPtr = CallRuntime(_compilation.TypeSystemContext, "TypeLoaderExports", "GVMLookupForSlot", lookupSlotArgs);
            slotRef = gvmPtr.ValueAsType(LLVM.PointerType(LLVMTypeRef.Int8Type(), 0), _builder);

            var fatBranch = LLVM.AppendBasicBlock(_currentFunclet, "then");
            var notFatBranch = LLVM.AppendBasicBlock(_currentFunclet, "else");
            var endifBlock = LLVM.AppendBasicBlock(_currentFunclet, "endif");
            // if
            var andResRef = LLVM.BuildAnd(_builder, CastIfNecessary(_builder, slotRef, LLVMTypeRef.Int32Type()), LLVM.ConstInt(LLVM.Int32Type(), FatFunctionPointerOffset, LLVMMisc.False), "andPtrOffset");
            var eqz = LLVM.BuildICmp(_builder, LLVMIntPredicate.LLVMIntEQ, andResRef, BuildConstInt32(0), "eqz");
            LLVM.BuildCondBr(_builder, eqz, notFatBranch, fatBranch);

            // fat
            LLVM.PositionBuilderAtEnd(_builder, fatBranch);
            var gep = RemoveFatOffset(_builder, slotRef);
            var loadFuncPtr = LLVM.BuildLoad(_builder,
                CastIfNecessary(_builder, gep, LLVM.PointerType(LLVM.PointerType(LLVMTypeRef.Int8Type(), 0), 0)),
                "loadFuncPtr");
            var dictPtrPtr = LLVM.BuildGEP(_builder,
                CastIfNecessary(_builder, gep,
                    LLVM.PointerType(LLVM.PointerType(LLVM.PointerType(LLVMTypeRef.Int8Type(), 0), 0), 0), "castDictPtrPtr"),
                new [] {BuildConstInt32(1)}, "dictPtrPtr");
            LLVM.BuildStore(_builder, dictPtrPtr, dictPtrPtrStore);
            LLVM.BuildBr(_builder, endifBlock);

            // not fat
            LLVM.PositionBuilderAtEnd(_builder, notFatBranch);
            // store null to indicate the GVM call needs no hidden param at run time
            LLVM.BuildStore(_builder, LLVM.ConstPointerNull(LLVM.PointerType(LLVM.PointerType(LLVM.PointerType(LLVMTypeRef.Int8Type(), 0), 0), 0)), dictPtrPtrStore);
            LLVM.BuildBr(_builder, endifBlock);

            // end if
            LLVM.PositionBuilderAtEnd(_builder, endifBlock);
            var loadPtr = LLVM.BuildPhi(_builder, LLVMTypeRef.PointerType(LLVMTypeRef.Int8Type(), 0), "fatNotFatPhi");
            LLVM.AddIncoming(loadPtr, new LLVMValueRef[] { loadFuncPtr, slotRef },
                new LLVMBasicBlockRef[] { fatBranch, notFatBranch }, 2);

            // dont know the type for sure, but will generate for no hidden dict param and change if necessary before calling.
            var asFunc = CastIfNecessary(_builder, loadPtr, LLVM.PointerType(GetLLVMSignatureForMethod(runtimeDeterminedMethod.Signature, false), 0) , "castToFunc");
            return asFunc;
        }

        private LLVMTypeRef GetLLVMSignatureForMethod(MethodSignature signature, bool hasHiddenParam)
        {
            TypeDesc returnType = signature.ReturnType;
            LLVMTypeRef llvmReturnType;
            bool returnOnStack = false;
            if (!NeedsReturnStackSlot(signature))
            {
                returnOnStack = true;
                llvmReturnType = GetLLVMTypeForTypeDesc(returnType);
            }
            else
            {
                llvmReturnType = LLVM.VoidType();
            }

            List<LLVMTypeRef> signatureTypes = new List<LLVMTypeRef>();
            signatureTypes.Add(LLVM.PointerType(LLVM.Int8Type(), 0)); // Shadow stack pointer

            if (!returnOnStack && returnType != GetWellKnownType(WellKnownType.Void))
            {
                signatureTypes.Add(LLVM.PointerType(LLVM.Int8Type(), 0));
            }

            if (hasHiddenParam)
            {
                signatureTypes.Add(LLVM.PointerType(LLVM.Int8Type(), 0)); // *EEType
            }

            // Intentionally skipping the 'this' pointer since it could always be a GC reference
            // and thus must be on the shadow stack
            foreach (TypeDesc type in signature)
            {
                if (CanStoreTypeOnStack(type))
                {
                    signatureTypes.Add(GetLLVMTypeForTypeDesc(type));
                }
            }

            return LLVM.FunctionType(llvmReturnType, signatureTypes.ToArray(), false);
        }

        private ExpressionEntry AllocateObject(StackEntry eeType, TypeDesc forcedReturnType = null)
        {
            //TODO: call GetNewObjectHelperForType from JitHelper.cs (needs refactoring)
            return CallRuntime(_compilation.TypeSystemContext, RuntimeExport, "RhNewObject", new StackEntry[] { eeType }, forcedReturnType);
        }

        MetadataType GetEETypePtrTypeDesc()
        {
            return _compilation.TypeSystemContext.SystemModule.GetKnownType("System", "EETypePtr");
        }

        private static LLVMValueRef BuildConstInt1(int number)
        {
            Debug.Assert(number == 0 || number == 1, "Non-boolean int1");
            return LLVM.ConstInt(LLVM.Int1Type(), (ulong)number, LLVMMisc.False);
        }

        private static LLVMValueRef BuildConstInt8(byte number)
        {
            return LLVM.ConstInt(LLVM.Int8Type(), number, LLVMMisc.False);
        }

        private static LLVMValueRef BuildConstInt16(byte number)
        {
            return LLVM.ConstInt(LLVM.Int16Type(), number, LLVMMisc.False);
        }

        private static LLVMValueRef BuildConstInt32(int number)
        {
            return LLVM.ConstInt(LLVM.Int32Type(), (ulong)number, LLVMMisc.False);
        }

        private static LLVMValueRef BuildConstUInt32(uint number)
        {
            return LLVM.ConstInt(LLVM.Int32Type(), number, LLVMMisc.False);
        }

        private static LLVMValueRef BuildConstInt64(long number)
        {
            return LLVM.ConstInt(LLVM.Int64Type(), (ulong)number, LLVMMisc.False);
        }

        private LLVMValueRef GetEETypeForTypeDesc(TypeDesc target, bool constructed)
        {
            var eeTypePointer = GetEETypePointerForTypeDesc(target, constructed);
            return LLVM.BuildLoad(_builder, eeTypePointer, "eeTypePtrLoad");
        }

        private LLVMValueRef GetEETypePointerForTypeDesc(TypeDesc target, bool constructed)
        {
            ISymbolNode node;
            if (constructed)
            {
                node = _compilation.NodeFactory.MaximallyConstructableType(target);
            }
            else
            {
                node = _compilation.NodeFactory.NecessaryTypeSymbol(target);
            }
            LLVMValueRef eeTypePointer = WebAssemblyObjectWriter.GetSymbolValuePointer(Module, node, _compilation.NameMangler, false);
            _dependencies.Add(node);

            return eeTypePointer;
        }

        /// <summary>
        /// Implements intrinsic methods instread of calling them
        /// </summary>
        /// <returns>True if the method was implemented</returns>
        private bool ImportIntrinsicCall(MethodDesc method, MethodDesc runtimeDeterminedMethod)
        {
            Debug.Assert(method.IsIntrinsic);

            if (!(method.OwningType is MetadataType metadataType))
            {
                return false;
            }

            switch (method.Name)
            {
                case "InitializeArray":
                    if (metadataType.Namespace == "System.Runtime.CompilerServices" && metadataType.Name == "RuntimeHelpers")
                    {
                        StackEntry fieldSlot = _stack.Pop();
                        StackEntry arraySlot = _stack.Pop();

                        // TODO: Does fldHandle always come from ldtoken? If not, what to do with other cases?
                        if (!(fieldSlot is LdTokenEntry<FieldDesc> checkedFieldSlot) ||
                            !(_compilation.GetFieldRvaData(checkedFieldSlot.LdToken) is BlobNode fieldNode))
                            throw new InvalidProgramException("Provided field handle is invalid.");

                        LLVMValueRef src = LoadAddressOfSymbolNode(fieldNode);
                        _dependencies.Add(fieldNode);
                        var fieldData = fieldNode.GetData(_compilation.NodeFactory, false).Data;
                        int srcLength = fieldData.Length;

                        if (arraySlot.Type.IsArray)
                        {
                            // Handle single dimensional arrays (vectors) and multidimensional.
                            LLVMValueRef arrayObjPtr = arraySlot.ValueAsType(LLVM.PointerType(LLVM.Int8Type(), 0), _builder);

                            var argsType = new LLVMTypeRef[]
                            {
                                LLVM.PointerType(LLVM.Int8Type(), 0),
                                LLVM.PointerType(LLVM.Int8Type(), 0),
                                LLVM.Int32Type(),
                                LLVM.Int32Type(),
                                LLVM.Int1Type()
                            };
                            LLVMValueRef memcpyFunction = GetOrCreateLLVMFunction("llvm.memcpy.p0i8.p0i8.i32", LLVM.FunctionType(LLVM.VoidType(), argsType, false));

                            LLVMValueRef offset;
                            if (arraySlot.Type.IsSzArray)
                            {
                                offset = ArrayBaseSizeRef();
                            }
                            else
                            {
                                ArrayType arrayType = (ArrayType)arraySlot.Type;
                                offset = BuildConstInt32(ArrayBaseSize() +
                                                         2 * sizeof(int) * arrayType.Rank);
                            }
                            var args = new LLVMValueRef[]
                            {
                                LLVM.BuildGEP(_builder, arrayObjPtr, new LLVMValueRef[] { offset }, string.Empty),
                                LLVM.BuildBitCast(_builder, src, LLVM.PointerType(LLVM.Int8Type(), 0), string.Empty),
                                BuildConstInt32(srcLength), // TODO: Handle destination array length to avoid runtime overflow.
                                BuildConstInt32(0), // Assume no alignment
                                BuildConstInt1(0)
                            };
                            LLVM.BuildCall(_builder, memcpyFunction, args, string.Empty);
                        }
                        else
                        {
                            // Handle object-typed first argument. This include System.Array typed array, and any ill-typed argument.
                            // TODO: Emit runtime type check code on array argument and further memcpy.
                            // TODO: Maybe a new runtime interface for this is better than hand-written code emission?
                            throw new NotImplementedException();
                        }

                        return true;
                    }
                    break;
                case "get_Value":
                    if (metadataType.IsByReferenceOfT)
                    {
                        StackEntry byRefHolder = _stack.Pop();

                        TypeDesc byRefType = metadataType.Instantiation[0].MakeByRefType();
                        PushLoadExpression(StackValueKind.ByRef, "byref", byRefHolder.ValueForStackKind(StackValueKind.ByRef, _builder, false), byRefType);
                        return true;
                    }
                    break;
                case ".ctor":
                    if (metadataType.IsByReferenceOfT)
                    {
                        StackEntry byRefValueParamHolder = _stack.Pop();

                        // Allocate a slot on the shadow stack for the ByReference type
                        int spillIndex = _spilledExpressions.Count;
                        SpilledExpressionEntry spillEntry = new SpilledExpressionEntry(StackValueKind.ByRef, "byref" + _currentOffset, metadataType, spillIndex, this);
                        _spilledExpressions.Add(spillEntry);
                        LLVMValueRef addrOfValueType = LoadVarAddress(spillIndex, LocalVarKind.Temp, out TypeDesc unused);
                        var typedAddress = CastIfNecessary(_builder, addrOfValueType, LLVM.PointerType(LLVM.Int32Type(), 0));
                        LLVM.BuildStore(_builder, byRefValueParamHolder.ValueForStackKind(StackValueKind.ByRef, _builder, false), typedAddress);

                        _stack.Push(spillEntry);
                        return true;
                    }
                    break;
                case "GetValueInternal":
                    if (metadataType.Namespace == "System" && metadataType.Name == "RuntimeTypeHandle")
                    {
                        var typeHandleSlot = (LdTokenEntry<TypeDesc>)_stack.Pop();
                        TypeDesc typeOfEEType = typeHandleSlot.LdToken;

                        if (typeOfEEType.IsRuntimeDeterminedSubtype)
                        {
                            var typeHandlerRef = CallGenericHelper(ReadyToRunHelperId.TypeHandle, typeOfEEType);
                            PushExpression(StackValueKind.Int32, "eeType", typeHandlerRef, GetWellKnownType(WellKnownType.IntPtr));
                        }
                        else
                        {
                            PushLoadExpression(StackValueKind.Int32, "eeType", GetEETypePointerForTypeDesc(typeOfEEType, true), GetWellKnownType(WellKnownType.IntPtr));
                        }
                        return true;
                    }
                    break;
            }

            return false;
        }

        private void HandleCall(MethodDesc callee, MethodSignature signature, MethodDesc runtimeDeterminedMethod, ILOpcode opcode = ILOpcode.call, TypeDesc constrainedType = null, LLVMValueRef calliTarget = default(LLVMValueRef), LLVMValueRef hiddenRef = default(LLVMValueRef))
        {
            bool resolvedConstraint = false; 

            var parameterCount = signature.Length + (signature.IsStatic ? 0 : 1);
            // The last argument is the top of the stack. We need to reverse them and store starting at the first argument
            StackEntry[] argumentValues = new StackEntry[parameterCount];
            for (int i = 0; i < argumentValues.Length; i++)
            {
                argumentValues[argumentValues.Length - i - 1] = _stack.Pop();
            }
            if (constrainedType != null)
            {
                if (signature.IsStatic)
                {
                    // Constrained call on static method
                    ThrowHelper.ThrowInvalidProgramException(ExceptionStringID.InvalidProgramSpecific, _method);
                }
                StackEntry thisByRef = argumentValues[0];
                if (thisByRef.Kind != StackValueKind.ByRef)
                {
                    // Constrained call without byref
                    ThrowHelper.ThrowInvalidProgramException(ExceptionStringID.InvalidProgramSpecific, _method);
                }

                // If this is a constrained call and the 'this' pointer is a reference type, it's a byref,
                // dereference it before calling.
                if (!constrainedType.IsValueType)
                {
                    TypeDesc objectType = thisByRef.Type.GetParameterType();
                    argumentValues[0] = new LoadExpressionEntry(StackValueKind.ObjRef, "thisPtr", thisByRef.ValueAsType(objectType, _builder), objectType);
                }
                else if (opcode == ILOpcode.callvirt)
                {
                    var canonConstrainedType = constrainedType;
                    if (constrainedType.IsRuntimeDeterminedSubtype)
                        canonConstrainedType = constrainedType.ConvertToCanonForm(CanonicalFormKind.Specific);
                    
                    bool forceUseRuntimeLookup;
                    var constrainedClosestDefType = canonConstrainedType.GetClosestDefType();
                    MethodDesc directMethod = constrainedClosestDefType.TryResolveConstraintMethodApprox(callee.OwningType, callee, out forceUseRuntimeLookup);

                    if (directMethod == null)
                    {
                        argumentValues[0] = CallRuntime(_compilation.TypeSystemContext, RuntimeExport, "RhBox",
                            new StackEntry[]
                            {
                                new LoadExpressionEntry(StackValueKind.ValueType, "eeType",
                                    GetEETypePointerForTypeDesc(constrainedClosestDefType, true), GetEETypePtrTypeDesc()),
                                argumentValues[0],
                            });
                    }
                    else
                    {
                        callee = directMethod;
                        opcode = ILOpcode.call;
                        resolvedConstraint = true;
                    }
                }
            }
            MethodDesc canonMethod = callee?.GetCanonMethodTarget(CanonicalFormKind.Specific);
            PushNonNull(HandleCall(callee, signature, canonMethod, argumentValues, runtimeDeterminedMethod, opcode, constrainedType, calliTarget, hiddenRef, resolvedConstraint));
        }

        private ExpressionEntry HandleCall(MethodDesc callee, MethodSignature signature, MethodDesc canonMethod, StackEntry[] argumentValues, MethodDesc runtimeDeterminedMethod, ILOpcode opcode = ILOpcode.call, TypeDesc constrainedType = null, LLVMValueRef calliTarget = default(LLVMValueRef), LLVMValueRef hiddenParamRef = default(LLVMValueRef), bool resolvedConstraint = false)
        {
            LLVMValueRef fn;
            bool hasHiddenParam = false;
            LLVMValueRef hiddenParam = default;
            LLVMValueRef dictPtrPtrStore = default;
            LLVMValueRef fatFunctionPtr = default;
            if (opcode == ILOpcode.calli)
            {
                fn = calliTarget;
                hiddenParam = hiddenParamRef;
            }
            else
            {
                fn = LLVMFunctionForMethod(callee, canonMethod, signature.IsStatic ? null : argumentValues[0], opcode == ILOpcode.callvirt, constrainedType, runtimeDeterminedMethod, out hasHiddenParam, out dictPtrPtrStore, out fatFunctionPtr);
            }

            int offset = GetTotalParameterOffset() + GetTotalLocalOffset();
            LLVMValueRef shadowStack = LLVM.BuildGEP(_builder, LLVM.GetFirstParam(_currentFunclet),
                new LLVMValueRef[] { LLVM.ConstInt(LLVM.Int32Type(), (uint)offset, LLVMMisc.False) },
                String.Empty);
            var castShadowStack = LLVM.BuildPointerCast(_builder, shadowStack, LLVM.PointerType(LLVM.Int8Type(), 0), "castshadowstack");
            List<LLVMValueRef> llvmArgs = new List<LLVMValueRef>
            {
                castShadowStack
            };

            TypeDesc returnType = signature.ReturnType;

            bool needsReturnSlot = NeedsReturnStackSlot(signature);
            SpilledExpressionEntry returnSlot = null;
            var actualReturnType = forcedReturnType ?? returnType;
            if (needsReturnSlot)
            {
                int returnIndex = _spilledExpressions.Count;
                returnSlot = new SpilledExpressionEntry(GetStackValueKind(actualReturnType), callee?.Name + "_return", actualReturnType, returnIndex, this);
                _spilledExpressions.Add(returnSlot);
                LLVMValueRef returnAddress = LoadVarAddress(returnIndex, LocalVarKind.Temp, out TypeDesc unused);
                LLVMValueRef castReturnAddress = LLVM.BuildPointerCast(_builder, returnAddress, LLVM.PointerType(LLVM.Int8Type(), 0), callee?.Name + "_castreturn");
                llvmArgs.Add(castReturnAddress);
            }

            // for GVM, the hidden param is added conditionally at runtime.
            if (opcode != ILOpcode.calli && fatFunctionPtr.Pointer == IntPtr.Zero)
            {
                bool exactContextNeedsRuntimeLookup;
                if (callee.HasInstantiation)
                {
                    exactContextNeedsRuntimeLookup = callee.IsSharedByGenericInstantiations && !_isUnboxingThunk;
                }
                else
                {
                    exactContextNeedsRuntimeLookup = callee.OwningType.IsCanonicalSubtype(CanonicalFormKind.Any);
                }

                if (hasHiddenParam)
                {
                    if (exactContextNeedsRuntimeLookup)
                    {
                        if (!resolvedConstraint)
                        {
                            if (callee.RequiresInstMethodDescArg())
                            {
                                hiddenParam = CallGenericHelper(ReadyToRunHelperId.MethodDictionary, runtimeDeterminedMethod);
                            }
                            else
                            {
                                hiddenParam = CallGenericHelper(ReadyToRunHelperId.TypeHandle, runtimeDeterminedMethod.OwningType);
                            }
                        }
                        else
                        {
                            Debug.Assert(canonMethod.RequiresInstMethodTableArg() && constrainedType != null);
                            if (constrainedType.IsRuntimeDeterminedSubtype)
                            {
                                hiddenParam = CallGenericHelper(ReadyToRunHelperId.TypeHandle, constrainedType);
                            }
                            else
                            {
                                var constrainedTypeSymbol = _compilation.NodeFactory.ConstructedTypeSymbol(constrainedType);
                                _dependencies.Add(constrainedTypeSymbol);
                                hiddenParam = LoadAddressOfSymbolNode(constrainedTypeSymbol);
                            }
                        }
                    }
                    else
                    {
                        if (_isUnboxingThunk && _method.RequiresInstArg())
                        {
                            hiddenParam = LLVM.GetParam(_currentFunclet, (uint)(1 + (NeedsReturnStackSlot(_signature) ? 1 : 0)));
                        }
                        else if (canonMethod.RequiresInstMethodDescArg())
                        {
                            hiddenParam = LoadAddressOfSymbolNode(GetMethodGenericDictionaryNode(callee));
                        }
                        else
                        {
                            var owningTypeSymbol = _compilation.NodeFactory.ConstructedTypeSymbol(callee.OwningType);
                            _dependencies.Add(owningTypeSymbol);
                            hiddenParam = LoadAddressOfSymbolNode(owningTypeSymbol);
                        }
                    }
                }
            }

            if (hiddenParam.Pointer != IntPtr.Zero) 
            {
                llvmArgs.Add(CastIfNecessary(hiddenParam, LLVMTypeRef.PointerType(LLVMTypeRef.Int8Type(), 0)));
            }

            // argument offset on the shadow stack
            int argOffset = 0;
            var instanceAdjustment = signature.IsStatic ? 0 : 1;
            for (int index = 0; index < argumentValues.Length; index++)
            {
                StackEntry toStore = argumentValues[index];

                bool isThisParameter = false;
                TypeDesc argType;
                if (index == 0 && !signature.IsStatic)
                {
                    isThisParameter = true;
                    if (opcode == ILOpcode.calli)
                        argType = toStore.Type;
                    else if (callee.OwningType.IsValueType)
                        argType = callee.OwningType.MakeByRefType();
                    else
                        argType = callee.OwningType;
                }
                else
                {
                    argType = signature[index - instanceAdjustment];
                }

                LLVMTypeRef valueType = GetLLVMTypeForTypeDesc(argType);
                LLVMValueRef argValue = toStore.ValueAsType(valueType, _builder);

                // Pass arguments as parameters if possible
                if (!isThisParameter && CanStoreTypeOnStack(argType))
                {
                    llvmArgs.Add(argValue);
                }
                // Otherwise store them on the shadow stack
                else
                {
                    // The previous argument might have left this type unaligned, so pad if necessary
                    argOffset = PadOffset(argType, argOffset);

                    ImportStoreHelper(argValue, valueType, castShadowStack, (uint)argOffset);

                    argOffset += argType.GetElementSize().AsInt;
                }
            }
            LLVMValueRef llvmReturn = default;
            if (fatFunctionPtr.Pointer != IntPtr.Zero) // indicates GVM
            {
                // conditional call depending on if the function was fat/the dict hidden param is needed
                // TODO: not sure this is always conditional, maybe there is some optimisation that can be done to not inject this conditional logic depending on the caller/callee
                LLVMValueRef dict = LLVM.BuildLoad(_builder, dictPtrPtrStore, "dictPtrPtr");
                LLVMValueRef dictAsInt = LLVM.BuildPtrToInt(_builder, dict, LLVMTypeRef.Int32Type(), "toInt");
                LLVMValueRef eqZ = LLVM.BuildICmp(_builder, LLVMIntPredicate.LLVMIntEQ, dictAsInt, BuildConstInt32(0), "eqz");
                var notFatBranch = LLVM.AppendBasicBlock(_currentFunclet, "notFat");
                var fatBranch = LLVM.AppendBasicBlock(_currentFunclet, "fat");
                var endifBlock = LLVM.AppendBasicBlock(_currentFunclet, "endif");
                LLVM.BuildCondBr(_builder, eqZ, notFatBranch, fatBranch); 
                // then
                LLVM.PositionBuilderAtEnd(_builder, notFatBranch);
                var notFatReturn = LLVM.BuildCall(_builder, fn, llvmArgs.ToArray(), string.Empty);
                LLVM.BuildBr(_builder, endifBlock);
                
                // else
                LLVM.PositionBuilderAtEnd(_builder, fatBranch);
                var fnWithDict = LLVM.BuildCast(_builder, LLVMOpcode.LLVMBitCast, fn, LLVM.PointerType(GetLLVMSignatureForMethod(runtimeDeterminedMethod.Signature, true), 0), "fnWithDict");
                var dictDereffed = LLVM.BuildLoad(_builder, LLVM.BuildLoad(_builder, dict, "l1"), "l2");
                llvmArgs.Insert(needsReturnSlot ? 2 : 1, dictDereffed);
                var fatReturn = LLVM.BuildCall(_builder, fnWithDict, llvmArgs.ToArray(), string.Empty);
                LLVM.BuildBr(_builder, endifBlock);
                
                // endif
                LLVM.PositionBuilderAtEnd(_builder, endifBlock);
                if (!returnType.IsVoid && !needsReturnSlot)
                {
                    llvmReturn = LLVM.BuildPhi(_builder, GetLLVMTypeForTypeDesc(returnType), "callReturnPhi");
                    LLVM.AddIncoming(llvmReturn, new LLVMValueRef[] { notFatReturn, fatReturn },
                        new LLVMBasicBlockRef[] { notFatBranch, fatBranch }, 2);
                }
                _currentBasicBlock.LastInternalIf = endifBlock;
            }
            else llvmReturn = LLVM.BuildCall(_builder, fn, llvmArgs.ToArray(), string.Empty);

            if (!returnType.IsVoid)
            {
<<<<<<< HEAD
                return needsReturnSlot ? returnSlot : new ExpressionEntry(GetStackValueKind(returnType), callee?.Name + "_return", llvmReturn, returnType);
=======
                if (needsReturnSlot)
                {
                    return returnSlot;
                }
                else
                {
                    return new ExpressionEntry(GetStackValueKind(actualReturnType), callee?.Name + "_return", llvmReturn, actualReturnType);
                }
>>>>>>> a3f21411
            }
            else
            {
                return null;
            }
        }


        // simple calling cases, not virtual, not calli
        private LLVMValueRef HandleDirectCall(MethodDesc callee, MethodSignature signature,
            StackEntry[] argumentValues,
            TypeDesc constrainedType, LLVMValueRef calliTarget, int offset, LLVMValueRef baseShadowStack,
            LLVMBuilderRef builder, bool needsReturnSlot,
            LLVMValueRef castReturnAddress, MethodDesc runtimeDeterminedMethod)
        {
            LLVMValueRef fn = LLVMFunctionForMethod(callee, callee, signature.IsStatic ? null : argumentValues[0], false, constrainedType, runtimeDeterminedMethod, out bool hasHiddenParam, out LLVMValueRef dictPtrPtrStore, out LLVMValueRef fatFunctionPtr);

            LLVMValueRef shadowStack = LLVM.BuildGEP(builder, baseShadowStack, new LLVMValueRef[] { LLVM.ConstInt(LLVM.Int32Type(), (uint)offset, LLVMMisc.False) }, String.Empty);
            var castShadowStack = LLVM.BuildPointerCast(builder, shadowStack, LLVM.PointerType(LLVM.Int8Type(), 0), "castshadowstack");

            List<LLVMValueRef> llvmArgs = new List<LLVMValueRef>();
            llvmArgs.Add(castShadowStack);
            if (needsReturnSlot)
            {
                llvmArgs.Add(castReturnAddress);
            }

            // argument offset on the shadow stack
            int argOffset = 0;
            var instanceAdjustment = signature.IsStatic ? 0 : 1;
            for (int index = 0; index < argumentValues.Length; index++)
            {
                StackEntry toStore = argumentValues[index];

                bool isThisParameter = false;
                TypeDesc argType;
                if (index == 0 && !signature.IsStatic)
                {
                    isThisParameter = true;
                    if (callee.OwningType.IsValueType)
                        argType = callee.OwningType.MakeByRefType();
                    else
                        argType = callee.OwningType;
                }
                else
                {
                    argType = signature[index - instanceAdjustment];
                }

                LLVMTypeRef valueType = GetLLVMTypeForTypeDesc(argType);
                LLVMValueRef argValue = toStore.ValueAsType(valueType, builder);

                // Pass arguments as parameters if possible
                if (!isThisParameter && CanStoreTypeOnStack(argType))
                {
                    llvmArgs.Add(argValue);
                }
                // Otherwise store them on the shadow stack
                else
                {
                    // The previous argument might have left this type unaligned, so pad if necessary
                    argOffset = PadOffset(argType, argOffset);

                    ImportStoreHelper(argValue, valueType, castShadowStack, (uint)argOffset, builder: builder);

                    argOffset += argType.GetElementSize().AsInt;
                }
            }

            LLVMValueRef llvmReturn = LLVM.BuildCall(builder, fn, llvmArgs.ToArray(), string.Empty);
            return llvmReturn;
        }

        private void AddMethodReference(MethodDesc method)
        {
            _dependencies.Add(_compilation.NodeFactory.MethodEntrypoint(method));
        }

        static Dictionary<string, MethodDesc> _pinvokeMap = new Dictionary<string, MethodDesc>();
        private void ImportRawPInvoke(MethodDesc method)
        {
            var arguments = new StackEntry[method.Signature.Length];
            for (int i = 0; i < arguments.Length; i++)
            {
                // Arguments are reversed on the stack
                // Coerce pointers to the native type
                arguments[arguments.Length - i - 1] = _stack.Pop();
            }


            PushNonNull(ImportRawPInvoke(method, arguments));
        }

        private ExpressionEntry ImportRawPInvoke(MethodDesc method, StackEntry[] arguments, TypeDesc forcedReturnType = null)
        {
            //emscripten dies if this is output because its expected to have i32, i32, i64. But the runtime has defined it as i8*, i8*, i64
            if (method.Name == "memmove")
                throw new NotImplementedException();

            string realMethodName = method.Name;

            if (method.IsPInvoke)
            {
                string entrypointName = method.GetPInvokeMethodMetadata().Name;
                if (!String.IsNullOrEmpty(entrypointName))
                {
                    realMethodName = entrypointName;
                }
            }
            else if (!method.IsPInvoke && method is TypeSystem.Ecma.EcmaMethod)
            {
                realMethodName = ((TypeSystem.Ecma.EcmaMethod)method).GetRuntimeImportName() ?? method.Name;
            }
            MethodDesc existantDesc;
            LLVMValueRef nativeFunc;
            LLVMValueRef realNativeFunc = LLVM.GetNamedFunction(Module, realMethodName);
            if (_pinvokeMap.TryGetValue(realMethodName, out existantDesc))
            {
                if (existantDesc != method)
                {
                    // Set up native parameter types
                    nativeFunc = MakeExternFunction(method, realMethodName, realNativeFunc);
                }
                else
                {
                    nativeFunc = realNativeFunc;
                }
            }
            else
            {
                _pinvokeMap.Add(realMethodName, method);
                nativeFunc = realNativeFunc;
            }

            // Create an import if we haven't already
            if (nativeFunc.Pointer == IntPtr.Zero)
            {
                // Set up native parameter types
                nativeFunc = MakeExternFunction(method, realMethodName);
            }

            LLVMValueRef[] llvmArguments = new LLVMValueRef[method.Signature.Length];
            for (int i = 0; i < arguments.Length; i++)
            {
                TypeDesc signatureType = method.Signature[i];
                llvmArguments[i] = arguments[i].ValueAsType(GetLLVMTypeForTypeDesc(signatureType), _builder);
            }

            // Save the top of the shadow stack in case the callee reverse P/Invokes
            LLVMValueRef stackFrameSize = BuildConstInt32(GetTotalParameterOffset() + GetTotalLocalOffset());
            LLVM.BuildStore(_builder, LLVM.BuildGEP(_builder, LLVM.GetFirstParam(_currentFunclet), new LLVMValueRef[] { stackFrameSize }, "shadowStackTop"),
                LLVM.GetNamedGlobal(Module, "t_pShadowStackTop"));

            LLVMValueRef pInvokeTransitionFrame = default;
            LLVMTypeRef pInvokeFunctionType = default;
            if (method.IsPInvoke)
            {
                // add call to go to preemptive mode
                LLVMTypeRef pInvokeTransitionFrameType =
                    LLVM.StructType(new LLVMTypeRef[] { LLVM.PointerType(LLVM.Int8Type(), 0), LLVM.PointerType(LLVM.Int8Type(), 0), LLVM.PointerType(LLVM.Int8Type(), 0) }, false);
                pInvokeFunctionType = LLVM.FunctionType(LLVM.VoidType(), new LLVMTypeRef[] { LLVM.PointerType(pInvokeTransitionFrameType, 0) }, false);
                pInvokeTransitionFrame = LLVM.BuildAlloca(_builder, pInvokeTransitionFrameType, "PInvokeTransitionFrame");
                LLVMValueRef RhpPInvoke2 = GetOrCreateLLVMFunction("RhpPInvoke2", pInvokeFunctionType);
                LLVM.BuildCall(_builder, RhpPInvoke2, new LLVMValueRef[] { pInvokeTransitionFrame }, "");
            }
            // Don't name the return value if the function returns void, it's invalid
            var returnValue = LLVM.BuildCall(_builder, nativeFunc, llvmArguments, !method.Signature.ReturnType.IsVoid ? "call" : string.Empty);

            if (method.IsPInvoke)
            {
                // add call to go to cooperative mode
                LLVMValueRef RhpPInvokeReturn2 = GetOrCreateLLVMFunction("RhpPInvokeReturn2", pInvokeFunctionType);
                LLVM.BuildCall(_builder, RhpPInvokeReturn2, new LLVMValueRef[] { pInvokeTransitionFrame }, "");
            }

            if (!method.Signature.ReturnType.IsVoid)
                return new ExpressionEntry(GetStackValueKind(method.Signature.ReturnType), "retval", returnValue, forcedReturnType ?? method.Signature.ReturnType);
            else
                return null;
        }

        private LLVMValueRef MakeExternFunction(MethodDesc method, string realMethodName, LLVMValueRef realFunction = default(LLVMValueRef))
        {
            LLVMValueRef nativeFunc;
            LLVMTypeRef[] paramTypes = new LLVMTypeRef[method.Signature.Length];
            for (int i = 0; i < paramTypes.Length; i++)
            {
                paramTypes[i] = GetLLVMTypeForTypeDesc(method.Signature[i]);
            }

            // Define the full signature
            LLVMTypeRef nativeFuncType = LLVM.FunctionType(GetLLVMTypeForTypeDesc(method.Signature.ReturnType), paramTypes, LLVMMisc.False);

            if (realFunction.Pointer == IntPtr.Zero)
            {
                nativeFunc = LLVM.AddFunction(Module, realMethodName, nativeFuncType);
                LLVM.SetLinkage(nativeFunc, LLVMLinkage.LLVMDLLImportLinkage);
            }
            else
            {
                nativeFunc = LLVM.BuildPointerCast(_builder, realFunction, LLVM.PointerType(nativeFuncType, 0), realMethodName + "__slot__");
            }
            return nativeFunc;
        }

        static LLVMValueRef s_shadowStackTop = default(LLVMValueRef);
        LLVMValueRef ShadowStackTop
        {
            get
            {
                if (s_shadowStackTop.Pointer.Equals(IntPtr.Zero))
                {
                    s_shadowStackTop = LLVM.AddGlobal(Module, LLVM.PointerType(LLVM.Int8Type(), 0), "t_pShadowStackTop");
                    LLVM.SetLinkage(s_shadowStackTop, LLVMLinkage.LLVMInternalLinkage);
                    LLVM.SetInitializer(s_shadowStackTop, LLVM.ConstPointerNull(LLVM.PointerType(LLVM.Int8Type(), 0)));
                    LLVM.SetThreadLocal(s_shadowStackTop, LLVMMisc.True);
                }
                return s_shadowStackTop;
            }
        }

        private void EmitNativeToManagedThunk(WebAssemblyCodegenCompilation compilation, MethodDesc method, string nativeName, LLVMValueRef managedFunction)
        {
            if (_pinvokeMap.TryGetValue(nativeName, out MethodDesc existing))
            {
                if (existing != method)
                    throw new InvalidProgramException("export and import function were mismatched");
            }
            else
            {
                _pinvokeMap.Add(nativeName, method);
            }

            LLVMTypeRef[] llvmParams = new LLVMTypeRef[method.Signature.Length];
            for (int i = 0; i < llvmParams.Length; i++)
            {
                llvmParams[i] = GetLLVMTypeForTypeDesc(method.Signature[i]);
            }

            LLVMTypeRef thunkSig = LLVM.FunctionType(GetLLVMTypeForTypeDesc(method.Signature.ReturnType), llvmParams, false);
            LLVMValueRef thunkFunc = GetOrCreateLLVMFunction(nativeName, thunkSig);

            LLVMBasicBlockRef shadowStackSetupBlock = LLVM.AppendBasicBlock(thunkFunc, "ShadowStackSetupBlock");
            LLVMBasicBlockRef allocateShadowStackBlock = LLVM.AppendBasicBlock(thunkFunc, "allocateShadowStackBlock");
            LLVMBasicBlockRef managedCallBlock = LLVM.AppendBasicBlock(thunkFunc, "ManagedCallBlock");

            LLVMBuilderRef builder = LLVM.CreateBuilder();
            LLVM.PositionBuilderAtEnd(builder, shadowStackSetupBlock);

            // Allocate shadow stack if it's null
            LLVMValueRef shadowStackPtr = LLVM.BuildAlloca(builder, LLVM.PointerType(LLVM.Int8Type(), 0), "ShadowStackPtr");
            LLVMValueRef savedShadowStack = LLVM.BuildLoad(builder, ShadowStackTop, "SavedShadowStack");
            LLVM.BuildStore(builder, savedShadowStack, shadowStackPtr);
            LLVMValueRef shadowStackNull = LLVM.BuildICmp(builder, LLVMIntPredicate.LLVMIntEQ, savedShadowStack, LLVM.ConstPointerNull(LLVM.PointerType(LLVM.Int8Type(), 0)), "ShadowStackNull");
            LLVM.BuildCondBr(builder, shadowStackNull, allocateShadowStackBlock, managedCallBlock);

            LLVM.PositionBuilderAtEnd(builder, allocateShadowStackBlock);

            LLVMValueRef newShadowStack = LLVM.BuildArrayMalloc(builder, LLVM.Int8Type(), BuildConstInt32(1000000), "NewShadowStack");
            LLVM.BuildStore(builder, newShadowStack, shadowStackPtr);
            LLVM.BuildBr(builder, managedCallBlock);

            LLVM.PositionBuilderAtEnd(builder, managedCallBlock);
            LLVMTypeRef reversePInvokeFrameType = LLVM.StructType(new LLVMTypeRef[] { LLVM.PointerType(LLVM.Int8Type(), 0), LLVM.PointerType(LLVM.Int8Type(), 0) }, false);
            LLVMValueRef reversePInvokeFrame = default(LLVMValueRef);
            LLVMTypeRef reversePInvokeFunctionType = LLVM.FunctionType(LLVM.VoidType(), new LLVMTypeRef[] { LLVM.PointerType(reversePInvokeFrameType, 0) }, false);
            if (method.IsNativeCallable)
            {
                reversePInvokeFrame = LLVM.BuildAlloca(builder, reversePInvokeFrameType, "ReversePInvokeFrame");
                LLVMValueRef RhpReversePInvoke2 = GetOrCreateLLVMFunction("RhpReversePInvoke2", reversePInvokeFunctionType);
                LLVM.BuildCall(builder, RhpReversePInvoke2, new LLVMValueRef[] { reversePInvokeFrame }, "");
            }

            LLVMValueRef shadowStack = LLVM.BuildLoad(builder, shadowStackPtr, "ShadowStack");
            int curOffset = 0;
            curOffset = PadNextOffset(method.Signature.ReturnType, curOffset);
            LLVMValueRef calleeFrame = LLVM.BuildGEP(builder, shadowStack, new LLVMValueRef[] { BuildConstInt32(curOffset) }, "calleeFrame");

            List<LLVMValueRef> llvmArgs = new List<LLVMValueRef>();
            llvmArgs.Add(calleeFrame);

            bool needsReturnSlot = NeedsReturnStackSlot(method.Signature);

            if (needsReturnSlot)
            {
                // Slot for return value if necessary
                llvmArgs.Add(shadowStack);
            }

            for (int i = 0; i < llvmParams.Length; i++)
            {
                LLVMValueRef argValue = LLVM.GetParam(thunkFunc, (uint)i);

                if (CanStoreTypeOnStack(method.Signature[i]))
                {
                    llvmArgs.Add(argValue);
                }
                else
                {
                    curOffset = PadOffset(method.Signature[i], curOffset);
                    LLVMValueRef argAddr = LLVM.BuildGEP(builder, shadowStack, new LLVMValueRef[] { LLVM.ConstInt(LLVM.Int32Type(), (ulong)curOffset, LLVMMisc.False) }, "arg" + i);
                    LLVM.BuildStore(builder, argValue, CastIfNecessary(builder, argAddr, LLVM.PointerType(llvmParams[i], 0), $"parameter{i}_"));
                    curOffset = PadNextOffset(method.Signature[i], curOffset);
                }
            }

            LLVMValueRef llvmReturnValue = LLVM.BuildCall(builder, managedFunction, llvmArgs.ToArray(), "");

            if (method.IsNativeCallable)
            {
                LLVMValueRef RhpReversePInvokeReturn2 = GetOrCreateLLVMFunction("RhpReversePInvokeReturn2", reversePInvokeFunctionType);
                LLVM.BuildCall(builder, RhpReversePInvokeReturn2, new LLVMValueRef[] { reversePInvokeFrame }, "");
            }

            if (!method.Signature.ReturnType.IsVoid)
            {
                if (needsReturnSlot)
                {
                    LLVM.BuildRet(builder, LLVM.BuildLoad(builder, CastIfNecessary(builder, shadowStack, LLVM.PointerType(GetLLVMTypeForTypeDesc(method.Signature.ReturnType), 0)), "returnValue"));
                }
                else
                {
                    LLVM.BuildRet(builder, llvmReturnValue);
                }
            }
            else
            {
                LLVM.BuildRetVoid(builder);
            }
        }

        private void ImportCalli(int token)
        {
            MethodSignature methodSignature = (MethodSignature)_canonMethodIL.GetObject(token);

            if (_method.ToString().Contains("InvokeRet"))
            {

            }
            var noHiddenParamSig = GetLLVMSignatureForMethod(methodSignature, false);
            var hddenParamSig = GetLLVMSignatureForMethod(methodSignature, true);
            var target = ((ExpressionEntry)_stack.Pop()).ValueAsType(LLVM.PointerType(noHiddenParamSig, 0), _builder);

            var functionPtrAsInt = LLVM.BuildPtrToInt(_builder, target, LLVMTypeRef.Int32Type(), "ptrToInt");
            var andResRef = LLVM.BuildBinOp(_builder, LLVMOpcode.LLVMAnd, functionPtrAsInt, LLVM.ConstInt(LLVM.Int32Type(), FatFunctionPointerOffset, LLVMMisc.False), "andFatCheck");
            var boolConv = LLVM.BuildICmp(_builder, LLVMIntPredicate.LLVMIntEQ, andResRef, BuildConstInt32(0), "bitConv");
            var fatBranch = LLVM.AppendBasicBlock(_currentFunclet, "fat");
            var notFatBranch = LLVM.AppendBasicBlock(_currentFunclet, "notFat");
            var endif = LLVM.AppendBasicBlock(_currentFunclet, "endif");
            LLVM.BuildCondBr(_builder, boolConv, notFatBranch, fatBranch);
            LLVM.PositionBuilderAtEnd(_builder, notFatBranch);

            // non fat branch
            var parameterCount = methodSignature.Length + (methodSignature.IsStatic ? 0 : 1);
            StackEntry[] stackCopy = new StackEntry[parameterCount];
            for (int i = 0; i < stackCopy.Length; i++)
            {
                stackCopy[i] = _stack.Pop();
            }
            for (int i = 0; i < stackCopy.Length; i++)
            {
                _stack.Push(stackCopy[stackCopy.Length - i - 1]);
            }
            HandleCall(null, methodSignature, null, ILOpcode.calli, calliTarget: target);
            LLVMValueRef fatResRef = default;
            LLVMValueRef nonFatResRef = default;
            bool hasRes = !methodSignature.ReturnType.IsVoid;
            if (hasRes)
            {
                StackEntry nonFatRes = _stack.Pop();
                nonFatResRef = nonFatRes.ValueAsType(methodSignature.ReturnType, _builder);
            }
            LLVM.BuildBr(_builder, endif);
            LLVM.PositionBuilderAtEnd(_builder, fatBranch);

            // fat branch
            var minusOffset = RemoveFatOffset(_builder, target);
            var minusOffsetPtr = LLVM.BuildIntToPtr(_builder, minusOffset,
                LLVMTypeRef.PointerType(LLVMTypeRef.Int8Type(), 0), "ptr");
            var hiddenRefAddr = LLVM.BuildGEP(_builder, minusOffsetPtr, new[] { BuildConstInt32(_pointerSize) }, "fatArgPtr");
            var hiddenRefPtrPtr = LLVM.BuildPointerCast(_builder, hiddenRefAddr, LLVM.PointerType(LLVM.PointerType(LLVM.PointerType(LLVMTypeRef.Int8Type(), 0), 0), 0), "hiddenRefPtr");
            var hiddenRef = LLVM.BuildLoad(_builder, LLVM.BuildLoad(_builder, hiddenRefPtrPtr, "hiddenRefPtr"), "hiddenRef");

            for (int i = 0; i < stackCopy.Length; i++)
            {
                _stack.Push(stackCopy[stackCopy.Length - i - 1]);
            }
            var funcPtrPtrWithHidden = LLVM.BuildPointerCast(_builder, minusOffsetPtr, LLVM.PointerType(LLVM.PointerType(hddenParamSig, 0), 0), "hiddenFuncPtr");
            var funcWithHidden = LLVM.BuildLoad(_builder, funcPtrPtrWithHidden, "funcPtr");
            HandleCall(null, methodSignature, null, ILOpcode.calli, calliTarget: funcWithHidden, hiddenRef: hiddenRef);
            StackEntry fatRes = null;
            if (hasRes)
            {
                fatRes = _stack.Pop();
                fatResRef = fatRes.ValueAsType(methodSignature.ReturnType, _builder);
            }
            LLVM.BuildBr(_builder, endif);
            LLVM.PositionBuilderAtEnd(_builder, endif);

            // choose the right return value
            if (hasRes)
            {
                var phi = LLVM.BuildPhi(_builder, GetLLVMTypeForTypeDesc(methodSignature.ReturnType), "phi");
                LLVM.AddIncoming(phi, new LLVMValueRef[] { fatResRef, nonFatResRef },
                    new LLVMBasicBlockRef[] { fatBranch, notFatBranch }, 2);
                PushExpression(fatRes.Kind, "phi", phi, fatRes.Type);
            }
            _currentBasicBlock.LastInternalIf = endif;
        }

        private void ImportLdFtn(int token, ILOpcode opCode)
        {
            MethodDesc runtimeDeterminedMethod = (MethodDesc)_methodIL.GetObject(token);
            MethodDesc method = ((MethodDesc)_canonMethodIL.GetObject(token));
            MethodDesc canonMethod = method.GetCanonMethodTarget(CanonicalFormKind.Specific);
            LLVMValueRef targetLLVMFunction = default;
            bool hasHiddenParam = false;

            if (opCode == ILOpcode.ldvirtftn)
            {
                StackEntry thisPointer = _stack.Pop();
                if (runtimeDeterminedMethod.IsVirtual)
                {
                    // we want the fat function ptr here
                    LLVMValueRef fatFunctionPtr;
                    targetLLVMFunction = LLVMFunctionForMethod(method, canonMethod, thisPointer, true, null, runtimeDeterminedMethod, out hasHiddenParam, out LLVMValueRef dictPtrPtrStore, out fatFunctionPtr);
                    if (fatFunctionPtr.Pointer != IntPtr.Zero)
                    {
                        targetLLVMFunction = fatFunctionPtr;
                    }
                }
                else
                {
                    AddMethodReference(runtimeDeterminedMethod);
                }
            }
            else
            {
                if (canonMethod.IsSharedByGenericInstantiations && (canonMethod.HasInstantiation || canonMethod.Signature.IsStatic))
                {
                    var exactContextNeedsRuntimeLookup = method.HasInstantiation
                        ? method.IsSharedByGenericInstantiations
                        : method.OwningType.IsCanonicalSubtype(CanonicalFormKind.Any);
                    if (exactContextNeedsRuntimeLookup)
                    {
                        targetLLVMFunction = CallGenericHelper(ReadyToRunHelperId.MethodEntry, runtimeDeterminedMethod);
                        if (!(canonMethod.IsVirtual && !canonMethod.IsFinal && !canonMethod.OwningType.IsSealed()))
                        {
                            // fat function pointer
                            targetLLVMFunction = MakeFatPointer(_builder, targetLLVMFunction);
                        }
                    }
                    else
                    {
                        var fatFunctionSymbol = GetAndAddFatFunctionPointer(runtimeDeterminedMethod);
                        targetLLVMFunction = MakeFatPointer(_builder, LoadAddressOfSymbolNode(fatFunctionSymbol));
                    }
                }
                else AddMethodReference(canonMethod);
            }

            if (targetLLVMFunction.Pointer.Equals(IntPtr.Zero))
            {
                if (runtimeDeterminedMethod.IsNativeCallable)
                {
                    EcmaMethod ecmaMethod = ((EcmaMethod)runtimeDeterminedMethod);
                    string mangledName = ecmaMethod.GetNativeCallableExportName();
                    if (mangledName == null)
                    {
                        mangledName = ecmaMethod.Name;
                    }
                    LLVMTypeRef[] llvmParams = new LLVMTypeRef[runtimeDeterminedMethod.Signature.Length];
                    for (int i = 0; i < llvmParams.Length; i++)
                    {
                        llvmParams[i] = GetLLVMTypeForTypeDesc(runtimeDeterminedMethod.Signature[i]);
                    }
                    LLVMTypeRef thunkSig = LLVM.FunctionType(GetLLVMTypeForTypeDesc(runtimeDeterminedMethod.Signature.ReturnType), llvmParams, false);

                    targetLLVMFunction = GetOrCreateLLVMFunction(mangledName, thunkSig);
                }
                else
                {
                    hasHiddenParam = canonMethod.RequiresInstArg();
                    targetLLVMFunction = GetOrCreateLLVMFunction(_compilation.NameMangler.GetMangledMethodName(canonMethod).ToString(), runtimeDeterminedMethod.Signature, hasHiddenParam);
                }
            }

            var entry = new FunctionPointerEntry("ldftn", runtimeDeterminedMethod, targetLLVMFunction, GetWellKnownType(WellKnownType.IntPtr), opCode == ILOpcode.ldvirtftn);
            _stack.Push(entry);
        }

        ISymbolNode GetAndAddFatFunctionPointer(MethodDesc method, bool isUnboxingStub = false)
        {
            ISymbolNode node = _compilation.NodeFactory.FatFunctionPointer(method, isUnboxingStub);
            _dependencies.Add(node);
            return node;
        }

        private void ImportLoadInt(long value, StackValueKind kind)
        {
            switch (kind)
            {
                case StackValueKind.Int32:
                case StackValueKind.NativeInt:
                    _stack.Push(new Int32ConstantEntry((int)value, _method.Context.GetWellKnownType(WellKnownType.Int32)));
                    break;

                case StackValueKind.Int64:
                    _stack.Push(new Int64ConstantEntry(value, _method.Context.GetWellKnownType(WellKnownType.Int64)));
                    break;

                default:
                    throw new InvalidOperationException(kind.ToString());
            }

        }

        private void ImportLoadFloat(double value)
        {
            _stack.Push(new FloatConstantEntry(value, _method.Context.GetWellKnownType(WellKnownType.Double)));
        }

        private void ImportBranch(ILOpcode opcode, BasicBlock target, BasicBlock fallthrough)
        {
            if (opcode == ILOpcode.br)
            {
                ImportFallthrough(target);
                LLVM.BuildBr(_builder, GetLLVMBasicBlockForBlock(target));
            }
            else
            {
                LLVMValueRef condition;

                if (opcode == ILOpcode.brfalse || opcode == ILOpcode.brtrue)
                {
                    var op = _stack.Pop();
                    LLVMValueRef value = op.ValueAsInt32(_builder, false);

                    if (LLVM.TypeOf(value).TypeKind != LLVMTypeKind.LLVMIntegerTypeKind)
                        throw new InvalidProgramException("branch on non integer");

                    if (opcode == ILOpcode.brfalse)
                    {
                        condition = LLVM.BuildICmp(_builder, LLVMIntPredicate.LLVMIntEQ, value, LLVM.ConstInt(LLVM.TypeOf(value), 0, LLVMMisc.False), "brfalse");
                    }
                    else
                    {
                        condition = LLVM.BuildICmp(_builder, LLVMIntPredicate.LLVMIntNE, value, LLVM.ConstInt(LLVM.TypeOf(value), 0, LLVMMisc.False), "brtrue");
                    }
                }
                else
                {
                    var op1 = _stack.Pop();
                    var op2 = _stack.Pop();

                    // StackValueKind is carefully ordered to make this work (assuming the IL is valid)
                    StackValueKind kind;

                    if (op1.Kind > op2.Kind)
                    {
                        kind = op1.Kind;
                    }
                    else
                    {
                        kind = op2.Kind;
                    }

                    LLVMValueRef right = op1.ValueForStackKind(kind, _builder, TypeNeedsSignExtension(op1.Type));
                    LLVMValueRef left = op2.ValueForStackKind(kind, _builder, TypeNeedsSignExtension(op2.Type));

                    if (kind != StackValueKind.Float)
                    {
                        switch (opcode)
                        {
                            case ILOpcode.beq:
                                condition = LLVM.BuildICmp(_builder, LLVMIntPredicate.LLVMIntEQ, left, right, "beq");
                                break;
                            case ILOpcode.bge:
                                condition = LLVM.BuildICmp(_builder, LLVMIntPredicate.LLVMIntSGE, left, right, "bge");
                                break;
                            case ILOpcode.bgt:
                                condition = LLVM.BuildICmp(_builder, LLVMIntPredicate.LLVMIntSGT, left, right, "bgt");
                                break;
                            case ILOpcode.ble:
                                condition = LLVM.BuildICmp(_builder, LLVMIntPredicate.LLVMIntSLE, left, right, "ble");
                                break;
                            case ILOpcode.blt:
                                condition = LLVM.BuildICmp(_builder, LLVMIntPredicate.LLVMIntSLT, left, right, "blt");
                                break;
                            case ILOpcode.bne_un:
                                condition = LLVM.BuildICmp(_builder, LLVMIntPredicate.LLVMIntNE, left, right, "bne_un");
                                break;
                            case ILOpcode.bge_un:
                                condition = LLVM.BuildICmp(_builder, LLVMIntPredicate.LLVMIntUGE, left, right, "bge_un");
                                break;
                            case ILOpcode.bgt_un:
                                condition = LLVM.BuildICmp(_builder, LLVMIntPredicate.LLVMIntUGT, left, right, "bgt_un");
                                break;
                            case ILOpcode.ble_un:
                                condition = LLVM.BuildICmp(_builder, LLVMIntPredicate.LLVMIntULE, left, right, "ble_un");
                                break;
                            case ILOpcode.blt_un:
                                condition = LLVM.BuildICmp(_builder, LLVMIntPredicate.LLVMIntULT, left, right, "blt_un");
                                break;
                            default:
                                throw new NotSupportedException(); // unreachable
                        }
                    }
                    else
                    {
                        if (op1.Type.IsWellKnownType(WellKnownType.Double) && op2.Type.IsWellKnownType(WellKnownType.Single))
                        {
                            left = LLVM.BuildFPExt(_builder, left, LLVM.DoubleType(), "fpextop2");
                        }
                        else if (op2.Type.IsWellKnownType(WellKnownType.Double) && op1.Type.IsWellKnownType(WellKnownType.Single))
                        {
                            right = LLVM.BuildFPExt(_builder, right, LLVM.DoubleType(), "fpextop1");
                        }
                        switch (opcode)
                        {
                            case ILOpcode.beq:
                                condition = LLVM.BuildFCmp(_builder, LLVMRealPredicate.LLVMRealOEQ, left, right, "beq");
                                break;
                            case ILOpcode.bge:
                                condition = LLVM.BuildFCmp(_builder, LLVMRealPredicate.LLVMRealOGE, left, right, "bge");
                                break;
                            case ILOpcode.bgt:
                                condition = LLVM.BuildFCmp(_builder, LLVMRealPredicate.LLVMRealOGT, left, right, "bgt");
                                break;
                            case ILOpcode.ble:
                                condition = LLVM.BuildFCmp(_builder, LLVMRealPredicate.LLVMRealOLE, left, right, "ble");
                                break;
                            case ILOpcode.blt:
                                condition = LLVM.BuildFCmp(_builder, LLVMRealPredicate.LLVMRealOLT, left, right, "blt");
                                break;
                            case ILOpcode.bne_un:
                                condition = LLVM.BuildFCmp(_builder, LLVMRealPredicate.LLVMRealONE, left, right, "bne_un");
                                break;
                            case ILOpcode.bge_un:
                                condition = LLVM.BuildFCmp(_builder, LLVMRealPredicate.LLVMRealUGE, left, right, "bge_un");
                                break;
                            case ILOpcode.bgt_un:
                                condition = LLVM.BuildFCmp(_builder, LLVMRealPredicate.LLVMRealUGT, left, right, "bgt_un");
                                break;
                            case ILOpcode.ble_un:
                                condition = LLVM.BuildFCmp(_builder, LLVMRealPredicate.LLVMRealULE, left, right, "ble_un");
                                break;
                            case ILOpcode.blt_un:
                                condition = LLVM.BuildFCmp(_builder, LLVMRealPredicate.LLVMRealULT, left, right, "blt_un");
                                break;
                            default:
                                throw new NotSupportedException(); // unreachable
                        }
                    }
                }

                ImportFallthrough(target);
                ImportFallthrough(fallthrough);
                LLVM.BuildCondBr(_builder, condition, GetLLVMBasicBlockForBlock(target), GetLLVMBasicBlockForBlock(fallthrough));
            }
        }

        private void ImportSwitchJump(int jmpBase, int[] jmpDelta, BasicBlock fallthrough)
        {
            var operand = _stack.Pop();

            var @switch = LLVM.BuildSwitch(_builder, operand.ValueAsInt32(_builder, false), GetLLVMBasicBlockForBlock(fallthrough), (uint)jmpDelta.Length);
            for (var i = 0; i < jmpDelta.Length; i++)
            {
                var target = _basicBlocks[_currentOffset + jmpDelta[i]];
                LLVM.AddCase(@switch, LLVM.ConstInt(LLVM.Int32Type(), (ulong)i, false), GetLLVMBasicBlockForBlock(target));
                ImportFallthrough(target);
            }

            ImportFallthrough(fallthrough);
        }

        private void ImportLoadIndirect(int token)
        {
            ImportLoadIndirect(ResolveTypeToken(token));
        }

        private void ImportLoadIndirect(TypeDesc type)
        {
            var pointer = _stack.Pop();
            Debug.Assert(pointer is ExpressionEntry || pointer is ConstantEntry);
            var expressionPointer = pointer as ExpressionEntry;
            if (type == null)
            {
                type = GetWellKnownType(WellKnownType.Object);
            }

            LLVMValueRef pointerElementType = pointer.ValueAsType(type.MakePointerType(), _builder);
            _stack.Push(new LoadExpressionEntry(type != null ? GetStackValueKind(type) : StackValueKind.ByRef, $"Indirect{pointer.Name()}",
                pointerElementType, type));
        }

        private void ImportStoreIndirect(int token)
        {
            ImportStoreIndirect(ResolveTypeToken(token));
        }

        private void ImportStoreIndirect(TypeDesc type)
        {
            StackEntry value = _stack.Pop();
            StackEntry destinationPointer = _stack.Pop();
            LLVMValueRef typedValue;
            LLVMValueRef typedPointer;

            if (type != null)
            {
                typedValue = value.ValueAsType(type, _builder);
                typedPointer = destinationPointer.ValueAsType(type.MakePointerType(), _builder);
            }
            else
            {
                typedPointer = destinationPointer.ValueAsType(LLVM.PointerType(LLVM.Int32Type(), 0), _builder);
                typedValue = value.ValueAsInt32(_builder, false);
            }

            LLVM.BuildStore(_builder, typedValue, typedPointer);
        }

        private void ImportBinaryOperation(ILOpcode opcode)
        {
            StackEntry op1 = _stack.Pop();
            StackEntry op2 = _stack.Pop();

            // StackValueKind is carefully ordered to make this work (assuming the IL is valid)
            StackValueKind kind;
            TypeDesc type;

            if (op1.Kind > op2.Kind)
            {
                kind = op1.Kind;
                type = op1.Type;
            }
            else
            {
                kind = op2.Kind;
                type = op2.Type;
            }

            // The one exception from the above rule
            if (kind == StackValueKind.ByRef)
            {
                kind = StackValueKind.NativeInt;
                type = type.MakePointerType();
            }

            LLVMValueRef result;
            LLVMValueRef left = op2.ValueForStackKind(kind, _builder, TypeNeedsSignExtension(op2.Type));
            LLVMValueRef right = op1.ValueForStackKind(kind, _builder, TypeNeedsSignExtension(op1.Type));
            if (kind == StackValueKind.Float)
            {
                if (op1.Type.IsWellKnownType(WellKnownType.Double) && op2.Type.IsWellKnownType(WellKnownType.Single))
                {
                    left = LLVM.BuildFPExt(_builder, left, LLVM.DoubleType(), "fpextop2");
                }
                else if (op2.Type.IsWellKnownType(WellKnownType.Double) && op1.Type.IsWellKnownType(WellKnownType.Single))
                {
                    right = LLVM.BuildFPExt(_builder, right, LLVM.DoubleType(), "fpextop1");
                }
                switch (opcode)
                {
                    case ILOpcode.add:
                        result = LLVM.BuildFAdd(_builder, left, right, "fadd");
                        break;
                    case ILOpcode.sub:
                        result = LLVM.BuildFSub(_builder, left, right, "fsub");
                        break;
                    case ILOpcode.mul:
                        result = LLVM.BuildFMul(_builder, left, right, "fmul");
                        break;
                    case ILOpcode.div:
                        result = LLVM.BuildFDiv(_builder, left, right, "fdiv");
                        break;
                    case ILOpcode.rem:
                        result = LLVM.BuildFRem(_builder, left, right, "frem");
                        break;

                    // TODO: Overflow checks
                    case ILOpcode.add_ovf:
                    case ILOpcode.add_ovf_un:
                        result = LLVM.BuildFAdd(_builder, left, right, "fadd");
                        break;
                    case ILOpcode.sub_ovf:
                    case ILOpcode.sub_ovf_un:
                        result = LLVM.BuildFSub(_builder, left, right, "fsub");
                        break;
                    case ILOpcode.mul_ovf:
                    case ILOpcode.mul_ovf_un:
                        result = LLVM.BuildFMul(_builder, left, right, "fmul");
                        break;

                    default:
                        throw new InvalidOperationException(); // Should be unreachable
                }
            }
            else
            {
                // these ops return an int32 for these.
                type = WidenBytesAndShorts(type);
                switch (opcode)
                {
                    case ILOpcode.add:
                        result = LLVM.BuildAdd(_builder, left, right, "add");
                        break;
                    case ILOpcode.sub:
                        result = LLVM.BuildSub(_builder, left, right, "sub");
                        break;
                    case ILOpcode.mul:
                        result = LLVM.BuildMul(_builder, left, right, "mul");
                        break;
                    case ILOpcode.div:
                        result = LLVM.BuildSDiv(_builder, left, right, "sdiv");
                        break;
                    case ILOpcode.div_un:
                        result = LLVM.BuildUDiv(_builder, left, right, "udiv");
                        break;
                    case ILOpcode.rem:
                        result = LLVM.BuildSRem(_builder, left, right, "srem");
                        break;
                    case ILOpcode.rem_un:
                        result = LLVM.BuildURem(_builder, left, right, "urem");
                        break;
                    case ILOpcode.and:
                        result = LLVM.BuildAnd(_builder, left, right, "and");
                        break;
                    case ILOpcode.or:
                        result = LLVM.BuildOr(_builder, left, right, "or");
                        break;
                    case ILOpcode.xor:
                        result = LLVM.BuildXor(_builder, left, right, "xor");
                        break;

                    // TODO: Overflow checks
                    case ILOpcode.add_ovf:
                    case ILOpcode.add_ovf_un:
                        result = LLVM.BuildAdd(_builder, left, right, "add");
                        break;
                    case ILOpcode.sub_ovf:
                    case ILOpcode.sub_ovf_un:
                        result = LLVM.BuildSub(_builder, left, right, "sub");
                        break;
                    case ILOpcode.mul_ovf:
                    case ILOpcode.mul_ovf_un:
                        result = LLVM.BuildMul(_builder, left, right, "mul");
                        break;

                    default:
                        throw new InvalidOperationException(); // Should be unreachable
                }
            }


            if (kind == StackValueKind.NativeInt || kind == StackValueKind.ByRef || kind == StackValueKind.ObjRef)
            {
                //we need to put the type back if we changed it because it started out a pointer
                result = CastToTypeDesc(result, type);
            }
            PushExpression(kind, "binop", result, type);
        }

        private TypeDesc WidenBytesAndShorts(TypeDesc type)
        {
            switch (type.Category)
            {
                case TypeFlags.Byte:
                case TypeFlags.SByte:
                case TypeFlags.Int16:
                case TypeFlags.UInt16:
                    return GetWellKnownType(WellKnownType.Int32);
                default:
                    return type;
            }
        }

        private void ImportShiftOperation(ILOpcode opcode)
        {
            LLVMValueRef result;
            StackEntry numBitsToShift = _stack.Pop();
            StackEntry valueToShift = _stack.Pop();

            LLVMValueRef valueToShiftValue = valueToShift.ValueForStackKind(valueToShift.Kind, _builder, TypeNeedsSignExtension(valueToShift.Type));

            // while it seems excessive that the bits to shift should need to be 64 bits, the LLVM docs say that both operands must be the same type and a compilation failure results if this is not the case.
            LLVMValueRef rhs;
            if (valueToShiftValue.TypeOf().Equals(LLVM.Int64Type()))
            {
                rhs = numBitsToShift.ValueAsInt64(_builder, false);
            }
            else
            {
                rhs = numBitsToShift.ValueAsInt32(_builder, false);
            }
            switch (opcode)
            {
                case ILOpcode.shl:
                    result = LLVM.BuildShl(_builder, valueToShiftValue, rhs, "shl");
                    break;
                case ILOpcode.shr:
                    result = LLVM.BuildAShr(_builder, valueToShiftValue, rhs, "shr");
                    break;
                case ILOpcode.shr_un:
                    result = LLVM.BuildLShr(_builder, valueToShiftValue, rhs, "shr");
                    break;
                default:
                    throw new InvalidOperationException(); // Should be unreachable
            }
            //TODO: do we need this if we sign extend above?
            PushExpression(valueToShift.Kind, "shiftop", result, WidenBytesAndShorts(valueToShift.Type));
        }

        bool TypeNeedsSignExtension(TypeDesc targetType)
        {
            var enumCleanTargetType = targetType?.UnderlyingType;
            if (enumCleanTargetType != null && targetType.IsPrimitive)
            {
                if (enumCleanTargetType.IsWellKnownType(WellKnownType.Byte) ||
                    enumCleanTargetType.IsWellKnownType(WellKnownType.Char) ||
                    enumCleanTargetType.IsWellKnownType(WellKnownType.UInt16) ||
                    enumCleanTargetType.IsWellKnownType(WellKnownType.UInt32) ||
                    enumCleanTargetType.IsWellKnownType(WellKnownType.UInt64) ||
                    enumCleanTargetType.IsWellKnownType(WellKnownType.UIntPtr))
                {
                    return false;
                }
                else
                {
                    return true;
                }
            }
            return false;
        }
        private void ImportCompareOperation(ILOpcode opcode)
        {
            var op1 = _stack.Pop();
            var op2 = _stack.Pop();

            // StackValueKind is carefully ordered to make this work (assuming the IL is valid)
            StackValueKind kind;

            if (op1.Kind > op2.Kind)
            {
                kind = op1.Kind;
            }
            else
            {
                kind = op2.Kind;
            }

            LLVMValueRef result;
            LLVMValueRef typeSaneOp1 = op1.ValueForStackKind(kind, _builder, TypeNeedsSignExtension(op1.Type));
            LLVMValueRef typeSaneOp2 = op2.ValueForStackKind(kind, _builder, TypeNeedsSignExtension(op2.Type));

            if (kind != StackValueKind.Float)
            {
                switch (opcode)
                {
                    case ILOpcode.ceq:
                        result = LLVM.BuildICmp(_builder, LLVMIntPredicate.LLVMIntEQ, typeSaneOp2, typeSaneOp1, "ceq");
                        break;
                    case ILOpcode.cgt:
                        result = LLVM.BuildICmp(_builder, LLVMIntPredicate.LLVMIntSGT, typeSaneOp2, typeSaneOp1, "cgt");
                        break;
                    case ILOpcode.clt:
                        result = LLVM.BuildICmp(_builder, LLVMIntPredicate.LLVMIntSLT, typeSaneOp2, typeSaneOp1, "clt");
                        break;
                    case ILOpcode.cgt_un:
                        result = LLVM.BuildICmp(_builder, LLVMIntPredicate.LLVMIntUGT, typeSaneOp2, typeSaneOp1, "cgt_un");
                        break;
                    case ILOpcode.clt_un:
                        result = LLVM.BuildICmp(_builder, LLVMIntPredicate.LLVMIntULT, typeSaneOp2, typeSaneOp1, "clt_un");
                        break;
                    default:
                        throw new NotSupportedException(); // unreachable
                }
            }
            else
            {
                if (op1.Type.IsWellKnownType(WellKnownType.Double) && op2.Type.IsWellKnownType(WellKnownType.Single))
                {
                    typeSaneOp2 = LLVM.BuildFPExt(_builder, typeSaneOp2, LLVM.DoubleType(), "fpextop2");
                }
                else if (op2.Type.IsWellKnownType(WellKnownType.Double) && op1.Type.IsWellKnownType(WellKnownType.Single))
                {
                    typeSaneOp1 = LLVM.BuildFPExt(_builder, typeSaneOp1, LLVM.DoubleType(), "fpextop1");
                }
                switch (opcode)
                {
                    case ILOpcode.ceq:
                        result = LLVM.BuildFCmp(_builder, LLVMRealPredicate.LLVMRealOEQ, typeSaneOp2, typeSaneOp1, "ceq");
                        break;
                    case ILOpcode.cgt:
                        result = LLVM.BuildFCmp(_builder, LLVMRealPredicate.LLVMRealOGT, typeSaneOp2, typeSaneOp1, "cgt");
                        break;
                    case ILOpcode.clt:
                        result = LLVM.BuildFCmp(_builder, LLVMRealPredicate.LLVMRealOLT, typeSaneOp2, typeSaneOp1, "clt");
                        break;
                    case ILOpcode.cgt_un:
                        result = LLVM.BuildFCmp(_builder, LLVMRealPredicate.LLVMRealUGT, typeSaneOp2, typeSaneOp1, "cgt_un");
                        break;
                    case ILOpcode.clt_un:
                        result = LLVM.BuildFCmp(_builder, LLVMRealPredicate.LLVMRealULT, typeSaneOp2, typeSaneOp1, "clt_un");
                        break;
                    default:
                        throw new NotSupportedException(); // unreachable
                }
            }

            PushExpression(StackValueKind.Int32, "cmpop", result, GetWellKnownType(WellKnownType.SByte));
        }

        private void ImportConvert(WellKnownType wellKnownType, bool checkOverflow, bool unsigned)
        {
            StackEntry value = _stack.Pop();
            TypeDesc destType = GetWellKnownType(wellKnownType);

            // Load the value and then convert it instead of using ValueAsType to avoid loading the incorrect size
            LLVMValueRef loadedValue = value.ValueAsType(value.Type, _builder);
            LLVMValueRef converted = CastIfNecessary(loadedValue, GetLLVMTypeForTypeDesc(destType), value.Name(), wellKnownType == WellKnownType.UInt64 /* unsigned is always false, so check for the type explicitly */);
            PushExpression(GetStackValueKind(destType), "conv", converted, destType);
        }

        private void ImportUnaryOperation(ILOpcode opCode)
        {
            var argument = _stack.Pop();

            LLVMValueRef result;
            switch (opCode)
            {
                case ILOpcode.neg:
                    if (argument.Kind == StackValueKind.Float)
                    {
                        result = LLVM.BuildFNeg(_builder, argument.ValueForStackKind(argument.Kind, _builder, false), "neg");
                    }
                    else
                    {
                        result = LLVM.BuildNeg(_builder, argument.ValueForStackKind(argument.Kind, _builder, true), "neg");
                    }
                    break;
                case ILOpcode.not:
                    result = LLVM.BuildNot(_builder, argument.ValueForStackKind(argument.Kind, _builder, true), "not");
                    break;
                default:
                    throw new NotSupportedException(); // unreachable
            }

            PushExpression(argument.Kind, "unaryop", result, argument.Type);
        }

        private void ImportCpOpj(int token)
        {
            var type = ResolveTypeToken(token);

            if (!type.IsValueType)
            {
                throw new InvalidOperationException();
            }

            var src = _stack.Pop();

            if (src.Kind != StackValueKind.NativeInt && src.Kind != StackValueKind.ByRef && src.Kind != StackValueKind.ObjRef)
            {
                throw new InvalidOperationException();
            }

            var dest = _stack.Pop();

            if (dest.Kind != StackValueKind.NativeInt && dest.Kind != StackValueKind.ByRef && dest.Kind != StackValueKind.ObjRef)
            {
                throw new InvalidOperationException();
            }

            var pointerType = GetLLVMTypeForTypeDesc(type.MakePointerType());

            var value = LLVM.BuildLoad(_builder, src.ValueAsType(pointerType, _builder), "cpobj.load");

            LLVM.BuildStore(_builder, value, dest.ValueAsType(pointerType, _builder));
        }

        private void ImportUnbox(int token, ILOpcode opCode)
        {
            TypeDesc type = ResolveTypeToken(token);
            LLVMValueRef eeType;
            var eeTypeDesc = GetEETypePtrTypeDesc();
            ExpressionEntry eeTypeExp;
            if (type.IsRuntimeDeterminedSubtype)
            {
                eeType = CallGenericHelper(ReadyToRunHelperId.TypeHandle, type);
                eeTypeExp = new ExpressionEntry(StackValueKind.ByRef, "eeType", eeType, eeTypeDesc);
            }
            else
            {
                eeType = GetEETypePointerForTypeDesc(type, true);
                eeTypeExp = new LoadExpressionEntry(StackValueKind.ByRef, "eeType", eeType, eeTypeDesc);
            }
            StackEntry boxedObject = _stack.Pop();
            if (opCode == ILOpcode.unbox)
            {
                if (type.IsNullable)
                    throw new NotImplementedException();

                var arguments = new StackEntry[] { eeTypeExp, boxedObject };
                PushNonNull(CallRuntime(_compilation.TypeSystemContext, RuntimeExport, "RhUnbox2", arguments));
            }
            else //unbox_any
            {
                Debug.Assert(opCode == ILOpcode.unbox_any);
                LLVMValueRef untypedObjectValue = LLVM.BuildAlloca(_builder, GetLLVMTypeForTypeDesc(type), "objptr");
                var arguments = new StackEntry[]
                {
                    boxedObject,
                    new ExpressionEntry(StackValueKind.ByRef, "objPtr", untypedObjectValue, type.MakePointerType()),
                    eeTypeExp
                };
                CallRuntime(_compilation.TypeSystemContext, RuntimeExport, "RhUnboxAny", arguments);
                PushLoadExpression(GetStackValueKind(type), "unboxed", untypedObjectValue, type);
            }
        }

        LLVMValueRef GetShadowStack()
        {
            int offset = GetTotalParameterOffset() + GetTotalLocalOffset();
            return LLVM.BuildGEP(_builder, LLVM.GetFirstParam(_currentFunclet),
                new LLVMValueRef[] { LLVM.ConstInt(LLVM.Int32Type(), (uint)offset, LLVMMisc.False) },
                String.Empty);
        }

        private void ImportRefAnyVal(int token)
        {
        }

        private void ImportCkFinite()
        {
        }

        private void ImportMkRefAny(int token)
        {
        }

        private void ImportLdToken(int token)
        {
            var ldtokenValue = _methodIL.GetObject(token);
<<<<<<< HEAD
            WellKnownType ldtokenKind;
            if (ldtokenValue is TypeDesc)
            {
                ldtokenKind = WellKnownType.RuntimeTypeHandle;
                var typeDesc = (TypeDesc)ldtokenValue;
                MethodDesc helper = _compilation.TypeSystemContext.GetHelperEntryPoint("LdTokenHelpers", "GetRuntimeTypeHandle");
                AddMethodReference(helper);
                var fn = LLVMFunctionForMethod(helper, helper, null/* static method */, false /* not virt */, _constrainedType, helper, out bool hasHiddenParam, out LLVMValueRef dictPtrPtrStore, out LLVMValueRef fatFunctionPtr);

                if (typeDesc.IsRuntimeDeterminedSubtype)
                {
                    var hiddenParam = CallGenericHelper(ReadyToRunHelperId.TypeHandle, typeDesc);
                    var handleRef = LLVM.BuildCall(_builder, fn, new LLVMValueRef[]
                    {
                        GetShadowStack(),
                        hiddenParam
                    }, "getHelper");
                    _stack.Push(new LdTokenEntry<TypeDesc>(StackValueKind.ValueType, "ldtoken", typeDesc, handleRef, GetWellKnownType(ldtokenKind)));
                }
                else
                {
                    if (ConstructedEETypeNode.CreationAllowed(typeDesc))
                    {
                        var typeSymbol = _compilation.NodeFactory.ConstructedTypeSymbol(typeDesc);
                        _dependencies.Add(typeSymbol);
                    }
                    PushLoadExpression(StackValueKind.ByRef, "ldtoken", GetEETypePointerForTypeDesc(typeDesc, false), GetEETypePtrTypeDesc());
                    HandleCall(helper, helper.Signature, helper);
                    var callExp = _stack.Pop();
                    _stack.Push(new LdTokenEntry<TypeDesc>(StackValueKind.ValueType, "ldtoken", typeDesc, callExp.ValueAsInt32(_builder, false), GetWellKnownType(ldtokenKind)));
                }
=======
            StackEntry value;
            if (ldtokenValue is TypeDesc)
            {
                var typeDesc = (TypeDesc)ldtokenValue;
                PushLoadExpression(StackValueKind.ByRef, "ldtoken", GetEETypePointerForTypeDesc(typeDesc, false), _compilation.TypeSystemContext.SystemModule.GetKnownType("System", "EETypePtr"));
                MethodDesc helper = _compilation.TypeSystemContext.GetHelperEntryPoint("LdTokenHelpers", "GetRuntimeTypeHandle");
                AddMethodReference(helper);
                HandleCall(helper, helper.Signature);
                _dependencies.Add(_compilation.NodeFactory.MaximallyConstructableType(typeDesc));
>>>>>>> a3f21411
            }
            else if (ldtokenValue is FieldDesc)
            {
                LLVMValueRef fieldHandle = LLVM.ConstStruct(new LLVMValueRef[] { BuildConstInt32(0) }, true);
<<<<<<< HEAD
                StackEntry value = new LdTokenEntry<FieldDesc>(StackValueKind.ValueType, null, (FieldDesc)ldtokenValue, fieldHandle, GetWellKnownType(ldtokenKind));
=======
                value = new LdTokenEntry<FieldDesc>(StackValueKind.ValueType, null, (FieldDesc)ldtokenValue, fieldHandle, GetWellKnownType(WellKnownType.RuntimeFieldHandle));
>>>>>>> a3f21411
                _stack.Push(value);
            }
            else if (ldtokenValue is MethodDesc)
            {
                throw new NotImplementedException();
            }
            else
            {
                throw new InvalidOperationException();
            }
        }

        private void ImportLocalAlloc()
        {
            StackEntry allocSizeEntry = _stack.Pop();
            LLVMValueRef allocSize = allocSizeEntry.ValueAsInt32(_builder, false);
            LLVMValueRef allocatedMemory = LLVM.BuildArrayAlloca(_builder, LLVMTypeRef.Int8Type(), allocSize, "localloc" + _currentOffset);
            LLVM.SetAlignment(allocatedMemory, (uint)_pointerSize);
            if (_methodIL.IsInitLocals)
            {
                ImportCallMemset(allocatedMemory, 0, allocSize);
            }

            PushExpression(StackValueKind.NativeInt, "localloc" + _currentOffset, allocatedMemory, _compilation.TypeSystemContext.GetPointerType(GetWellKnownType(WellKnownType.Void)));
        }

        private void ImportEndFilter()
        {
        }

        private void ImportCpBlk()
        {
        }

        private void ImportInitBlk()
        {
        }

        private void ImportRethrow()
        {
            EmitTrapCall();
        }

        private void ImportSizeOf(int token)
        {
            TypeDesc type = (TypeDesc)_methodIL.GetObject(token);
            int size = type.GetElementSize().AsInt;
            PushExpression(StackValueKind.Int32, "sizeof", LLVM.ConstInt(LLVM.Int32Type(), (ulong)size, LLVMMisc.False), GetWellKnownType(WellKnownType.Int32));
        }

        private void ImportRefAnyType()
        {
        }

        private void ImportArgList()
        {
        }

        private void ImportUnalignedPrefix(byte alignment)
        {
        }

        private void ImportVolatilePrefix()
        {
        }

        private void ImportTailPrefix()
        {
        }

        private void ImportConstrainedPrefix(int token)
        {
            _constrainedType = (TypeDesc)_methodIL.GetObject(token);
        }

        private void ImportNoPrefix(byte mask)
        {
        }

        private void ImportReadOnlyPrefix()
        {
        }

        private void ImportThrow()
        {
            var exceptionObject = _stack.Pop();

            EmitTrapCall();
        }

        private void ThrowIfNull(LLVMValueRef entry)
        {
            if (NullRefFunction.Pointer == IntPtr.Zero)
            {
                NullRefFunction = LLVM.AddFunction(Module, "corert.throwifnull", LLVM.FunctionType(LLVM.VoidType(), new LLVMTypeRef[] { LLVM.PointerType(LLVMTypeRef.Int8Type(), 0), LLVM.PointerType(LLVMTypeRef.Int8Type(), 0) }, false));
                var builder = LLVM.CreateBuilder();
                var block = LLVM.AppendBasicBlock(NullRefFunction, "Block");
                var throwBlock = LLVM.AppendBasicBlock(NullRefFunction, "ThrowBlock");
                var retBlock = LLVM.AppendBasicBlock(NullRefFunction, "RetBlock");
                LLVM.PositionBuilderAtEnd(builder, block);
                LLVM.BuildCondBr(builder, LLVM.BuildICmp(builder, LLVMIntPredicate.LLVMIntEQ, LLVM.GetParam(NullRefFunction, 1), LLVM.ConstPointerNull(LLVM.PointerType(LLVMTypeRef.Int8Type(), 0)), "nullCheck"),
                    throwBlock, retBlock);
                LLVM.PositionBuilderAtEnd(builder, throwBlock);
                MetadataType nullRefType = _compilation.NodeFactory.TypeSystemContext.SystemModule.GetType("System", "NullReferenceException");

                var arguments = new StackEntry[] { new LoadExpressionEntry(StackValueKind.ValueType, "eeType", GetEETypePointerForTypeDesc(nullRefType, true), GetEETypePtrTypeDesc()) };

                MetadataType helperType = _compilation.TypeSystemContext.SystemModule.GetKnownType("System.Runtime", RuntimeExport);
                MethodDesc helperMethod = helperType.GetKnownMethod("RhNewObject", null);
                var resultAddress = LLVM.BuildIntCast(builder, LLVM.BuildAlloca(builder, LLVM.Int32Type(), "resultAddress"), LLVM.PointerType(LLVMTypeRef.Int8Type(), 0), "castResultAddress");
                HandleDirectCall(helperMethod, helperMethod.Signature, arguments, null, default(LLVMValueRef), 0, LLVM.GetParam(NullRefFunction, 0), builder, true, resultAddress, helperMethod);

                var exceptionEntry = new ExpressionEntry(GetStackValueKind(nullRefType), "RhNewObject_return", resultAddress, nullRefType);

                var ctorDef = nullRefType.GetDefaultConstructor();

                var constructedExceptionObject = HandleDirectCall(ctorDef, ctorDef.Signature, new StackEntry[] { exceptionEntry }, null, default(LLVMValueRef), 0, LLVM.GetParam(NullRefFunction, 0), builder, false, default(LLVMValueRef), ctorDef);

                EmitTrapCall(builder);
                LLVM.PositionBuilderAtEnd(builder, retBlock);
                LLVM.BuildRetVoid(builder);
            }

            LLVMValueRef shadowStack = LLVM.BuildGEP(_builder, LLVM.GetFirstParam(_currentFunclet), new LLVMValueRef[] { LLVM.ConstInt(LLVM.Int32Type(), (uint)(GetTotalLocalOffset() + GetTotalParameterOffset()), LLVMMisc.False) }, String.Empty);

            LLVM.BuildCall(_builder, NullRefFunction, new LLVMValueRef[] { shadowStack, entry }, string.Empty);
        }

        private LLVMValueRef GetInstanceFieldAddress(StackEntry objectEntry, FieldDesc field)
        {
            var objectType = objectEntry.Type ?? field.OwningType;
            LLVMValueRef untypedObjectValue;
            LLVMTypeRef llvmObjectType = GetLLVMTypeForTypeDesc(objectType);
            if (objectType.IsValueType && !objectType.IsPointer && objectEntry.Kind != StackValueKind.NativeInt && objectEntry.Kind != StackValueKind.ByRef)
            {
                if (objectEntry is LoadExpressionEntry)
                {
                    untypedObjectValue = CastToRawPointer(((LoadExpressionEntry)objectEntry).RawLLVMValue);
                }
                else
                {
                    untypedObjectValue = LLVM.BuildAlloca(_builder, llvmObjectType, "objptr");
                    LLVM.BuildStore(_builder, objectEntry.ValueAsType(llvmObjectType, _builder), untypedObjectValue);
                    untypedObjectValue = LLVM.BuildPointerCast(_builder, untypedObjectValue, LLVM.PointerType(LLVMTypeRef.Int8Type(), 0), "objptrcast");
                }
            }
            else
            {
                untypedObjectValue = objectEntry.ValueAsType(LLVM.PointerType(LLVMTypeRef.Int8Type(), 0), _builder);
            }

            if (field.Offset.AsInt == 0)
            {
                return untypedObjectValue;
            }
            else
            {
                var loadLocation = LLVM.BuildGEP(_builder, untypedObjectValue,
                    new LLVMValueRef[] { LLVM.ConstInt(LLVM.Int32Type(), (ulong)field.Offset.AsInt, LLVMMisc.False) }, String.Empty);
                return loadLocation;
            }
        }

        private LLVMValueRef GetFieldAddress(FieldDesc runtimeDeterminedField, FieldDesc field, bool isStatic)
        {
            if (field.IsStatic)
            {
                //pop unused value
                if (!isStatic)
                    _stack.Pop();

                ISymbolNode node = null;
                MetadataType owningType = (MetadataType)_compilation.ConvertToCanonFormIfNecessary(field.OwningType, CanonicalFormKind.Specific);
                LLVMValueRef staticBase;
                int fieldOffset;
                // If the type is non-BeforeFieldInit, this is handled before calling any methods on it
                //TODO : this seems to call into the cctor if the cctor itself accesses static fields. e.g. SR.  Try a test with an ++ in the cctor
                bool needsCctorCheck = (owningType.IsBeforeFieldInit || (!owningType.IsBeforeFieldInit && owningType != _thisType)) && _compilation.TypeSystemContext.HasLazyStaticConstructor(owningType);

                if (field.HasRva)
                {
                    node = _compilation.GetFieldRvaData(field);
                    staticBase = LoadAddressOfSymbolNode(node);
                    fieldOffset = 0;
                    // Run static constructor if necessary
                    if (needsCctorCheck)
                    {
                        TriggerCctor(owningType);
                    }
                }
                else
                {
                    fieldOffset = field.Offset.AsInt;
                    TypeDesc runtimeDeterminedOwningType = runtimeDeterminedField.OwningType;
                    if (field.IsThreadStatic)
                    {
                        if (runtimeDeterminedOwningType.IsRuntimeDeterminedSubtype)
                        {
                            staticBase = CallGenericHelper(ReadyToRunHelperId.GetThreadStaticBase, runtimeDeterminedOwningType);
                        }
                        else
                        {
                            ExpressionEntry returnExp;
                            node = TriggerCctorWithThreadStaticStorage((MetadataType)runtimeDeterminedOwningType, needsCctorCheck, out returnExp);
                            staticBase = returnExp.ValueAsType(returnExp.Type, _builder);
                        }
                    }
                    else
                    {
                        if (field.HasGCStaticBase)
                        {
                            if (runtimeDeterminedOwningType.IsRuntimeDeterminedSubtype)
                            {
                                needsCctorCheck = false; // no cctor for canonical types
                                staticBase = CallGenericHelper(ReadyToRunHelperId.GetGCStaticBase, runtimeDeterminedOwningType);
                            }
                            else
                            {
                                node = _compilation.NodeFactory.TypeGCStaticsSymbol(owningType);
                                LLVMValueRef basePtrPtr = LoadAddressOfSymbolNode(node);
                                staticBase = LLVM.BuildLoad(_builder, LLVM.BuildLoad(_builder, LLVM.BuildPointerCast(_builder, basePtrPtr, LLVM.PointerType(LLVM.PointerType(LLVM.PointerType(LLVM.Int8Type(), 0), 0), 0), "castBasePtrPtr"), "basePtr"), "base");
                            }
                        }
                        else
                        {
                            if (runtimeDeterminedOwningType.IsRuntimeDeterminedSubtype)
                            {
                                needsCctorCheck = false; // no cctor for canonical types
                                staticBase = CallGenericHelper(ReadyToRunHelperId.GetNonGCStaticBase, runtimeDeterminedOwningType);
                            }
                            else
                            {
                                node = _compilation.NodeFactory.TypeNonGCStaticsSymbol(owningType);
                                staticBase = LoadAddressOfSymbolNode(node);
                            }
                        }
                        // Run static constructor if necessary
                        if (needsCctorCheck)
                        {
                            TriggerCctor(owningType);
                        }
                    }
                }

                if (node != null) _dependencies.Add(node);

                LLVMValueRef castStaticBase = LLVM.BuildPointerCast(_builder, staticBase, LLVM.PointerType(LLVM.Int8Type(), 0), owningType.Name + "_statics");
                LLVMValueRef fieldAddr = LLVM.BuildGEP(_builder, castStaticBase, new LLVMValueRef[] { BuildConstInt32(fieldOffset) }, field.Name + "_addr");


                return fieldAddr;
            }
            else
            {
                return GetInstanceFieldAddress(_stack.Pop(), field);
            }
        }

        ISymbolNode GetGenericLookupHelperAndAddReference(ReadyToRunHelperId helperId, object helperArg, out LLVMValueRef helper, IEnumerable<LLVMTypeRef> additionalArgs = null)
        {
            ISymbolNode node;
            var retType = helperId == ReadyToRunHelperId.DelegateCtor
                ? LLVMTypeRef.VoidType()
                : LLVMTypeRef.PointerType(LLVMTypeRef.Int8Type(), 0);
            var helperArgs = new List<LLVMTypeRef>
            {
                LLVMTypeRef.PointerType(LLVMTypeRef.Int8Type(), 0),
                LLVMTypeRef.PointerType(LLVMTypeRef.Int8Type(), 0),
            };
            if (additionalArgs != null) helperArgs.AddRange(additionalArgs);
            if (_method.RequiresInstMethodDescArg())
            {
                node = _compilation.NodeFactory.ReadyToRunHelperFromDictionaryLookup(helperId, helperArg, _method);
                helper = GetOrCreateLLVMFunction(node.GetMangledName(_compilation.NameMangler),
                    LLVMTypeRef.FunctionType(retType, helperArgs.ToArray(), false));
            }
            else
            {
                 Debug.Assert(_method.RequiresInstMethodTableArg() || _method.AcquiresInstMethodTableFromThis());
                node = _compilation.NodeFactory.ReadyToRunHelperFromTypeLookup(helperId, helperArg, _method.OwningType);
                helper = GetOrCreateLLVMFunction(node.GetMangledName(_compilation.NameMangler),
                    LLVMTypeRef.FunctionType(retType, helperArgs.ToArray(), false));
            }
            // cpp backend relies on a lazy static constructor to get this node added during the dependency generation. 
            // If left to when the code is written that uses the helper then its too late.
            IMethodNode helperNode = (IMethodNode)_compilation.NodeFactory.HelperEntrypoint(HelperEntrypoint.EnsureClassConstructorRunAndReturnNonGCStaticBase);

            _dependencies.Add(node);
            _dependencies.Add(helperNode);
            return node;
        }

        /// <summary>
        /// Triggers a static constructor check and call for types that have them
        /// </summary>
        private void TriggerCctor(MetadataType type)
        {
            if (type.IsCanonicalSubtype(CanonicalFormKind.Specific)) return; // TODO - what to do here?
            ISymbolNode classConstructionContextSymbol = _compilation.NodeFactory.TypeNonGCStaticsSymbol(type);
            _dependencies.Add(classConstructionContextSymbol);
            LLVMValueRef firstNonGcStatic = LoadAddressOfSymbolNode(classConstructionContextSymbol);

            // TODO: Codegen could check whether it has already run rather than calling into EnsureClassConstructorRun
            // but we'd have to figure out how to manage the additional basic blocks
            LLVMValueRef classConstructionContextPtr = LLVM.BuildGEP(_builder, firstNonGcStatic, new LLVMValueRef[] { BuildConstInt32(-2) }, "classConstructionContext");
            StackEntry classConstructionContext = new AddressExpressionEntry(StackValueKind.NativeInt, "classConstructionContext", classConstructionContextPtr, GetWellKnownType(WellKnownType.IntPtr));
            CallRuntime("System.Runtime.CompilerServices", _compilation.TypeSystemContext, ClassConstructorRunner, "EnsureClassConstructorRun", new StackEntry[] { classConstructionContext });
        }

        /// <summary>
        /// Triggers creation of thread static storage and the static constructor if present
        /// </summary>
        private ISymbolNode TriggerCctorWithThreadStaticStorage(MetadataType type, bool needsCctorCheck, out ExpressionEntry returnExp)
        {
            ISymbolNode threadStaticIndexSymbol = _compilation.NodeFactory.TypeThreadStaticIndex(type);
            LLVMValueRef threadStaticIndex = LoadAddressOfSymbolNode(threadStaticIndexSymbol);

            StackEntry typeManagerSlotEntry = new LoadExpressionEntry(StackValueKind.ValueType, "typeManagerSlot", threadStaticIndex, GetWellKnownType(WellKnownType.Int32));
            LLVMValueRef typeTlsIndexPtr =
                LLVM.BuildGEP(_builder, threadStaticIndex, new LLVMValueRef[] { BuildConstInt32(1) }, "typeTlsIndexPtr"); // index is the second field after the ptr.
            StackEntry tlsIndexExpressionEntry = new LoadExpressionEntry(StackValueKind.ValueType, "typeTlsIndex", typeTlsIndexPtr, GetWellKnownType(WellKnownType.Int32));

            if (needsCctorCheck)
            {
                ISymbolNode classConstructionContextSymbol = _compilation.NodeFactory.TypeNonGCStaticsSymbol(type);
                _dependencies.Add(classConstructionContextSymbol);
                LLVMValueRef firstNonGcStatic = LoadAddressOfSymbolNode(classConstructionContextSymbol);

                // TODO: Codegen could check whether it has already run rather than calling into EnsureClassConstructorRun
                // but we'd have to figure out how to manage the additional basic blocks
                LLVMValueRef classConstructionContextPtr = LLVM.BuildGEP(_builder, firstNonGcStatic, new LLVMValueRef[] { BuildConstInt32(-2) }, "classConstructionContext");
                StackEntry classConstructionContext = new AddressExpressionEntry(StackValueKind.NativeInt, "classConstructionContext", classConstructionContextPtr,
                    GetWellKnownType(WellKnownType.IntPtr));

                returnExp = CallRuntime("System.Runtime.CompilerServices", _compilation.TypeSystemContext, ClassConstructorRunner, "CheckStaticClassConstructionReturnThreadStaticBase", new StackEntry[]
                                                                             {
                                                                                 typeManagerSlotEntry,
                                                                                 tlsIndexExpressionEntry,
                                                                                 classConstructionContext
                                                                             });
                return threadStaticIndexSymbol;
            }
            else
            {
                returnExp = CallRuntime("Internal.Runtime", _compilation.TypeSystemContext, ThreadStatics, "GetThreadStaticBaseForType", new StackEntry[]
                                                                                                                             {
                                                                                                                                 typeManagerSlotEntry,
                                                                                                                                 tlsIndexExpressionEntry
                                                                                                                             });
                return threadStaticIndexSymbol;
            }
        }

        private void TriggerCctor(MetadataType type, LLVMValueRef staticBaseValueRef, string runnerMethodName)
        {
            var classConstCtx = LLVM.BuildGEP(_builder,
                LLVM.BuildBitCast(_builder, staticBaseValueRef, LLVMTypeRef.PointerType(LLVMTypeRef.Int8Type(), 0),
                    "ptr8"), new LLVMValueRef[] { BuildConstInt32(-8) }, "backToClassCtx");
            StackEntry classConstructionContext = new AddressExpressionEntry(StackValueKind.NativeInt, "classConstructionContext", classConstCtx,
                GetWellKnownType(WellKnownType.IntPtr));
            StackEntry staticBaseEntry = new AddressExpressionEntry(StackValueKind.NativeInt, "staticBase", staticBaseValueRef,
                GetWellKnownType(WellKnownType.IntPtr));

            CallRuntime("System.Runtime.CompilerServices", _compilation.TypeSystemContext, ClassConstructorRunner, runnerMethodName, new StackEntry[]
                                                                         {
                                                                             classConstructionContext,
                                                                             staticBaseEntry
                                                                         });
        }

        private void ImportLoadField(int token, bool isStatic)
        {
            FieldDesc field = (FieldDesc)_methodIL.GetObject(token);
            LLVMValueRef fieldAddress = GetFieldAddress(field, (FieldDesc)_canonMethodIL.GetObject(token), isStatic);

            PushLoadExpression(GetStackValueKind(field.FieldType), $"Field_{field.Name}", fieldAddress, field.FieldType);
        }

        private void ImportAddressOfField(int token, bool isStatic)
        {
            FieldDesc field = (FieldDesc)_methodIL.GetObject(token);
            LLVMValueRef fieldAddress = GetFieldAddress(field, (FieldDesc)_canonMethodIL.GetObject(token), isStatic);
            _stack.Push(new AddressExpressionEntry(StackValueKind.ByRef, $"FieldAddress_{field.Name}", fieldAddress, field.FieldType.MakeByRefType()));
        }

        private void ImportStoreField(int token, bool isStatic)
        {
            FieldDesc runtimeDeterminedField = (FieldDesc)_methodIL.GetObject(token);
            FieldDesc field = (FieldDesc)_canonMethodIL.GetObject(token);
            StackEntry valueEntry = _stack.Pop();
            //            TypeDesc owningType = _compilation.ConvertToCanonFormIfNecessary(field.OwningType, CanonicalFormKind.Specific);
            TypeDesc fieldType = _compilation.ConvertToCanonFormIfNecessary(field.FieldType, CanonicalFormKind.Specific);

            LLVMValueRef fieldAddress = GetFieldAddress(runtimeDeterminedField, field, isStatic);
            CastingStore(fieldAddress, valueEntry, fieldType);
        }

        // Loads symbol address. Address is represented as a i32*
        private LLVMValueRef LoadAddressOfSymbolNode(ISymbolNode node)
        {
            LLVMValueRef addressOfAddress = WebAssemblyObjectWriter.GetSymbolValuePointer(Module, node, _compilation.NameMangler, false);
            //return addressOfAddress;
            return LLVM.BuildLoad(_builder, addressOfAddress, "LoadAddressOfSymbolNode");
        }

        private void ImportLoadString(int token)
        {
            TypeDesc stringType = this._compilation.TypeSystemContext.GetWellKnownType(WellKnownType.String);

            string str = (string)_methodIL.GetObject(token);
            ISymbolNode node = _compilation.NodeFactory.SerializedStringObject(str);
            LLVMValueRef stringDataPointer = LoadAddressOfSymbolNode(node);
            _dependencies.Add(node);
            _stack.Push(new ExpressionEntry(GetStackValueKind(stringType), String.Empty, stringDataPointer, stringType));
        }

        private void ImportInitObj(int token)
        {
            TypeDesc type = ResolveTypeToken(token);
            var valueEntry = _stack.Pop();
            var llvmType = GetLLVMTypeForTypeDesc(type);
            if (llvmType.TypeKind == LLVMTypeKind.LLVMStructTypeKind)
            {
                ImportCallMemset(valueEntry.ValueAsType(LLVM.PointerType(LLVM.Int8Type(), 0), _builder), 0, type.GetElementSize().AsInt);
            }
            else if (llvmType.TypeKind == LLVMTypeKind.LLVMIntegerTypeKind)
                LLVM.BuildStore(_builder, LLVM.ConstInt(llvmType, 0, LLVMMisc.False), valueEntry.ValueAsType(LLVM.PointerType(llvmType, 0), _builder));
            else if (llvmType.TypeKind == LLVMTypeKind.LLVMPointerTypeKind)
                LLVM.BuildStore(_builder, LLVM.ConstNull(llvmType), valueEntry.ValueAsType(LLVM.PointerType(llvmType, 0), _builder));
            else if (llvmType.TypeKind == LLVMTypeKind.LLVMFloatTypeKind || llvmType.TypeKind == LLVMTypeKind.LLVMDoubleTypeKind)
                LLVM.BuildStore(_builder, LLVM.ConstReal(llvmType, 0.0), valueEntry.ValueAsType(LLVM.PointerType(llvmType, 0), _builder));
            else
                throw new NotImplementedException();
        }

        private void ImportBox(int token)
        {
            LLVMValueRef eeType;
            TypeDesc type = ResolveTypeToken(token);
<<<<<<< HEAD
            StackEntry eeTypeEntry;
            var eeTypeDesc = GetEETypePtrTypeDesc();
            bool truncDouble = type.Equals(GetWellKnownType(WellKnownType.Single));
            if (type.IsRuntimeDeterminedSubtype)
            {
                eeType = CallGenericHelper(ReadyToRunHelperId.TypeHandle, type);
                eeTypeEntry = new ExpressionEntry(StackValueKind.ValueType, "eeType", eeType, eeTypeDesc.MakePointerType());
                type = type.ConvertToCanonForm(CanonicalFormKind.Specific);
            }
            else
            {
                eeType = GetEETypePointerForTypeDesc(type, true);
                eeTypeEntry = new LoadExpressionEntry(StackValueKind.ValueType, "eeType", eeType, eeTypeDesc.MakePointerType());
            }
            var toBoxValue = _stack.Pop();
            StackEntry valueAddress;
=======
            LLVMValueRef eeType = GetEETypePointerForTypeDesc(type, true);
            var eeTypeDesc = _compilation.TypeSystemContext.SystemModule.GetKnownType("System", "EETypePtr");
            bool truncDouble = type.Equals(GetWellKnownType(WellKnownType.Single));
            var toBoxValue = _stack.Pop();
>>>>>>> a3f21411
            if (truncDouble)
            {
                var doubleToBox = toBoxValue.ValueAsType(LLVMTypeRef.DoubleType(), _builder);
                var singleToBox = LLVM.BuildFPTrunc(_builder, doubleToBox, LLVMTypeRef.FloatType(), "trunc");
                toBoxValue = new ExpressionEntry(StackValueKind.Float, "singleToBox", singleToBox,
                    GetWellKnownType(WellKnownType.Single));
            }
<<<<<<< HEAD
            valueAddress = TakeAddressOf(toBoxValue);
=======
            StackEntry valueAddress = TakeAddressOf(toBoxValue);
            var eeTypeEntry = new LoadExpressionEntry(StackValueKind.ValueType, "eeType", eeType, eeTypeDesc.MakePointerType());
>>>>>>> a3f21411
            if (type.IsValueType)
            {
                var arguments = new StackEntry[] { eeTypeEntry, valueAddress };
                PushNonNull(CallRuntime(_compilation.TypeSystemContext, RuntimeExport, "RhBox", arguments));
            }
            else
            {
                var arguments = new StackEntry[] { valueAddress, eeTypeEntry };
                PushNonNull(CallRuntime(_compilation.TypeSystemContext, RuntimeExport, "RhBoxAny", arguments));
            }
        }

        private void ImportLeave(BasicBlock target)
        {
            for (int i = _exceptionRegions.Length - 1; i >= 0; i--)
            {
                var r = _exceptionRegions[i];

                if (r.ILRegion.Kind == ILExceptionRegionKind.Finally &&
                    IsOffsetContained(_currentOffset - 1, r.ILRegion.TryOffset, r.ILRegion.TryLength) &&
                    !IsOffsetContained(target.StartOffset, r.ILRegion.TryOffset, r.ILRegion.TryLength))
                {
                    // Work backwards through containing finally blocks to call them in the right order
                    BasicBlock finallyBlock = _basicBlocks[r.ILRegion.HandlerOffset];
                    MarkBasicBlock(finallyBlock);
                    LLVM.BuildCall(_builder, GetFuncletForBlock(finallyBlock), new LLVMValueRef[] { LLVM.GetFirstParam(_currentFunclet) }, String.Empty);
                }
            }

            MarkBasicBlock(target);
            LLVM.BuildBr(_builder, GetLLVMBasicBlockForBlock(target));
        }

        private static bool IsOffsetContained(int offset, int start, int length)
        {
            return start <= offset && offset < start + length;
        }

        private void ImportNewArray(int token)
        {
            TypeDesc runtimeDeterminedType = (TypeDesc)_methodIL.GetObject(token);
            TypeDesc runtimeDeterminedArrayType = runtimeDeterminedType.MakeArrayType();
            var sizeOfArray = _stack.Pop();
            StackEntry[] arguments;
            var eeTypeDesc = _compilation.TypeSystemContext.SystemModule.GetKnownType("Internal.Runtime", "EEType").MakePointerType();
            if (runtimeDeterminedArrayType.IsRuntimeDeterminedSubtype)
            {
                var lookedUpType = CallGenericHelper(ReadyToRunHelperId.TypeHandle, runtimeDeterminedArrayType);
                arguments = new StackEntry[] { new ExpressionEntry(StackValueKind.ValueType, "eeType", lookedUpType, eeTypeDesc), sizeOfArray };
            }
            else
            {
                arguments = new StackEntry[] { new LoadExpressionEntry(StackValueKind.ValueType, "eeType", GetEETypePointerForTypeDesc(runtimeDeterminedArrayType, true), eeTypeDesc), sizeOfArray };
                //TODO: call GetNewArrayHelperForType from JitHelper.cs (needs refactoring)
            }
            PushNonNull(CallRuntime(_compilation.TypeSystemContext, InternalCalls, "RhpNewArray", arguments, runtimeDeterminedArrayType));
        }

        LLVMValueRef GetGenericContext()
        {
            Debug.Assert(_method.IsSharedByGenericInstantiations);
            if (_method.AcquiresInstMethodTableFromThis())
            {
                LLVMValueRef typedAddress;
                LLVMValueRef thisPtr;
                
                typedAddress = CastIfNecessary(_builder, LLVM.GetFirstParam(_currentFunclet),
                    LLVM.PointerType(LLVM.PointerType(LLVM.PointerType(LLVMTypeRef.Int8Type(), 0), 0), 0));
                thisPtr = LLVM.BuildLoad(_builder, typedAddress, "loadThis");

                return LLVM.BuildLoad(_builder, thisPtr, "methodTablePtrRef");
            }
            return CastIfNecessary(_builder, LLVM.GetParam(_llvmFunction, 1 + (NeedsReturnStackSlot(_method.Signature) ? (uint)1 : 0) /* hidden param after shadow stack and return slot if present */), LLVMTypeRef.PointerType(LLVMTypeRef.Int8Type(), 0), "HiddenArg");
        }

        private LLVMValueRef ArrayBaseSizeRef()
        {
            return BuildConstInt32(ArrayBaseSize());
        }

        private int ArrayBaseSize()
        {
            return 2 * _compilation.NodeFactory.Target.PointerSize;
        }

        private void ImportLoadElement(int token)
        {
            ImportLoadElement(ResolveTypeToken(token));
        }

        private void ImportLoadElement(TypeDesc elementType)
        {
            StackEntry index = _stack.Pop();
            StackEntry arrayReference = _stack.Pop();
            var nullSafeElementType = elementType ?? GetWellKnownType(WellKnownType.Object);
            PushLoadExpression(GetStackValueKind(nullSafeElementType), $"{arrayReference.Name()}Element", GetElementAddress(index.ValueAsInt32(_builder, true), arrayReference.ValueAsType(LLVM.PointerType(LLVM.Int8Type(), 0), _builder), nullSafeElementType), nullSafeElementType);
        }

        private void ImportStoreElement(int token)
        {
            ImportStoreElement(ResolveTypeToken(token));
        }

        private void ImportStoreElement(TypeDesc elementType)
        {
            StackEntry value = _stack.Pop();
            StackEntry index = _stack.Pop();
            StackEntry arrayReference = _stack.Pop();
            var nullSafeElementType = elementType ?? GetWellKnownType(WellKnownType.Object);
            LLVMValueRef elementAddress = GetElementAddress(index.ValueAsInt32(_builder, true), arrayReference.ValueAsType(LLVM.PointerType(LLVM.Int8Type(), 0), _builder), nullSafeElementType);
            CastingStore(elementAddress, value, nullSafeElementType);
        }

        private void ImportLoadLength()
        {
            StackEntry arrayReference = _stack.Pop();
            var arrayReferenceValue = arrayReference.ValueAsType(LLVM.PointerType(LLVM.Int8Type(), 0), _builder);
            ThrowIfNull(arrayReferenceValue);
            LLVMValueRef lengthPtr = LLVM.BuildGEP(_builder, arrayReferenceValue, new LLVMValueRef[] { BuildConstInt32(_compilation.NodeFactory.Target.PointerSize) }, "arrayLength");
            LLVMValueRef castLengthPtr = LLVM.BuildPointerCast(_builder, lengthPtr, LLVM.PointerType(LLVM.Int32Type(), 0), "castArrayLength");
            PushLoadExpression(StackValueKind.Int32, "arrayLength", castLengthPtr, GetWellKnownType(WellKnownType.Int32));
        }

        private void ImportAddressOfElement(int token)
        {
            TypeDesc elementType = ResolveTypeToken(token);
            var byRefElement = elementType.MakeByRefType();
            StackEntry index = _stack.Pop();
            StackEntry arrayReference = _stack.Pop();

            PushExpression(GetStackValueKind(byRefElement), $"{arrayReference.Name()}ElementAddress", GetElementAddress(index.ValueAsInt32(_builder, true), arrayReference.ValueAsType(LLVM.PointerType(LLVM.Int8Type(), 0), _builder), elementType), byRefElement);
        }

        private LLVMValueRef GetElementAddress(LLVMValueRef elementPosition, LLVMValueRef arrayReference, TypeDesc arrayElementType)
        {
            ThrowIfNull(arrayReference);
            var elementSize = arrayElementType.GetElementSize();
            LLVMValueRef elementOffset = LLVM.BuildMul(_builder, elementPosition, BuildConstInt32(elementSize.AsInt), "elementOffset");
            LLVMValueRef arrayOffset = LLVM.BuildAdd(_builder, elementOffset, ArrayBaseSizeRef(), "arrayOffset");
            return LLVM.BuildGEP(_builder, arrayReference, new LLVMValueRef[] { arrayOffset }, "elementPointer");
        }

        LLVMValueRef EmitRuntimeHelperCall(string name, TypeDesc returnType, LLVMValueRef[] parameters)
        {
            var runtimeHelperSig = LLVM.FunctionType(GetLLVMTypeForTypeDesc(returnType), parameters.Select(valRef => LLVM.TypeOf(valRef)).ToArray(), false);
            var runtimeHelper = GetOrCreateLLVMFunction(name, runtimeHelperSig);
            return LLVM.BuildCall(_builder, runtimeHelper, parameters, "call_" + name);
        }

        private void ImportEndFinally()
        {
            LLVM.BuildRetVoid(_builder);
        }

        private void ImportFallthrough(BasicBlock next)
        {
            EvaluationStack<StackEntry> entryStack = next.EntryStack;

            if (entryStack != null)
            {
                if (entryStack.Length != _stack.Length)
                    throw new InvalidProgramException();

                for (int i = 0; i < entryStack.Length; i++)
                {
                    // TODO: Do we need to allow conversions?
                    if (entryStack[i].Kind != _stack[i].Kind)
                        throw new InvalidProgramException();

                    if (entryStack[i].Kind == StackValueKind.ValueType)
                    {
                        if (entryStack[i].Type != _stack[i].Type)
                            throw new InvalidProgramException();
                    }
                }
            }
            else
            {
                if (_stack.Length > 0)
                {
                    entryStack = new EvaluationStack<StackEntry>(_stack.Length);
                    for (int i = 0; i < _stack.Length; i++)
                    {
                        entryStack.Push(NewSpillSlot(_stack[i]));
                    }
                }
                next.EntryStack = entryStack;
            }

            if (entryStack != null)
            {
                for (int i = 0; i < entryStack.Length; i++)
                {
                    var currentEntry = _stack[i];
                    var entry = entryStack[i] as SpilledExpressionEntry;
                    if (entry == null)
                        throw new InvalidProgramException();

                    StoreTemp(entry.LocalIndex, currentEntry.ValueAsType(entry.Type, _builder));
                }
            }

            MarkBasicBlock(next);

        }

        private const string RuntimeExport = "RuntimeExports";
        private const string InternalCalls = "InternalCalls";
        private const string TypeCast = "TypeCast";
        private const string DispatchResolve = "DispatchResolve";
        private const string ThreadStatics = "ThreadStatics";
        private const string ClassConstructorRunner = "ClassConstructorRunner";

        private ExpressionEntry CallRuntime(TypeSystemContext context, string className, string methodName, StackEntry[] arguments, TypeDesc forcedReturnType = null)
        {
            return CallRuntime("System.Runtime", context, className, methodName, arguments, forcedReturnType);
        }

        private ExpressionEntry CallRuntime(string @namespace, TypeSystemContext context, string className, string methodName, StackEntry[] arguments, TypeDesc forcedReturnType = null)
        {
            MetadataType helperType = context.SystemModule.GetKnownType(@namespace, className);
            MethodDesc helperMethod = helperType.GetKnownMethod(methodName, null);
            if ((helperMethod.IsInternalCall && helperMethod.HasCustomAttribute("System.Runtime", "RuntimeImportAttribute")))
                return ImportRawPInvoke(helperMethod, arguments, forcedReturnType: forcedReturnType);
            else
                return HandleCall(helperMethod, helperMethod.Signature, helperMethod, arguments, helperMethod);
        }

        private void PushNonNull(StackEntry entry)
        {
            if (entry != null)
            {
                _stack.Push(entry);
            }
        }

        private StackEntry NewSpillSlot(StackEntry entry)
        {
            var entryType = entry.Type ?? GetWellKnownType(WellKnownType.Object); //type is required here, currently the only time entry.Type is null is if someone has pushed a null literal
            var entryIndex = _spilledExpressions.Count;
            var newEntry = new SpilledExpressionEntry(entry.Kind, entry is ExpressionEntry ? ((ExpressionEntry)entry).Name : "spilled" + entryIndex, entryType, entryIndex, this);
            _spilledExpressions.Add(newEntry);
            return newEntry;
        }

        private StackEntry TakeAddressOf(StackEntry entry)
        {
            var entryType = entry.Type ?? GetWellKnownType(WellKnownType.Object); //type is required here, currently the only time entry.Type is null is if someone has pushed a null literal

            LLVMValueRef addressValue;
            if (entry is LoadExpressionEntry)
            {
                addressValue = ((LoadExpressionEntry)entry).RawLLVMValue;
            }
            else if (entry is SpilledExpressionEntry)
            {
                int spillIndex = ((SpilledExpressionEntry)entry).LocalIndex;
                addressValue = LoadVarAddress(spillIndex, LocalVarKind.Temp, out TypeDesc unused);
            }
            else
            {
                //This path should only ever be taken for constants and the results of a primitive cast (not writable)
                //all other cases should be operating on a LoadExpressionEntry
                var entryIndex = _spilledExpressions.Count;
                var newEntry = new SpilledExpressionEntry(entry.Kind, entry is ExpressionEntry ? ((ExpressionEntry)entry).Name : "address_of_temp" + entryIndex, entryType, entryIndex, this);
                _spilledExpressions.Add(newEntry);

                if (entry is ExpressionEntry)
                    addressValue = StoreTemp(entryIndex, ((ExpressionEntry)entry).RawLLVMValue);
                else
                    addressValue = StoreTemp(entryIndex, entry.ValueForStackKind(entry.Kind, _builder, false));
            }

            return new AddressExpressionEntry(StackValueKind.NativeInt, "address_of", addressValue, entry.Type.MakePointerType());
        }

        private TypeDesc ResolveTypeToken(int token)
        {
            return (TypeDesc)_methodIL.GetObject(token);
        }

        private TypeDesc GetWellKnownType(WellKnownType wellKnownType)
        {
            return _compilation.TypeSystemContext.GetWellKnownType(wellKnownType);
        }

        private void ReportInvalidBranchTarget(int targetOffset)
        {
            ThrowHelper.ThrowInvalidProgramException();
        }

        private void ReportFallthroughAtEndOfMethod()
        {
            ThrowHelper.ThrowInvalidProgramException();
        }

        private void ReportMethodEndInsideInstruction()
        {
            ThrowHelper.ThrowInvalidProgramException();
        }

        private void ReportInvalidInstruction(ILOpcode opcode)
        {
            ThrowHelper.ThrowInvalidProgramException();
        }

        private void EmitTrapCall(LLVMBuilderRef builder = default(LLVMBuilderRef))
        {
            if (builder.Pointer == IntPtr.Zero)
                builder = _builder;

            if (TrapFunction.Pointer == IntPtr.Zero)
            {
                TrapFunction = LLVM.AddFunction(Module, "llvm.trap", LLVM.FunctionType(LLVM.VoidType(), Array.Empty<LLVMTypeRef>(), false));
            }
            LLVM.BuildCall(builder, TrapFunction, Array.Empty<LLVMValueRef>(), string.Empty);
            LLVM.BuildUnreachable(builder);
        }

        private void EmitDoNothingCall()
        {
            if (DoNothingFunction.Pointer == IntPtr.Zero)
            {
                DoNothingFunction = LLVM.AddFunction(Module, "llvm.donothing", LLVM.FunctionType(LLVM.VoidType(), Array.Empty<LLVMTypeRef>(), false));
            }
            LLVM.BuildCall(_builder, DoNothingFunction, Array.Empty<LLVMValueRef>(), string.Empty);
        }

        public override string ToString()
        {
            return _method.ToString();
        }

        //TOOD refactor with cctor
        public ExpressionEntry OutputCodeForGetThreadStaticBaseForType(LLVMValueRef threadStaticIndex)
        {
            var threadStaticIndexPtr = LLVM.BuildPointerCast(_builder, threadStaticIndex,
                LLVMTypeRef.PointerType(LLVMTypeRef.PointerType(LLVMTypeRef.Int32Type(), 0), 0), "tsiPtr");
            LLVMValueRef typeTlsIndexPtr =
                LLVM.BuildGEP(_builder, threadStaticIndexPtr, new LLVMValueRef[] { BuildConstInt32(1) }, "typeTlsIndexPtr"); // index is the second field after the ptr.

            StackEntry typeManagerSlotEntry = new LoadExpressionEntry(StackValueKind.ValueType, "typeManagerSlot", threadStaticIndexPtr, GetWellKnownType(WellKnownType.Int32));
            StackEntry tlsIndexExpressionEntry = new LoadExpressionEntry(StackValueKind.ValueType, "typeTlsIndex", typeTlsIndexPtr, GetWellKnownType(WellKnownType.Int32));

            var expressionEntry = CallRuntime("Internal.Runtime", _compilation.TypeSystemContext, ThreadStatics,
                "GetThreadStaticBaseForType", new StackEntry[]
                {
                    typeManagerSlotEntry, 
                    tlsIndexExpressionEntry
                });
            return expressionEntry;
        }
    }
}<|MERGE_RESOLUTION|>--- conflicted
+++ resolved
@@ -1623,7 +1623,7 @@
                     }
                     MetadataType helperType = _compilation.TypeSystemContext.SystemModule.GetKnownType("Internal.Runtime.CompilerHelpers", "ArrayHelpers");
                     MethodDesc helperMethod = helperType.GetKnownMethod("NewObjArray", null);
-                    PushNonNull(HandleCall(helperMethod, helperMethod.Signature, helperMethod, arguments, runtimeDeterminedMethod));
+                    PushNonNull(HandleCall(helperMethod, helperMethod.Signature, helperMethod, arguments, runtimeDeterminedMethod, forcedReturnType: newType));
                     return;
                 }
                 else if (newType.IsString)
@@ -2307,7 +2307,7 @@
             PushNonNull(HandleCall(callee, signature, canonMethod, argumentValues, runtimeDeterminedMethod, opcode, constrainedType, calliTarget, hiddenRef, resolvedConstraint));
         }
 
-        private ExpressionEntry HandleCall(MethodDesc callee, MethodSignature signature, MethodDesc canonMethod, StackEntry[] argumentValues, MethodDesc runtimeDeterminedMethod, ILOpcode opcode = ILOpcode.call, TypeDesc constrainedType = null, LLVMValueRef calliTarget = default(LLVMValueRef), LLVMValueRef hiddenParamRef = default(LLVMValueRef), bool resolvedConstraint = false)
+        private ExpressionEntry HandleCall(MethodDesc callee, MethodSignature signature, MethodDesc canonMethod, StackEntry[] argumentValues, MethodDesc runtimeDeterminedMethod, ILOpcode opcode = ILOpcode.call, TypeDesc constrainedType = null, LLVMValueRef calliTarget = default(LLVMValueRef), LLVMValueRef hiddenParamRef = default(LLVMValueRef), bool resolvedConstraint = false, TypeDesc forcedReturnType = null)
         {
             LLVMValueRef fn;
             bool hasHiddenParam = false;
@@ -2499,18 +2499,7 @@
 
             if (!returnType.IsVoid)
             {
-<<<<<<< HEAD
-                return needsReturnSlot ? returnSlot : new ExpressionEntry(GetStackValueKind(returnType), callee?.Name + "_return", llvmReturn, returnType);
-=======
-                if (needsReturnSlot)
-                {
-                    return returnSlot;
-                }
-                else
-                {
-                    return new ExpressionEntry(GetStackValueKind(actualReturnType), callee?.Name + "_return", llvmReturn, actualReturnType);
-                }
->>>>>>> a3f21411
+                return needsReturnSlot ? returnSlot : new ExpressionEntry(GetStackValueKind(actualReturnType), callee?.Name + "_return", llvmReturn, actualReturnType);
             }
             else
             {
@@ -3656,11 +3645,9 @@
         private void ImportLdToken(int token)
         {
             var ldtokenValue = _methodIL.GetObject(token);
-<<<<<<< HEAD
-            WellKnownType ldtokenKind;
             if (ldtokenValue is TypeDesc)
             {
-                ldtokenKind = WellKnownType.RuntimeTypeHandle;
+                TypeDesc runtimeTypeHandleTypeDesc = GetWellKnownType(WellKnownType.RuntimeTypeHandle);
                 var typeDesc = (TypeDesc)ldtokenValue;
                 MethodDesc helper = _compilation.TypeSystemContext.GetHelperEntryPoint("LdTokenHelpers", "GetRuntimeTypeHandle");
                 AddMethodReference(helper);
@@ -3674,7 +3661,7 @@
                         GetShadowStack(),
                         hiddenParam
                     }, "getHelper");
-                    _stack.Push(new LdTokenEntry<TypeDesc>(StackValueKind.ValueType, "ldtoken", typeDesc, handleRef, GetWellKnownType(ldtokenKind)));
+                    _stack.Push(new LdTokenEntry<TypeDesc>(StackValueKind.ValueType, "ldtoken", typeDesc, handleRef, runtimeTypeHandleTypeDesc));
                 }
                 else
                 {
@@ -3686,28 +3673,13 @@
                     PushLoadExpression(StackValueKind.ByRef, "ldtoken", GetEETypePointerForTypeDesc(typeDesc, false), GetEETypePtrTypeDesc());
                     HandleCall(helper, helper.Signature, helper);
                     var callExp = _stack.Pop();
-                    _stack.Push(new LdTokenEntry<TypeDesc>(StackValueKind.ValueType, "ldtoken", typeDesc, callExp.ValueAsInt32(_builder, false), GetWellKnownType(ldtokenKind)));
-                }
-=======
-            StackEntry value;
-            if (ldtokenValue is TypeDesc)
-            {
-                var typeDesc = (TypeDesc)ldtokenValue;
-                PushLoadExpression(StackValueKind.ByRef, "ldtoken", GetEETypePointerForTypeDesc(typeDesc, false), _compilation.TypeSystemContext.SystemModule.GetKnownType("System", "EETypePtr"));
-                MethodDesc helper = _compilation.TypeSystemContext.GetHelperEntryPoint("LdTokenHelpers", "GetRuntimeTypeHandle");
-                AddMethodReference(helper);
-                HandleCall(helper, helper.Signature);
-                _dependencies.Add(_compilation.NodeFactory.MaximallyConstructableType(typeDesc));
->>>>>>> a3f21411
+                    _stack.Push(new LdTokenEntry<TypeDesc>(StackValueKind.ValueType, "ldtoken", typeDesc, callExp.ValueAsInt32(_builder, false), runtimeTypeHandleTypeDesc));
+                }
             }
             else if (ldtokenValue is FieldDesc)
             {
                 LLVMValueRef fieldHandle = LLVM.ConstStruct(new LLVMValueRef[] { BuildConstInt32(0) }, true);
-<<<<<<< HEAD
-                StackEntry value = new LdTokenEntry<FieldDesc>(StackValueKind.ValueType, null, (FieldDesc)ldtokenValue, fieldHandle, GetWellKnownType(ldtokenKind));
-=======
-                value = new LdTokenEntry<FieldDesc>(StackValueKind.ValueType, null, (FieldDesc)ldtokenValue, fieldHandle, GetWellKnownType(WellKnownType.RuntimeFieldHandle));
->>>>>>> a3f21411
+                StackEntry value = new LdTokenEntry<FieldDesc>(StackValueKind.ValueType, null, (FieldDesc)ldtokenValue, fieldHandle, GetWellKnownType(WellKnownType.RuntimeFieldHandle));
                 _stack.Push(value);
             }
             else if (ldtokenValue is MethodDesc)
@@ -4147,7 +4119,6 @@
         {
             LLVMValueRef eeType;
             TypeDesc type = ResolveTypeToken(token);
-<<<<<<< HEAD
             StackEntry eeTypeEntry;
             var eeTypeDesc = GetEETypePtrTypeDesc();
             bool truncDouble = type.Equals(GetWellKnownType(WellKnownType.Single));
@@ -4164,12 +4135,6 @@
             }
             var toBoxValue = _stack.Pop();
             StackEntry valueAddress;
-=======
-            LLVMValueRef eeType = GetEETypePointerForTypeDesc(type, true);
-            var eeTypeDesc = _compilation.TypeSystemContext.SystemModule.GetKnownType("System", "EETypePtr");
-            bool truncDouble = type.Equals(GetWellKnownType(WellKnownType.Single));
-            var toBoxValue = _stack.Pop();
->>>>>>> a3f21411
             if (truncDouble)
             {
                 var doubleToBox = toBoxValue.ValueAsType(LLVMTypeRef.DoubleType(), _builder);
@@ -4177,12 +4142,7 @@
                 toBoxValue = new ExpressionEntry(StackValueKind.Float, "singleToBox", singleToBox,
                     GetWellKnownType(WellKnownType.Single));
             }
-<<<<<<< HEAD
             valueAddress = TakeAddressOf(toBoxValue);
-=======
-            StackEntry valueAddress = TakeAddressOf(toBoxValue);
-            var eeTypeEntry = new LoadExpressionEntry(StackValueKind.ValueType, "eeType", eeType, eeTypeDesc.MakePointerType());
->>>>>>> a3f21411
             if (type.IsValueType)
             {
                 var arguments = new StackEntry[] { eeTypeEntry, valueAddress };
