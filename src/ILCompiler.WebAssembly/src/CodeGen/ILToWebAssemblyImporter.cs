// Licensed to the .NET Foundation under one or more agreements.
// The .NET Foundation licenses this file to you under the MIT license.
// See the LICENSE file in the project root for more information.

using System;
using System.Collections.Generic;
using System.Diagnostics;
using System.IO;
using System.Linq;
using Internal.TypeSystem;
using ILCompiler;
using LLVMSharp;
using ILCompiler.CodeGen;
using ILCompiler.DependencyAnalysis;
using ILCompiler.WebAssembly;
using Internal.IL.Stubs;
using Internal.TypeSystem.Ecma;

namespace Internal.IL
{
    // Implements an IL scanner that scans method bodies to be compiled by the code generation
    // backend before the actual compilation happens to gain insights into the code.
    partial class ILImporter
    {
        public enum LocalVarKind
        {
            Argument,
            Local,
            Temp
        }

        ArrayBuilder<object> _dependencies = new ArrayBuilder<object>();
        public IEnumerable<object> GetDependencies()
        {
            return _dependencies.ToArray();
        }

        public LLVMModuleRef Module { get; }
        public static LLVMContextRef Context { get; private set; }
        private static Dictionary<TypeDesc, LLVMTypeRef> LlvmStructs { get; } = new Dictionary<TypeDesc, LLVMTypeRef>();
        private static MetadataFieldLayoutAlgorithm LayoutAlgorithm { get; } = new MetadataFieldLayoutAlgorithm();
        private readonly MethodDesc _method;
        private readonly MethodIL _methodIL;
        private readonly MethodIL _canonMethodIL;
        private readonly MethodSignature _signature;
        private readonly TypeDesc _thisType;
        private readonly WebAssemblyCodegenCompilation _compilation;
        private readonly string _mangledName;
        private LLVMValueRef _llvmFunction;
        private LLVMValueRef _currentFunclet;
        private bool _isUnboxingThunk;
        private LLVMBasicBlockRef _curBasicBlock;
        private LLVMBuilderRef _builder;
        private readonly LocalVariableDefinition[] _locals;
        private readonly LLVMValueRef[] _localSlots;
        private readonly LLVMValueRef[] _argSlots;
        private List<SpilledExpressionEntry> _spilledExpressions = new List<SpilledExpressionEntry>();
        private int _pointerSize;
        private readonly byte[] _ilBytes;
        private MethodDebugInformation _debugInformation;
        private LLVMMetadataRef _debugFunction;
        private TypeDesc _constrainedType = null;

        List<LLVMValueRef> _exceptionFunclets;

        /// <summary>
        /// Stack of values pushed onto the IL stack: locals, arguments, values, function pointer, ...
        /// </summary>
        private EvaluationStack<StackEntry> _stack = new EvaluationStack<StackEntry>(0);

        private class BasicBlock
        {
            // Common fields
            public enum ImportState : byte
            {
                Unmarked,
                IsPending
            }

            public BasicBlock Next;

            public int StartOffset;
            public ImportState State = ImportState.Unmarked;

            public EvaluationStack<StackEntry> EntryStack;

            public bool TryStart;
            public bool FilterStart;
            public bool HandlerStart;

            public LLVMBasicBlockRef Block;
            public LLVMBasicBlockRef LastInternalIf;
            public LLVMBasicBlockRef LastBlock => LastInternalIf.Pointer == IntPtr.Zero ? Block : LastInternalIf;
        }

        private class ExceptionRegion
        {
            public ILExceptionRegion ILRegion;
        }
        private ExceptionRegion[] _exceptionRegions;
        public ILImporter(WebAssemblyCodegenCompilation compilation, MethodDesc method, MethodIL methodIL, string mangledName, bool isUnboxingThunk)
        {
            Module = compilation.Module;
            _compilation = compilation;
            _method = method;
            _isUnboxingThunk = isUnboxingThunk;
            // stubs for Unix calls which are not available to this target yet
            if ((method.OwningType as EcmaType)?.Name == "Interop" && method.Name == "GetRandomBytes")
            {
                // this would normally fill the buffer parameter, but we'll just leave the buffer as is and that will be our "random" data for now
                methodIL = new ILStubMethodIL(method, new byte[] { (byte)ILOpcode.ret }, Array.Empty<LocalVariableDefinition>(), null);
            }
            else if ((method.OwningType as EcmaType)?.Name == "CalendarData" && method.Name == "EnumCalendarInfo")
            {
                // just return false 
                methodIL = new ILStubMethodIL(method, new byte[] { (byte)ILOpcode.ldc_i4_0, (byte)ILOpcode.ret }, Array.Empty<LocalVariableDefinition>(), null);
            }

            _canonMethodIL = methodIL;
            // Get the runtime determined method IL so that this works right in shared code
            // and tokens in shared code resolve to runtime determined types.
            MethodIL uninstantiatiedMethodIL = methodIL.GetMethodILDefinition();
            if (methodIL != uninstantiatiedMethodIL)
            {
                MethodDesc sharedMethod = method.GetSharedRuntimeFormMethodTarget();
                _methodIL = new InstantiatedMethodIL(sharedMethod, uninstantiatiedMethodIL);
            }
            else
            {
                _methodIL = methodIL;
            }

            _mangledName = mangledName;
            _ilBytes = methodIL.GetILBytes();
            _locals = methodIL.GetLocals();
            _localSlots = new LLVMValueRef[_locals.Length];
            _argSlots = new LLVMValueRef[method.Signature.Length];
            _signature = method.Signature;
            _thisType = method.OwningType;
            var ilExceptionRegions = methodIL.GetExceptionRegions();
            _exceptionRegions = new ExceptionRegion[ilExceptionRegions.Length];
            _exceptionFunclets = new List<LLVMValueRef>(_exceptionRegions.Length);
            int curRegion = 0;
            foreach (ILExceptionRegion region in ilExceptionRegions.OrderBy(region => region.TryOffset))
            {
                _exceptionRegions[curRegion++] = new ExceptionRegion() { ILRegion = region };
            }

            _llvmFunction = GetOrCreateLLVMFunction(mangledName, method.Signature, method.RequiresInstArg());
            _currentFunclet = _llvmFunction;
            _builder = LLVM.CreateBuilder();
            _pointerSize = compilation.NodeFactory.Target.PointerSize;

            _debugInformation = _compilation.GetDebugInfo(_methodIL);

            Context = LLVM.GetModuleContext(Module);
        }

        public void Import()
        {
            FindBasicBlocks();

            GenerateProlog();

            try
            {
                ImportBasicBlocks();
            }
            catch
            {
                LLVMBasicBlockRef trapBlock = LLVM.AppendBasicBlock(_llvmFunction, "Trap");

                // Change the function body to trap
                foreach (BasicBlock block in _basicBlocks)
                {
                    if (block != null && block.Block.Pointer != IntPtr.Zero)
                    {
                        LLVM.ReplaceAllUsesWith(block.Block, trapBlock);
                        LLVM.DeleteBasicBlock(block.Block);
                    }
                }

                foreach (LLVMValueRef funclet in _exceptionFunclets)
                {
                    LLVM.DeleteFunction(funclet);
                }

                LLVM.PositionBuilderAtEnd(_builder, trapBlock);
                EmitTrapCall();
                throw;
            }
            finally
            {
                // Generate thunk for runtime exports
                if (_method.IsRuntimeExport || _method.IsNativeCallable)
                {
                    EcmaMethod ecmaMethod = ((EcmaMethod)_method);
                    string exportName = ecmaMethod.IsRuntimeExport ? ecmaMethod.GetRuntimeExportName() : ecmaMethod.GetNativeCallableExportName();
                    if (exportName == null)
                    {
                        exportName = ecmaMethod.Name;
                    }

                    EmitNativeToManagedThunk(_compilation, _method, exportName, _llvmFunction);
                }
            }
        }

        private void GenerateProlog()
        {
            LLVMBasicBlockRef prologBlock = LLVM.AppendBasicBlock(_llvmFunction, "Prolog");
            LLVM.PositionBuilderAtEnd(_builder, prologBlock);

            // Copy arguments onto the stack to allow
            // them to be referenced by address
            int thisOffset = 0;
            if (!_signature.IsStatic)
            {
                thisOffset = 1;
            }

            // Keep track of where we are in the llvm signature, starting after the
            // shadow stack pointer and return address
            int signatureIndex = 1;
            if (NeedsReturnStackSlot(_signature))
            {
                signatureIndex++;
            }
            if (_method.RequiresInstArg()) // hidden param after shadow stack pointer and return slot if present
            {
                signatureIndex++;
            }

            IList<string> argNames = null;
            if (_debugInformation != null)
            {
                argNames = GetParameterNamesForMethod(_method);
            }

            for (int i = 0; i < _signature.Length; i++)
            {
                if (CanStoreTypeOnStack(_signature[i]))
                {
                    LLVMValueRef storageAddr;
                    LLVMValueRef argValue = LLVM.GetParam(_llvmFunction, (uint)signatureIndex);

                    // The caller will always pass the argument on the stack. If this function doesn't have 
                    // EH, we can put it in an alloca for efficiency and better debugging. Otherwise,
                    // copy it to the shadow stack so funclets can find it
                    int argOffset = i + thisOffset;
                    if (_exceptionRegions.Length == 0)
                    {
                        string argName = String.Empty;
                        if (argNames != null && argNames[argOffset] != null)
                        {
                            argName = argNames[argOffset] + "_";
                        }
                        argName += $"arg{argOffset}_";

                        storageAddr = LLVM.BuildAlloca(_builder, GetLLVMTypeForTypeDesc(_signature[i]), argName);
                        _argSlots[i] = storageAddr;
                    }
                    else
                    {
                        storageAddr = CastIfNecessary(LoadVarAddress(argOffset, LocalVarKind.Argument, out _), LLVM.PointerType(LLVM.TypeOf(argValue), 0));
                    }
                    LLVM.BuildStore(_builder, argValue, storageAddr);
                    signatureIndex++;
                }
            }

            string[] localNames = new string[_locals.Length];
            if (_debugInformation != null)
            {
                foreach (ILLocalVariable localDebugInfo in _debugInformation.GetLocalVariables() ?? Enumerable.Empty<ILLocalVariable>())
                {
                    // Check whether the slot still exists as the compiler may remove it for intrinsics
                    int slot = localDebugInfo.Slot;
                    if (slot < localNames.Length)
                    {
                        localNames[localDebugInfo.Slot] = localDebugInfo.Name;
                    }
                }
            }

            for (int i = 0; i < _locals.Length; i++)
            {
                if (CanStoreVariableOnStack(_locals[i].Type))
                {
                    string localName = String.Empty;
                    if (localNames[i] != null)
                    {
                        localName = localNames[i] + "_";
                    }

                    localName += $"local{i}_";

                    LLVMValueRef localStackSlot = LLVM.BuildAlloca(_builder, GetLLVMTypeForTypeDesc(_locals[i].Type), localName);
                    _localSlots[i] = localStackSlot;
                }
            }

            if (_methodIL.IsInitLocals)
            {
                for (int i = 0; i < _locals.Length; i++)
                {
                    LLVMValueRef localAddr = LoadVarAddress(i, LocalVarKind.Local, out TypeDesc localType);
                    if (CanStoreVariableOnStack(localType))
                    {
                        LLVMTypeRef llvmType = GetLLVMTypeForTypeDesc(localType);
                        LLVMTypeKind typeKind = LLVM.GetTypeKind(llvmType);
                        switch (typeKind)
                        {
                            case LLVMTypeKind.LLVMIntegerTypeKind:
                                if (llvmType.Equals(LLVM.Int1Type()))
                                {
                                    LLVM.BuildStore(_builder, BuildConstInt1(0), localAddr);
                                }
                                else if (llvmType.Equals(LLVM.Int8Type()))
                                {
                                    LLVM.BuildStore(_builder, BuildConstInt8(0), localAddr);
                                }
                                else if (llvmType.Equals(LLVM.Int16Type()))
                                {
                                    LLVM.BuildStore(_builder, BuildConstInt16(0), localAddr);
                                }
                                else if (llvmType.Equals(LLVM.Int32Type()))
                                {
                                    LLVM.BuildStore(_builder, BuildConstInt32(0), localAddr);
                                }
                                else if (llvmType.Equals(LLVM.Int64Type()))
                                {
                                    LLVM.BuildStore(_builder, BuildConstInt64(0), localAddr);
                                }
                                else
                                {
                                    throw new Exception("Unexpected LLVM int type");
                                }
                                break;

                            case LLVMTypeKind.LLVMPointerTypeKind:
                                LLVM.BuildStore(_builder, LLVM.ConstPointerNull(llvmType), localAddr);
                                break;

                            default:
                                LLVMValueRef castAddr = LLVM.BuildPointerCast(_builder, localAddr, LLVM.PointerType(LLVM.Int8Type(), 0), $"cast_local{i}_");
                                ImportCallMemset(castAddr, 0, localType.GetElementSize().AsInt);
                                break;
                        }
                    }
                    else
                    {
                        LLVMValueRef castAddr = LLVM.BuildPointerCast(_builder, localAddr, LLVM.PointerType(LLVM.Int8Type(), 0), $"cast_local{i}_");
                        ImportCallMemset(castAddr, 0, localType.GetElementSize().AsInt);
                    }
                }
            }

            if (_thisType is MetadataType metadataType && !metadataType.IsBeforeFieldInit
                && (!_method.IsStaticConstructor && _method.Signature.IsStatic || _method.IsConstructor || (_thisType.IsValueType && !_method.Signature.IsStatic))
                && _compilation.TypeSystemContext.HasLazyStaticConstructor(metadataType))
            {
                TriggerCctor(metadataType);
            }

            LLVMBasicBlockRef block0 = GetLLVMBasicBlockForBlock(_basicBlocks[0]);
            LLVM.BuildBr(_builder, block0);
        }

        private LLVMValueRef CreateLLVMFunction(string mangledName, MethodSignature signature, bool hasHiddenParameter)
        {
            return LLVM.AddFunction(Module, mangledName, GetLLVMSignatureForMethod(signature, hasHiddenParameter));
        }

        private LLVMValueRef GetOrCreateLLVMFunction(string mangledName, MethodSignature signature, bool hasHiddenParam)
        {
            LLVMValueRef llvmFunction = LLVM.GetNamedFunction(Module, mangledName);

            if (llvmFunction.Pointer == IntPtr.Zero)
            {
                return CreateLLVMFunction(mangledName, signature, hasHiddenParam);
            }
            return llvmFunction;
        }

        private LLVMValueRef GetOrCreateLLVMFunction(string mangledName, LLVMTypeRef functionType)
        {
            LLVMValueRef llvmFunction = LLVM.GetNamedFunction(Module, mangledName);

            if (llvmFunction.Pointer == IntPtr.Zero)
            {

                return LLVM.AddFunction(Module, mangledName, functionType);
            }
            return llvmFunction;
        }

        /// <summary>
        /// Gets or creates an LLVM function for an exception handling funclet
        /// </summary>
        private LLVMValueRef GetOrCreateFunclet(ILExceptionRegionKind kind, int handlerOffset)
        {
            string funcletName = _mangledName + "$" + kind.ToString() + handlerOffset.ToString("X");
            LLVMValueRef funclet = LLVM.GetNamedFunction(Module, funcletName);
            if (funclet.Pointer == IntPtr.Zero)
            {
                // Funclets accept a shadow stack pointer and a generic ctx hidden param if the owning method has one
                var funcletArgs = new LLVMTypeRef[FuncletsRequireHiddenContext() ? 2 : 1];
                funcletArgs[0] = LLVM.PointerType(LLVM.Int8Type(), 0);
                if (FuncletsRequireHiddenContext())
                {
                    funcletArgs[1] = LLVM.PointerType(LLVM.Int8Type(), 0);
                }
                LLVMTypeRef universalFuncletSignature = LLVM.FunctionType(LLVM.VoidType(), funcletArgs, false);
                funclet = LLVM.AddFunction(Module, funcletName, universalFuncletSignature);
                _exceptionFunclets.Add(funclet);
            }

            return funclet;
        }

        private void ImportCallMemset(LLVMValueRef targetPointer, byte value, int length)
        {
            LLVMValueRef objectSizeValue = BuildConstInt32(length);
            ImportCallMemset(targetPointer, value, objectSizeValue);
        }

        private void ImportCallMemset(LLVMValueRef targetPointer, byte value, LLVMValueRef length)
        {
            var memsetSignature = LLVM.FunctionType(LLVM.VoidType(), new LLVMTypeRef[] { LLVM.PointerType(LLVM.Int8Type(), 0), LLVM.Int8Type(), LLVM.Int32Type(), LLVM.Int32Type(), LLVM.Int1Type() }, false);
            LLVM.BuildCall(_builder, GetOrCreateLLVMFunction("llvm.memset.p0i8.i32", memsetSignature), new LLVMValueRef[] { targetPointer, BuildConstInt8(value), length, BuildConstInt32(1), BuildConstInt1(0) }, String.Empty);
        }

        private void PushLoadExpression(StackValueKind kind, string name, LLVMValueRef rawLLVMValue, TypeDesc type)
        {
            Debug.Assert(kind != StackValueKind.Unknown, "Unknown stack kind");
            _stack.Push(new LoadExpressionEntry(kind, name, rawLLVMValue, type));
        }

        /// <summary>
        /// Push an expression named <paramref name="name"/> of kind <paramref name="kind"/>.
        /// </summary>
        /// <param name="kind">Kind of entry in stack</param>
        /// <param name="name">Variable to be pushed</param>
        /// <param name="type">Type if any of <paramref name="name"/></param>
        private void PushExpression(StackValueKind kind, string name, LLVMValueRef llvmValue, TypeDesc type = null)
        {
            Debug.Assert(kind != StackValueKind.Unknown, "Unknown stack kind");

            switch (kind)
            {
                case StackValueKind.Int32:
                    {
                        if (!type.IsWellKnownType(WellKnownType.Int32)
                            && !type.IsWellKnownType(WellKnownType.IntPtr)
                            && !type.IsWellKnownType(WellKnownType.UInt32)
                            && !type.IsWellKnownType(WellKnownType.UIntPtr))
                        {
                            llvmValue = LLVM.BuildIntCast(_builder, llvmValue, LLVM.Int32Type(), "");
                        }
                    }
                    break;

                case StackValueKind.Int64:
                    {
                        if (!type.IsWellKnownType(WellKnownType.Int64)
                            && !(type.IsWellKnownType(WellKnownType.UInt64)))
                        {
                            llvmValue = LLVM.BuildIntCast(_builder, llvmValue, LLVM.Int64Type(), "");
                        }
                    }
                    break;

                case StackValueKind.NativeInt:
                    break;
            }

            _stack.Push(new ExpressionEntry(kind, name, llvmValue, type));
        }

        private void MarkInstructionBoundary()
        {
        }

        private LLVMBasicBlockRef GetLLVMBasicBlockForBlock(BasicBlock block)
        {
            if (block.Block.Pointer == IntPtr.Zero)
            {
                LLVMValueRef blockFunclet = GetFuncletForBlock(block);

                block.Block = LLVM.AppendBasicBlock(blockFunclet, "Block" + block.StartOffset.ToString("X"));
            }
            return block.Block;
        }

        /// <summary>
        /// Gets or creates the LLVM function or funclet the basic block is part of
        /// </summary>
        private LLVMValueRef GetFuncletForBlock(BasicBlock block)
        {
            LLVMValueRef blockFunclet;

            // Find the matching funclet for this block
            ExceptionRegion ehRegion = GetHandlerRegion(block.StartOffset);

            if (ehRegion != null)
            {
                blockFunclet = GetOrCreateFunclet(ehRegion.ILRegion.Kind, ehRegion.ILRegion.HandlerOffset);
            }
            else
            {
                blockFunclet = _llvmFunction;
            }

            return blockFunclet;
        }

        /// <summary>
        /// Returns the most nested exception handler region the offset is in
        /// </summary>
        /// <returns>An exception region or null if it is not in an exception region</returns>
        private ExceptionRegion GetHandlerRegion(int offset)
        {
            // Iterate backwards to find the most nested region
            for (int i = _exceptionRegions.Length - 1; i >= 0; i--)
            {
                ExceptionRegion region = _exceptionRegions[i];
                if (IsOffsetContained(offset, region.ILRegion.HandlerOffset, region.ILRegion.HandlerLength))
                {
                    return region;
                }
            }

            return null;
        }

        private void StartImportingBasicBlock(BasicBlock basicBlock)
        {
            _stack.Clear();

            EvaluationStack<StackEntry> entryStack = basicBlock.EntryStack;
            if (entryStack != null)
            {
                int n = entryStack.Length;
                for (int i = 0; i < n; i++)
                {
                    _stack.Push(entryStack[i].Duplicate(_builder));
                }
            }

            _curBasicBlock = GetLLVMBasicBlockForBlock(basicBlock);
            _currentFunclet = GetFuncletForBlock(basicBlock);

            LLVM.PositionBuilderAtEnd(_builder, _curBasicBlock);
        }

        private void EndImportingBasicBlock(BasicBlock basicBlock)
        {
            var terminator = basicBlock.LastBlock.GetBasicBlockTerminator();
            if (terminator.Pointer == IntPtr.Zero)
            {
                if (_basicBlocks.Length > _currentOffset)
                {
                    if (_basicBlocks[_currentOffset].StartOffset == 0)
                        throw new InvalidProgramException();
                    MarkBasicBlock(_basicBlocks[_currentOffset]);

                    LLVM.BuildBr(_builder, GetLLVMBasicBlockForBlock(_basicBlocks[_currentOffset]));
                }
            }
        }

        private void StartImportingInstruction()
        {
            if (_debugInformation != null)
            {
                bool foundSequencePoint = false;
                ILSequencePoint curSequencePoint = default;
                foreach (var sequencePoint in _debugInformation.GetSequencePoints() ?? Enumerable.Empty<ILSequencePoint>())
                {
                    if (sequencePoint.Offset == _currentOffset)
                    {
                        curSequencePoint = sequencePoint;
                        foundSequencePoint = true;
                        break;
                    }
                    else if (sequencePoint.Offset < _currentOffset)
                    {
                        curSequencePoint = sequencePoint;
                        foundSequencePoint = true;
                    }
                }

                if (!foundSequencePoint)
                {
                    return;
                }

                // LLVM can't process empty string file names
                if (String.IsNullOrWhiteSpace(curSequencePoint.Document))
                {
                    return;
                }

                DebugMetadata debugMetadata;
                if (!_compilation.DebugMetadataMap.TryGetValue(curSequencePoint.Document, out debugMetadata))
                {
                    string fullPath = curSequencePoint.Document;
                    string fileName = Path.GetFileName(fullPath);
                    string directory = Path.GetDirectoryName(fullPath) ?? String.Empty;
                    LLVMMetadataRef fileMetadata = LLVMPInvokes.LLVMDIBuilderCreateFile(_compilation.DIBuilder, fullPath, fullPath.Length,
                        directory, directory.Length);

                    // todo: get the right value for isOptimized
                    LLVMMetadataRef compileUnitMetadata = LLVMPInvokes.LLVMDIBuilderCreateCompileUnit(_compilation.DIBuilder, LLVMDWARFSourceLanguage.LLVMDWARFSourceLanguageC,
                        fileMetadata, "ILC", 3, isOptimized: false, String.Empty, 0, 1, String.Empty, 0, LLVMDWARFEmissionKind.LLVMDWARFEmissionFull, 0, false, false);
                    LLVM.AddNamedMetadataOperand(Module, "llvm.dbg.cu", LLVM.MetadataAsValue(Context, compileUnitMetadata));

                    debugMetadata = new DebugMetadata(fileMetadata, compileUnitMetadata);
                    _compilation.DebugMetadataMap[fullPath] = debugMetadata;
                }

                if (_debugFunction.Pointer == IntPtr.Zero)
                {
                    _debugFunction = LLVM.DIBuilderCreateFunction(_compilation.DIBuilder, debugMetadata.CompileUnit, _method.Name, String.Empty, debugMetadata.File,
                        (uint)_debugInformation.GetSequencePoints().FirstOrDefault().LineNumber, default(LLVMMetadataRef), 1, 1, 1, 0, IsOptimized: 0, _llvmFunction);
                }

                LLVMMetadataRef currentLine = LLVMPInvokes.LLVMDIBuilderCreateDebugLocation(Context, (uint)curSequencePoint.LineNumber, 0, _debugFunction, default(LLVMMetadataRef));
                LLVM.SetCurrentDebugLocation(_builder, LLVM.MetadataAsValue(Context, currentLine));
            }
        }

        private void EndImportingInstruction()
        {
            // If this was constrained used in a call, it's already been cleared,
            // but if it was on some other instruction, it shoudln't carry forward
            _constrainedType = null;

            // Reset the debug position so it doesn't end up applying to the wrong instructions
            LLVM.SetCurrentDebugLocation(_builder, default(LLVMValueRef));
        }

        private void ImportNop()
        {
            EmitDoNothingCall();
        }

        private void ImportBreak()
        {
            if (DebugtrapFunction.Pointer == IntPtr.Zero)
            {
                DebugtrapFunction = LLVM.AddFunction(Module, "llvm.debugtrap", LLVM.FunctionType(LLVM.VoidType(), Array.Empty<LLVMTypeRef>(), false));
            }
            LLVM.BuildCall(_builder, DebugtrapFunction, Array.Empty<LLVMValueRef>(), string.Empty);
        }

        private void ImportLoadVar(int index, bool argument)
        {
            LLVMValueRef typedLoadLocation = LoadVarAddress(index, argument ? LocalVarKind.Argument : LocalVarKind.Local, out TypeDesc type);
            PushLoadExpression(GetStackValueKind(type), (argument ? "arg" : "loc") + index + "_", typedLoadLocation, type);
        }

        private LLVMValueRef LoadTemp(int index)
        {
            LLVMValueRef address = LoadVarAddress(index, LocalVarKind.Temp, out TypeDesc type);
            return LLVM.BuildLoad(_builder, CastToPointerToTypeDesc(address, type, $"Temp{index}_"), $"LdTemp{index}_");
        }

        internal LLVMValueRef LoadTemp(int index, LLVMTypeRef asType)
        {
            LLVMValueRef address = LoadVarAddress(index, LocalVarKind.Temp, out TypeDesc type);
            return LLVM.BuildLoad(_builder, CastIfNecessary(address, LLVM.PointerType(asType, 0), $"Temp{index}_"), $"LdTemp{index}_");
        }

        private LLVMValueRef StoreTemp(int index, LLVMValueRef value, string name = null)
        {
            LLVMValueRef address = LoadVarAddress(index, LocalVarKind.Temp, out TypeDesc type);
            LLVM.BuildStore(_builder, CastToTypeDesc(value, type, name), CastToPointerToTypeDesc(address, type, $"Temp{index}_"));
            return address;
        }

        internal static LLVMValueRef LoadValue(LLVMBuilderRef builder, LLVMValueRef address, TypeDesc sourceType, LLVMTypeRef targetType, bool signExtend, string loadName = null)
        {
            var underlyingSourceType = sourceType.UnderlyingType;
            if (targetType.TypeKind == LLVMTypeKind.LLVMIntegerTypeKind && underlyingSourceType.IsPrimitive && !underlyingSourceType.IsPointer)
            {
                LLVMValueRef loadValueRef = CastIfNecessaryAndLoad(builder, address, underlyingSourceType, loadName);
                return CastIntValue(builder, loadValueRef, targetType, signExtend);
            }
            else if (targetType.TypeKind == LLVMTypeKind.LLVMDoubleTypeKind)
            {
                LLVMValueRef loadValueRef = CastIfNecessaryAndLoad(builder, address, underlyingSourceType, loadName);
                return CastDoubleValue(builder, loadValueRef, targetType);
            }
            else
            {
                var typedAddress = CastIfNecessary(builder, address, LLVM.PointerType(targetType, 0));
                return LLVM.BuildLoad(builder, typedAddress, loadName ?? "ldvalue");
            }
        }

        private static LLVMValueRef CastIfNecessaryAndLoad(LLVMBuilderRef builder, LLVMValueRef address, TypeDesc sourceTypeDesc, string loadName)
        {
            LLVMTypeRef sourceLLVMType = ILImporter.GetLLVMTypeForTypeDesc(sourceTypeDesc);
            LLVMValueRef typedAddress = CastIfNecessary(builder, address, LLVM.PointerType(sourceLLVMType, 0));
            return LLVM.BuildLoad(builder, typedAddress, loadName ?? "ldvalue");
        }

        private static LLVMValueRef CastIntValue(LLVMBuilderRef builder, LLVMValueRef value, LLVMTypeRef type, bool signExtend)
        {
            LLVMTypeKind typeKind = LLVM.TypeOf(value).TypeKind;
            if (LLVM.TypeOf(value).Pointer == type.Pointer)
            {
                return value;
            }
            else if (typeKind == LLVMTypeKind.LLVMPointerTypeKind)
            {
                return LLVM.BuildPtrToInt(builder, value, type, "intcast");
            }
            else if (typeKind == LLVMTypeKind.LLVMFloatTypeKind || typeKind == LLVMTypeKind.LLVMDoubleTypeKind)
            {
                if (signExtend)
                {
                    return LLVM.BuildFPToSI(builder, value, type, "fptosi");
                }
                else
                {
                    return LLVM.BuildFPToUI(builder, value, type, "fptoui");
                }
            }
            else if (signExtend && type.GetIntTypeWidth() > LLVM.TypeOf(value).GetIntTypeWidth())
            {
                return LLVM.BuildSExtOrBitCast(builder, value, type, "SExtOrBitCast");
            }
            else if (type.GetIntTypeWidth() > LLVM.TypeOf(value).GetIntTypeWidth())
            {
                return LLVM.BuildZExtOrBitCast(builder, value, type, "ZExtOrBitCast");
            }
            else
            {
                Debug.Assert(typeKind == LLVMTypeKind.LLVMIntegerTypeKind);
                return LLVM.BuildIntCast(builder, value, type, "intcast");
            }
        }

        private static LLVMValueRef CastDoubleValue(LLVMBuilderRef builder, LLVMValueRef value, LLVMTypeRef type)
        {
            if (LLVM.TypeOf(value).Pointer == type.Pointer)
            {
                return value;
            }
            Debug.Assert(LLVM.TypeOf(value).TypeKind == LLVMTypeKind.LLVMFloatTypeKind);
            return LLVM.BuildFPExt(builder, value, type, "fpext");
        }

        private LLVMValueRef LoadVarAddress(int index, LocalVarKind kind, out TypeDesc type)
        {
            int varBase;
            int varCountBase;
            int varOffset;
            LLVMTypeRef valueType;

            if (kind == LocalVarKind.Argument)
            {
                varCountBase = 0;
                varBase = 0;
                if (!_signature.IsStatic)
                {
                    varCountBase = 1;
                }

                GetArgSizeAndOffsetAtIndex(index, out int argSize, out varOffset, out int realArgIndex);

                if (!_signature.IsStatic && index == 0)
                {
                    type = _thisType;
                    if (type.IsValueType)
                    {
                        type = type.MakeByRefType();
                    }
                }
                else
                {
                    type = _signature[index - varCountBase];
                }
                valueType = GetLLVMTypeForTypeDesc(type);

                // If the argument can be passed as a real argument rather than on the shadow stack,
                // get its address here
                if (realArgIndex != -1)
                {
                    return _argSlots[realArgIndex];
                }
            }
            else if (kind == LocalVarKind.Local)
            {
                varBase = GetTotalParameterOffset();
                GetLocalSizeAndOffsetAtIndex(index, out int localSize, out varOffset);
                valueType = GetLLVMTypeForTypeDesc(_locals[index].Type);
                type = _locals[index].Type;
                if (varOffset == -1)
                {
                    Debug.Assert(_localSlots[index].Pointer != IntPtr.Zero);
                    return _localSlots[index];
                }
            }
            else
            {
                varBase = GetTotalRealLocalOffset() + GetTotalParameterOffset();
                GetSpillSizeAndOffsetAtIndex(index, out int localSize, out varOffset);
                valueType = GetLLVMTypeForTypeDesc(_spilledExpressions[index].Type);
                type = _spilledExpressions[index].Type;
            }

            return LLVM.BuildGEP(_builder, LLVM.GetFirstParam(_currentFunclet),
                new LLVMValueRef[] { LLVM.ConstInt(LLVM.Int32Type(), (uint)(varBase + varOffset), LLVMMisc.False) },
                $"{kind}{index}_");

        }

        private StackValueKind GetStackValueKind(TypeDesc type)
        {
            switch (type.Category)
            {
                case TypeFlags.Boolean:
                case TypeFlags.Char:
                case TypeFlags.SByte:
                case TypeFlags.Byte:
                case TypeFlags.Int16:
                case TypeFlags.UInt16:
                case TypeFlags.Int32:
                case TypeFlags.UInt32:
                    return StackValueKind.Int32;
                case TypeFlags.Int64:
                case TypeFlags.UInt64:
                    return StackValueKind.Int64;
                case TypeFlags.Single:
                case TypeFlags.Double:
                    return StackValueKind.Float;
                case TypeFlags.IntPtr:
                case TypeFlags.UIntPtr:
                    return StackValueKind.NativeInt;
                case TypeFlags.ValueType:
                case TypeFlags.Nullable:
                    return StackValueKind.ValueType;
                case TypeFlags.Enum:
                    return GetStackValueKind(type.UnderlyingType);
                case TypeFlags.Class:
                case TypeFlags.Interface:
                case TypeFlags.Array:
                case TypeFlags.SzArray:
                    return StackValueKind.ObjRef;
                case TypeFlags.ByRef:
                    return StackValueKind.ByRef;
                case TypeFlags.Pointer:
                    return StackValueKind.NativeInt;
                default:
                    return StackValueKind.Unknown;
            }
        }

        private void ImportStoreVar(int index, bool argument)
        {
            TypeDesc varType;
            StackEntry toStore = _stack.Pop();
            LLVMValueRef varAddress = LoadVarAddress(index, argument ? LocalVarKind.Argument : LocalVarKind.Local, out varType);
            CastingStore(varAddress, toStore, varType, $"Variable{index}_");
        }

        private void ImportStoreHelper(LLVMValueRef toStore, LLVMTypeRef valueType, LLVMValueRef basePtr, uint offset, string name = null, LLVMBuilderRef builder = default(LLVMBuilderRef))
        {
            if (builder.Pointer == IntPtr.Zero)
                builder = _builder;

            LLVMValueRef typedToStore = CastIfNecessary(builder, toStore, valueType, name);

            var storeLocation = LLVM.BuildGEP(builder, basePtr,
                new LLVMValueRef[] { LLVM.ConstInt(LLVM.Int32Type(), offset, LLVMMisc.False) },
                String.Empty);
            var typedStoreLocation = CastIfNecessary(builder, storeLocation, LLVM.PointerType(valueType, 0), "TypedStore" + (name ?? ""));
            LLVM.BuildStore(builder, typedToStore, typedStoreLocation);
        }

        private LLVMValueRef CastToRawPointer(LLVMValueRef source, string name = null)
        {
            return CastIfNecessary(source, LLVM.PointerType(LLVM.Int8Type(), 0), name);
        }

        private LLVMValueRef CastToTypeDesc(LLVMValueRef source, TypeDesc type, string name = null)
        {
            return CastIfNecessary(source, GetLLVMTypeForTypeDesc(type), (name ?? "") + type.ToString());
        }

        private LLVMValueRef CastToPointerToTypeDesc(LLVMValueRef source, TypeDesc type, string name = null)
        {
            return CastIfNecessary(source, LLVM.PointerType(GetLLVMTypeForTypeDesc(type), 0), (name ?? "") + type.ToString());
        }

        private void CastingStore(LLVMValueRef address, StackEntry value, TypeDesc targetType, string targetName = null)
        {
            if (value is GenericReturnExpressionEntry)
            {
                targetType = ((GenericReturnExpressionEntry)value).GenericReturnTypeDesc;
            }

            var typedStoreLocation = CastToPointerToTypeDesc(address, targetType, targetName);
            LLVM.BuildStore(_builder, value.ValueAsType(targetType, _builder), typedStoreLocation);
        }

        private LLVMValueRef CastIfNecessary(LLVMValueRef source, LLVMTypeRef valueType, string name = null, bool unsigned = false)
        {
            return CastIfNecessary(_builder, source, valueType, name, unsigned);
        }

        internal static LLVMValueRef CastIfNecessary(LLVMBuilderRef builder, LLVMValueRef source, LLVMTypeRef valueType, string name = null, bool unsigned = false)
        {
            LLVMTypeRef sourceType = LLVM.TypeOf(source);
            if (sourceType.Pointer == valueType.Pointer)
                return source;

            LLVMTypeKind toStoreKind = LLVM.GetTypeKind(sourceType);
            LLVMTypeKind valueTypeKind = LLVM.GetTypeKind(valueType);

            LLVMValueRef typedToStore = source;
            if (toStoreKind == LLVMTypeKind.LLVMPointerTypeKind && valueTypeKind == LLVMTypeKind.LLVMPointerTypeKind)
            {
                typedToStore = LLVM.BuildPointerCast(builder, source, valueType, "CastPtr" + (name ?? ""));
            }
            else if (toStoreKind == LLVMTypeKind.LLVMPointerTypeKind && valueTypeKind == LLVMTypeKind.LLVMIntegerTypeKind)
            {
                typedToStore = LLVM.BuildPtrToInt(builder, source, valueType, "CastInt" + (name ?? ""));
            }
            else if (toStoreKind == LLVMTypeKind.LLVMIntegerTypeKind && valueTypeKind == LLVMTypeKind.LLVMArrayTypeKind)
            {
                typedToStore = LLVM.BuildLoad(builder, CastIfNecessary(builder, source, LLVM.PointerType(valueType, 0), name), "CastArrayLoad" + (name ?? ""));
            }
            else if (toStoreKind == LLVMTypeKind.LLVMPointerTypeKind && valueTypeKind == LLVMTypeKind.LLVMArrayTypeKind)
            {
                typedToStore = LLVM.BuildLoad(builder, CastIfNecessary(builder, source, LLVM.PointerType(valueType, 0), name), "CastArrayLoad" + (name ?? ""));
            }
            else if (toStoreKind == LLVMTypeKind.LLVMPointerTypeKind && valueTypeKind != LLVMTypeKind.LLVMIntegerTypeKind)
            {
                throw new NotImplementedException($"trying to cast {toStoreKind} to {valueTypeKind}");
            }
            else if (toStoreKind == LLVMTypeKind.LLVMIntegerTypeKind && valueTypeKind == LLVMTypeKind.LLVMPointerTypeKind)
            {
                typedToStore = LLVM.BuildIntToPtr(builder, source, valueType, "CastPtr" + (name ?? ""));
            }
            else if (toStoreKind != LLVMTypeKind.LLVMIntegerTypeKind && valueTypeKind == LLVMTypeKind.LLVMPointerTypeKind)
            {
                throw new NotImplementedException($"trying to cast {toStoreKind} to {valueTypeKind}");
            }
            else if (toStoreKind == LLVMTypeKind.LLVMFloatTypeKind && valueTypeKind == LLVMTypeKind.LLVMDoubleTypeKind)
            {
                typedToStore = LLVM.BuildFPExt(builder, source, valueType, "CastFloatToDouble" + (name ?? ""));
            }

            else if (toStoreKind == LLVMTypeKind.LLVMDoubleTypeKind && valueTypeKind == LLVMTypeKind.LLVMFloatTypeKind)
            {
                typedToStore = LLVM.BuildFPTrunc(builder, source, valueType, "CastDoubleToFloat" + (name ?? ""));
            }
            else if (toStoreKind != valueTypeKind && toStoreKind != LLVMTypeKind.LLVMIntegerTypeKind && valueTypeKind != LLVMTypeKind.LLVMIntegerTypeKind)
            {
                throw new NotImplementedException($"trying to cast {toStoreKind} to {valueTypeKind}");
            }
            else if (toStoreKind == valueTypeKind && toStoreKind == LLVMTypeKind.LLVMIntegerTypeKind)
            {
                Debug.Assert(toStoreKind != LLVMTypeKind.LLVMPointerTypeKind && valueTypeKind != LLVMTypeKind.LLVMPointerTypeKind);
                // when extending unsigned ints do fill left with 0s, zext
                typedToStore = unsigned && sourceType.GetIntTypeWidth() < valueType.GetIntTypeWidth()
                    ? LLVM.BuildZExt(builder, source, valueType, "CastZInt" + (name ?? ""))
                    : LLVM.BuildIntCast(builder, source, valueType, "CastInt" + (name ?? ""));
            }
            else if (toStoreKind == LLVMTypeKind.LLVMIntegerTypeKind && (valueTypeKind == LLVMTypeKind.LLVMDoubleTypeKind || valueTypeKind == LLVMTypeKind.LLVMFloatTypeKind))
            {
                //TODO: keep track of the TypeDesc so we can call BuildUIToFP when the integer is unsigned
                typedToStore = LLVM.BuildSIToFP(builder, source, valueType, "CastSIToFloat" + (name ?? ""));
            }
            else if ((toStoreKind == LLVMTypeKind.LLVMDoubleTypeKind || toStoreKind == LLVMTypeKind.LLVMFloatTypeKind) &&
                valueTypeKind == LLVMTypeKind.LLVMIntegerTypeKind)
            {
                //TODO: keep track of the TypeDesc so we can call BuildFPToUI when the integer is unsigned
                typedToStore = LLVM.BuildFPToSI(builder, source, valueType, "CastFloatSI" + (name ?? ""));
            }

            return typedToStore;
        }

        internal static LLVMTypeRef GetLLVMTypeForTypeDesc(TypeDesc type)
        {
            switch (type.Category)
            {
                case TypeFlags.Boolean:
                    return LLVM.Int1Type();

                case TypeFlags.SByte:
                case TypeFlags.Byte:
                    return LLVM.Int8Type();

                case TypeFlags.Int16:
                case TypeFlags.UInt16:
                case TypeFlags.Char:
                    return LLVM.Int16Type();

                case TypeFlags.Int32:
                case TypeFlags.UInt32:
                    return LLVM.Int32Type();
                case TypeFlags.IntPtr:
                case TypeFlags.UIntPtr:
                case TypeFlags.Array:
                case TypeFlags.SzArray:
                case TypeFlags.ByRef:
                case TypeFlags.Class:
                case TypeFlags.Interface:
                    return LLVM.PointerType(LLVM.Int8Type(), 0);

                case TypeFlags.Pointer:
                    return LLVM.PointerType(type.GetParameterType().IsVoid ? LLVM.Int8Type() : GetLLVMTypeForTypeDesc(type.GetParameterType()), 0);

                case TypeFlags.Int64:
                case TypeFlags.UInt64:
                    return LLVM.Int64Type();

                case TypeFlags.Single:
                    return LLVM.FloatType();

                case TypeFlags.Double:
                    return LLVM.DoubleType();

                case TypeFlags.ValueType:
                case TypeFlags.Nullable:
                    {
                        if (!LlvmStructs.TryGetValue(type, out LLVMTypeRef llvmStructType))
                        {
                            // LLVM thinks certain sizes of struct have a different calling convention than Clang does.
                            // Treating them as ints fixes that and is more efficient in general
                            int structSize = type.GetElementSize().AsInt;
                            int structAlignment = ((DefType)type).InstanceFieldAlignment.AsInt;
                            switch (structSize)
                            {
                                case 1:
                                    llvmStructType = LLVM.Int8Type();
                                    break;
                                case 2:
                                    if (structAlignment == 2)
                                    {
                                        llvmStructType = LLVM.Int16Type();
                                    }
                                    else
                                    {
                                        goto default;
                                    }
                                    break;
                                case 4:
                                    if (structAlignment == 4)
                                    {
                                        if (StructIsWrappedPrimitive(type, type.Context.GetWellKnownType(WellKnownType.Single)))
                                        {
                                            llvmStructType = LLVM.FloatType();
                                        }
                                        else
                                        {
                                            llvmStructType = LLVM.Int32Type();
                                        }
                                    }
                                    else
                                    {
                                        goto default;
                                    }
                                    break;
                                case 8:
                                    if (structAlignment == 8)
                                    {
                                        if (StructIsWrappedPrimitive(type, type.Context.GetWellKnownType(WellKnownType.Double)))
                                        {
                                            llvmStructType = LLVM.DoubleType();
                                        }
                                        else
                                        {
                                            llvmStructType = LLVM.Int64Type();
                                        }
                                    }
                                    else
                                    {
                                        goto default;
                                    }
                                    break;

                                default:
                                    // Forward-declare the struct in case there's a reference to it in the fields.
                                    // This must be a named struct or LLVM hits a stack overflow
                                    llvmStructType = LLVM.StructCreateNamed(Context, type.ToString());
                                    LlvmStructs[type] = llvmStructType;

                                    FieldDesc[] instanceFields = type.GetFields().Where(field => !field.IsStatic).ToArray();
                                    FieldAndOffset[] fieldLayout = new FieldAndOffset[instanceFields.Length];
                                    for (int i = 0; i < instanceFields.Length; i++)
                                    {
                                        fieldLayout[i] = new FieldAndOffset(instanceFields[i], instanceFields[i].Offset);
                                    }

                                    // Sort fields by offset and size in order to handle generating unions
                                    FieldAndOffset[] sortedFields = fieldLayout.OrderBy(fieldAndOffset => fieldAndOffset.Offset.AsInt).
                                        ThenByDescending(fieldAndOffset => fieldAndOffset.Field.FieldType.GetElementSize().AsInt).ToArray();

                                    List<LLVMTypeRef> llvmFields = new List<LLVMTypeRef>(sortedFields.Length);
                                    int lastOffset = -1;
                                    int nextNewOffset = -1;
                                    TypeDesc prevType = null;
                                    int totalSize = 0;

                                    foreach (FieldAndOffset fieldAndOffset in sortedFields)
                                    {
                                        int curOffset = fieldAndOffset.Offset.AsInt;

                                        if (prevType == null || (curOffset != lastOffset && curOffset >= nextNewOffset))
                                        {
                                            // The layout should be in order
                                            Debug.Assert(curOffset > lastOffset);

                                            int prevElementSize;
                                            if (prevType == null)
                                            {
                                                lastOffset = 0;
                                                prevElementSize = 0;
                                            }
                                            else
                                            {
                                                prevElementSize = prevType.GetElementSize().AsInt;
                                            }

                                            // Pad to this field if necessary
                                            int paddingSize = curOffset - lastOffset - prevElementSize;
                                            if (paddingSize > 0)
                                            {
                                                AddPaddingFields(paddingSize, llvmFields);
                                                totalSize += paddingSize;
                                            }

                                            TypeDesc fieldType = fieldAndOffset.Field.FieldType;
                                            int fieldSize = fieldType.GetElementSize().AsInt;

                                            llvmFields.Add(GetLLVMTypeForTypeDesc(fieldType));

                                            totalSize += fieldSize;
                                            lastOffset = curOffset;
                                            prevType = fieldType;
                                            nextNewOffset = curOffset + fieldSize;
                                        }
                                    }

                                    // If explicit layout is greater than the sum of fields, add padding
                                    if (totalSize < structSize)
                                    {
                                        AddPaddingFields(structSize - totalSize, llvmFields);
                                    }

                                    LLVM.StructSetBody(llvmStructType, llvmFields.ToArray(), true);
                                    break;
                            }

                            LlvmStructs[type] = llvmStructType;
                        }
                        return llvmStructType;
                    }

                case TypeFlags.Enum:
                    return GetLLVMTypeForTypeDesc(type.UnderlyingType);

                case TypeFlags.Void:
                    return LLVM.VoidType();

                default:
                    throw new NotImplementedException(type.Category.ToString());
            }
        }

        /// <summary>
        /// Returns true if a type is a struct that just wraps a given primitive
        /// or another struct that does so and can thus be treated as that primitive
        /// </summary>
        /// <param name="type">The struct to evaluate</param>
        /// <param name="primitiveType">The primitive to check for</param>
        /// <returns>True if the struct is a wrapper of the primitive</returns>
        private static bool StructIsWrappedPrimitive(TypeDesc type, TypeDesc primitiveType)
        {
            Debug.Assert(type.IsValueType);
            Debug.Assert(primitiveType.IsPrimitive);

            if (type.GetElementSize().AsInt != primitiveType.GetElementSize().AsInt)
            {
                return false;
            }

            FieldDesc[] fields = type.GetFields().ToArray();
            int instanceFieldCount = 0;
            bool foundPrimitive = false;

            foreach (FieldDesc field in fields)
            {
                if (field.IsStatic)
                {
                    continue;
                }

                instanceFieldCount++;

                // If there's more than one field, figuring out whether this is a primitive gets complicated, so assume it's not
                if (instanceFieldCount > 1)
                {
                    break;
                }

                TypeDesc fieldType = field.FieldType;
                if (fieldType == primitiveType)
                {
                    foundPrimitive = true;
                }
                else if (fieldType.IsValueType && !fieldType.IsPrimitive && StructIsWrappedPrimitive(fieldType, primitiveType))
                {
                    foundPrimitive = true;
                }
            }

            if (instanceFieldCount == 1 && foundPrimitive)
            {
                return true;
            }

            return false;
        }

        /// <summary>
        /// Pad out a struct at the current location
        /// </summary>
        /// <param name="paddingSize">Number of bytes of padding to add</param>
        /// <param name="llvmFields">The set of llvm fields in the struct so far</param>
        private static void AddPaddingFields(int paddingSize, List<LLVMTypeRef> llvmFields)
        {
            int numInts = paddingSize / 4;
            int numBytes = paddingSize - numInts * 4;
            for (int i = 0; i < numInts; i++)
            {
                llvmFields.Add(LLVM.Int32Type());
            }
            for (int i = 0; i < numBytes; i++)
            {
                llvmFields.Add(LLVM.Int8Type());
            }
        }

        private int GetTotalLocalOffset()
        {
            int offset = GetTotalRealLocalOffset();
            for (int i = 0; i < _spilledExpressions.Count; i++)
            {
                offset = PadNextOffset(_spilledExpressions[i].Type, offset);
            }
            return offset.AlignUp(_pointerSize);
        }

        private int GetTotalRealLocalOffset()
        {
            int offset = 0;
            for (int i = 0; i < _locals.Length; i++)
            {
                TypeDesc localType = _locals[i].Type;
                if (!CanStoreVariableOnStack(localType))
                {
                    offset = PadNextOffset(localType, offset);
                }
            }
            return offset.AlignUp(_pointerSize);
        }

        private bool CanStoreVariableOnStack(TypeDesc variableType)
        {
            // Keep all variables on the shadow stack if there is exception
            // handling so funclets can access them
            if (_exceptionRegions.Length == 0)
            {
                return CanStoreTypeOnStack(variableType);
            }
            return false;
        }

        /// <summary>
        /// Returns true if the type can be stored on the local stack
        /// instead of the shadow stack in this method.
        /// </summary>
        private static bool CanStoreTypeOnStack(TypeDesc type)
        {
            if (type is DefType defType)
            {
                if (!defType.IsGCPointer && !defType.ContainsGCPointers)
                {
                    return true;
                }
            }
            else if (type is PointerType)
            {
                return true;
            }

            return false;
        }

        /// <summary>
        /// Returns true if the method returns a type that must be kept
        /// on the shadow stack
        /// </summary>
        private static bool NeedsReturnStackSlot(MethodSignature signature)
        {
            return !signature.ReturnType.IsVoid && !CanStoreTypeOnStack(signature.ReturnType);
        }

        private int GetTotalParameterOffset()
        {
            int offset = 0;
            for (int i = 0; i < _signature.Length; i++)
            {
                if (!CanStoreVariableOnStack(_signature[i]))
                {
                    offset = PadNextOffset(_signature[i], offset);
                }
            }
            if (!_signature.IsStatic)
            {
                // If this is a struct, then it's a pointer on the stack
                if (_thisType.IsValueType)
                {
                    offset = PadNextOffset(_thisType.MakeByRefType(), offset);
                }
                else
                {
                    offset = PadNextOffset(_thisType, offset);
                }
            }

            return offset.AlignUp(_pointerSize);
        }

        private void GetArgSizeAndOffsetAtIndex(int index, out int size, out int offset, out int realArgIndex)
        {
            realArgIndex = -1;

            int thisSize = 0;
            if (!_signature.IsStatic)
            {
                thisSize = _thisType.IsValueType ? _thisType.Context.Target.PointerSize : _thisType.GetElementSize().AsInt.AlignUp(_pointerSize);
                if (index == 0)
                {
                    size = thisSize;
                    offset = 0;
                    return;
                }
                else
                {
                    index--;
                }
            }

            var argType = _signature[index];
            size = argType.GetElementSize().AsInt;

            int potentialRealArgIndex = 0;

            offset = thisSize;

            if (!CanStoreVariableOnStack(argType) && CanStoreTypeOnStack(argType))
            {
                // this is an arg that was passed on the stack and is now copied to the shadow stack: move past args that are passed on shadow stack
                for (int i = 0; i < _signature.Length; i++)
                {
                    if (!CanStoreTypeOnStack(_signature[i]))
                    {
                        offset = PadNextOffset(_signature[i], offset);
                    }
                }
            }

            for (int i = 0; i < index; i++)
            {
                // We could compact the set of argSlots to only those that we'd keep on the stack, but currently don't
                potentialRealArgIndex++;

                if (CanStoreTypeOnStack(_signature[index]))
                {
                    if (CanStoreTypeOnStack(_signature[i]) && !CanStoreVariableOnStack(_signature[index]) && !CanStoreVariableOnStack(_signature[i]))
                    {
                        offset = PadNextOffset(_signature[i], offset);
                    }
                }
                // if this is a shadow stack arg, then only count other shadow stack args as stack args come later
                else if (!CanStoreVariableOnStack(_signature[i]) && !CanStoreTypeOnStack(_signature[i]))
                {
                    offset = PadNextOffset(_signature[i], offset);
                }
            }

            if (CanStoreVariableOnStack(argType))
            {
                realArgIndex = potentialRealArgIndex;
                offset = -1;
            }
            else
            {
                offset = PadOffset(argType, offset);
            }
        }

        private void GetLocalSizeAndOffsetAtIndex(int index, out int size, out int offset)
        {
            LocalVariableDefinition local = _locals[index];
            size = local.Type.GetElementSize().AsInt;

            if (CanStoreVariableOnStack(local.Type))
            {
                offset = -1;
            }
            else
            {
                offset = 0;
                for (int i = 0; i < index; i++)
                {
                    if (!CanStoreVariableOnStack(_locals[i].Type))
                    {
                        offset = PadNextOffset(_locals[i].Type, offset);
                    }
                }
                offset = PadOffset(local.Type, offset);
            }
        }

        private void GetSpillSizeAndOffsetAtIndex(int index, out int size, out int offset)
        {
            SpilledExpressionEntry spill = _spilledExpressions[index];
            size = spill.Type.GetElementSize().AsInt;

            offset = 0;
            for (int i = 0; i < index; i++)
            {
                offset = PadNextOffset(_spilledExpressions[i].Type, offset);
            }
            offset = PadOffset(spill.Type, offset);
        }

        public int PadNextOffset(TypeDesc type, int atOffset)
        {
            var size = type is DefType && type.IsValueType ? ((DefType)type).InstanceFieldSize : type.Context.Target.LayoutPointerSize;
            return PadOffset(type, atOffset) + size.AsInt;
        }

        public int PadOffset(TypeDesc type, int atOffset)
        {
            var fieldAlignment = type is DefType && type.IsValueType ? ((DefType)type).InstanceFieldAlignment : type.Context.Target.LayoutPointerSize;
            var alignment = LayoutInt.Min(fieldAlignment, new LayoutInt(ComputePackingSize(type))).AsInt;
            var padding = (atOffset + (alignment - 1)) & ~(alignment - 1);
            return padding;
        }

        private static int ComputePackingSize(TypeDesc type)
        {
            if (type is MetadataType)
            {
                var metaType = type as MetadataType;
                var layoutMetadata = metaType.GetClassLayout();

                // If a type contains pointers then the metadata specified packing size is ignored (On desktop this is disqualification from ManagedSequential)
                if (layoutMetadata.PackingSize == 0 || metaType.ContainsGCPointers)
                    return type.Context.Target.DefaultPackingSize;
                else
                    return layoutMetadata.PackingSize;
            }
            else
                return type.Context.Target.DefaultPackingSize;
        }

        private void ImportAddressOfVar(int index, bool argument)
        {
            TypeDesc type;
            LLVMValueRef typedLoadLocation = LoadVarAddress(index, argument ? LocalVarKind.Argument : LocalVarKind.Local, out type);
            _stack.Push(new AddressExpressionEntry(StackValueKind.ByRef, "ldloca", typedLoadLocation, type.MakeByRefType()));
        }

        private void ImportDup()
        {
            var entry = _stack.Pop();
            _stack.Push(entry.Duplicate(_builder));
            _stack.Push(entry.Duplicate(_builder));
        }

        private void ImportPop()
        {
            _stack.Pop();
        }

        private void ImportJmp(int token)
        {
            throw new NotImplementedException("jmp");
        }

        private void ImportCasting(ILOpcode opcode, int token)
        {
            TypeDesc type = (TypeDesc)_methodIL.GetObject(token);

            //TODO: call GetCastingHelperNameForType from JitHelper.cs (needs refactoring)
            string function;
            bool throwing = opcode == ILOpcode.castclass;
            if (type.IsArray)
                function = throwing ? "CheckCastArray" : "IsInstanceOfArray";
            else if (type.IsInterface)
                function = throwing ? "CheckCastInterface" : "IsInstanceOfInterface";
            else
                function = throwing ? "CheckCastClass" : "IsInstanceOfClass";

            StackEntry[] arguments;
            if (type.IsRuntimeDeterminedSubtype)
            {
                //TODO refactor argument creation with else below
                arguments = new StackEntry[]
                            {
                                new ExpressionEntry(StackValueKind.ValueType, "eeType", CallGenericHelper(ReadyToRunHelperId.TypeHandle, type),
                                    GetEETypePtrTypeDesc()),
                                _stack.Pop()
                            };
            }
            else
            {
                arguments = new StackEntry[]
                                {
                                    new LoadExpressionEntry(StackValueKind.ValueType, "eeType", GetEETypePointerForTypeDesc(type, true),
                                        GetEETypePtrTypeDesc()),
                                    _stack.Pop()
                                };
            }

            _stack.Push(CallRuntime(_compilation.TypeSystemContext, TypeCast, function, arguments, GetWellKnownType(WellKnownType.Object)));
        }

        LLVMValueRef CallGenericHelper(ReadyToRunHelperId helperId, object helperArg)
        {
            _dependencies.Add(GetGenericLookupHelperAndAddReference(helperId, helperArg, out LLVMValueRef helper));
            return LLVM.BuildCall(_builder, helper, new LLVMValueRef[]
            {
                GetShadowStack(),
                GetGenericContext()
            }, "getHelper");
        }

        private void ImportLoadNull()
        {
            _stack.Push(new ExpressionEntry(StackValueKind.ObjRef, "null", LLVM.ConstInt(LLVM.Int32Type(), 0, LLVMMisc.False)));
        }

        private void ImportReturn()
        {
            if (_signature.ReturnType.IsVoid)
            {
                LLVM.BuildRetVoid(_builder);
                return;
            }

            StackEntry retVal = _stack.Pop();
            LLVMTypeRef valueType = GetLLVMTypeForTypeDesc(_signature.ReturnType);
            LLVMValueRef castValue = retVal.ValueAsType(valueType, _builder);

            if (NeedsReturnStackSlot(_signature))
            {
                var retParam = LLVM.GetNextParam(LLVM.GetFirstParam(_llvmFunction));
                ImportStoreHelper(castValue, valueType, retParam, 0);
                LLVM.BuildRetVoid(_builder);
            }
            else
            {
                LLVM.BuildRet(_builder, castValue);
            }
        }

        private void ImportCall(ILOpcode opcode, int token)
        {
            MethodDesc runtimeDeterminedMethod = (MethodDesc)_methodIL.GetObject(token);
            MethodDesc callee = (MethodDesc)_canonMethodIL.GetObject(token);
            if (callee.IsIntrinsic)
            {
                if (ImportIntrinsicCall(callee, runtimeDeterminedMethod))
                {
                    return;
                }
            }

            if (callee.IsRawPInvoke() || (callee.IsInternalCall && callee.HasCustomAttribute("System.Runtime", "RuntimeImportAttribute")))
            {
                ImportRawPInvoke(callee);
                return;
            }

            TypeDesc localConstrainedType = _constrainedType;
            _constrainedType = null;

            if (opcode == ILOpcode.newobj)
            {
                TypeDesc newType = callee.OwningType;
                if (newType.IsArray)
                {
                    var paramCnt = callee.Signature.Length;
                    var eeTypeDesc = _compilation.TypeSystemContext.SystemModule.GetKnownType("Internal.Runtime", "EEType").MakePointerType();
                    LLVMValueRef dimensions = LLVM.BuildArrayAlloca(_builder, LLVMTypeRef.Int32Type(), BuildConstInt32(paramCnt), "newobj_array_pdims_" + _currentOffset);
                    for (int i = paramCnt - 1; i >= 0; --i)
                    {
                        LLVM.BuildStore(_builder, _stack.Pop().ValueAsInt32(_builder, true),
                            LLVM.BuildGEP(_builder, dimensions, new LLVMValueRef[] { BuildConstInt32(i) }, "pdims_ptr"));
                    }
                    var arguments = new StackEntry[]
                    {
                        null,
                        new Int32ConstantEntry(paramCnt),
                        new AddressExpressionEntry(StackValueKind.ValueType, "newobj_array_pdims", dimensions)
                    };
                    if (!runtimeDeterminedMethod.OwningType.IsRuntimeDeterminedSubtype)
                    {
                        arguments[0] = new LoadExpressionEntry(StackValueKind.ValueType, "eeType", GetEETypePointerForTypeDesc(newType, true), eeTypeDesc);
                    }
                    else
                    {
                        var typeRef = CallGenericHelper(ReadyToRunHelperId.TypeHandle, runtimeDeterminedMethod.OwningType);
                        arguments[0] = new ExpressionEntry(StackValueKind.ValueType, "eeType", typeRef, eeTypeDesc);
                    }
                    MetadataType helperType = _compilation.TypeSystemContext.SystemModule.GetKnownType("Internal.Runtime.CompilerHelpers", "ArrayHelpers");
                    MethodDesc helperMethod = helperType.GetKnownMethod("NewObjArray", null);
                    PushNonNull(HandleCall(helperMethod, helperMethod.Signature, helperMethod, arguments, runtimeDeterminedMethod, forcedReturnType: newType));
                    return;
                }
                else if (newType.IsString)
                {
                    // String constructors actually look like regular method calls
                    IMethodNode node = _compilation.NodeFactory.StringAllocator(callee);
                    _dependencies.Add(node);
                    callee = node.Method;
                    opcode = ILOpcode.call;
                }
                else
                {
                    if (callee.Signature.Length > _stack.Length)
                        throw new InvalidProgramException();

                    if (newType.IsValueType)
                    {
                        // Allocate a slot on the shadow stack for the value type
                        int spillIndex = _spilledExpressions.Count;
                        SpilledExpressionEntry spillEntry = new SpilledExpressionEntry(GetStackValueKind(newType), "newobj" + _currentOffset, newType, spillIndex, this);
                        _spilledExpressions.Add(spillEntry);
                        LLVMValueRef addrOfValueType = LoadVarAddress(spillIndex, LocalVarKind.Temp, out TypeDesc unused);
                        AddressExpressionEntry valueTypeByRef = new AddressExpressionEntry(StackValueKind.ByRef, "newobj_slot" + _currentOffset, addrOfValueType, newType.MakeByRefType());

                        // The ctor needs a reference to the spill slot, but the 
                        // actual value ends up on the stack after the ctor is done
                        _stack.InsertAt(spillEntry, _stack.Top - callee.Signature.Length);
                        _stack.InsertAt(valueTypeByRef, _stack.Top - callee.Signature.Length);
                    }
                    else
                    {
                        StackEntry newObjResult;
                        TypeDesc typeToAlloc;
                        var runtimeDeterminedRetType = runtimeDeterminedMethod.OwningType;

                        var eeTypePtrTypeDesc = GetEETypePtrTypeDesc();
                        if (runtimeDeterminedRetType.IsRuntimeDeterminedSubtype)
                        {
                            typeToAlloc = _compilation.ConvertToCanonFormIfNecessary(runtimeDeterminedRetType, CanonicalFormKind.Specific);
                            var typeRef = CallGenericHelper(ReadyToRunHelperId.TypeHandle, typeToAlloc);
                            newObjResult = AllocateObject(new ExpressionEntry(StackValueKind.ValueType, "eeType", typeRef, eeTypePtrTypeDesc));
                        }
                        else
                        {
                            typeToAlloc = callee.OwningType;
                            MetadataType metadataType = (MetadataType)typeToAlloc;
                            newObjResult = AllocateObject(new LoadExpressionEntry(StackValueKind.ValueType, "eeType", GetEETypePointerForTypeDesc(metadataType, true), eeTypePtrTypeDesc), typeToAlloc);
                        }

                        //one for the real result and one to be consumed by ctor
                        _stack.InsertAt(newObjResult, _stack.Top - callee.Signature.Length);
                        _stack.InsertAt(newObjResult, _stack.Top - callee.Signature.Length);
                    }
                }
            }

            if (opcode == ILOpcode.newobj && callee.OwningType.IsDelegate)
            {
                FunctionPointerEntry functionPointer = ((FunctionPointerEntry)_stack.Peek());
                TypeDesc canonDelegateType = callee.OwningType.ConvertToCanonForm(CanonicalFormKind.Specific);
                DelegateCreationInfo delegateInfo = _compilation.GetDelegateCtor(canonDelegateType, functionPointer.Method, followVirtualDispatch: false);
                MethodDesc delegateTargetMethod = delegateInfo.TargetMethod;
                callee = delegateInfo.Constructor.Method;
                if (delegateInfo.NeedsRuntimeLookup && !functionPointer.IsVirtual)
                {
                    LLVMValueRef helper;
                    List<LLVMTypeRef> additionalTypes = new List<LLVMTypeRef>();
                    var shadowStack = GetShadowStack();
                    if (delegateInfo.Thunk != null)
                    {
                        MethodDesc thunkMethod = delegateInfo.Thunk.Method;
                        AddMethodReference(thunkMethod);
                        PushExpression(StackValueKind.NativeInt, "invokeThunk", 
                            GetOrCreateLLVMFunction(
                                _compilation.NameMangler.GetMangledMethodName(thunkMethod).ToString(),
                                thunkMethod.Signature, 
                                false));
                    }
                    var sigLength = callee.Signature.Length;
                    var stackCopy = new StackEntry[sigLength];
                    for (var i = 0; i < sigLength; i++)
                    {
                        stackCopy[i] = _stack.Pop();
                    }
                    var thisEntry = _stack.Pop();  // the extra newObjResult which we dont want as we are not going through HandleCall
                    // by convention(?) the delegate initialize methods take this as the first parameter which is not in the ctor
                    // method sig, so add that here
                    int curOffset = 0;

                    // pass this (delegate obj) as first param
                    LLVMTypeRef llvmTypeRefForThis = GetLLVMTypeForTypeDesc(thisEntry.Type);
                    curOffset = PadOffset(thisEntry.Type, curOffset);
                    LLVMValueRef thisAddr = LLVM.BuildGEP(_builder, shadowStack, new LLVMValueRef[] { LLVM.ConstInt(LLVM.Int32Type(), (ulong)curOffset, LLVMMisc.False) }, "thisLoc");
                    LLVMValueRef llvmValueRefForThis = thisEntry.ValueAsType(LLVMTypeRef.PointerType(LLVMTypeRef.Int8Type(), 0), _builder);
                    LLVM.BuildStore(_builder, llvmValueRefForThis, CastIfNecessary(_builder, thisAddr, LLVM.PointerType(llvmTypeRefForThis, 0), "thisCast"));
                    curOffset = PadNextOffset(GetWellKnownType(WellKnownType.Object), curOffset);

                    List<LLVMValueRef> helperParams = new List<LLVMValueRef>
                    {
                        shadowStack,
                        GetGenericContext()
                    };

                    for (var i = 0; i < sigLength; i++)
                    {
                        TypeDesc argTypeDesc = callee.Signature[i];
                        LLVMTypeRef llvmTypeRefForArg = GetLLVMTypeForTypeDesc(argTypeDesc);
                        StackEntry argStackEntry = stackCopy[sigLength - i - 1];
                        if (CanStoreTypeOnStack(callee.Signature[i]))
                        {
                            LLVMValueRef llvmValueRefForArg = argStackEntry.ValueAsType(llvmTypeRefForArg, _builder);
                            additionalTypes.Add(llvmTypeRefForArg);
                            helperParams.Add(llvmValueRefForArg);
                        }
                        else
                        {
                            LLVMValueRef llvmValueRefForArg = argStackEntry.ValueAsType(LLVMTypeRef.PointerType(LLVMTypeRef.Int8Type(), 0), _builder);
                            curOffset = PadOffset(argTypeDesc, curOffset);
                            LLVMValueRef argAddr = LLVM.BuildGEP(_builder, shadowStack, new LLVMValueRef[] { LLVM.ConstInt(LLVM.Int32Type(), (ulong)curOffset, LLVMMisc.False) }, "arg" + i);
                            LLVM.BuildStore(_builder, llvmValueRefForArg, CastIfNecessary(_builder, argAddr, LLVM.PointerType(llvmTypeRefForArg, 0), $"parameter{i}_"));
                            curOffset = PadNextOffset(argTypeDesc, curOffset);
                        }
                    }

                    var node = GetGenericLookupHelperAndAddReference(ReadyToRunHelperId.DelegateCtor, delegateInfo, out helper,
                        additionalTypes);
                    LLVM.BuildCall(_builder, helper, helperParams.ToArray(), string.Empty);
                    return;
                }
                if (!functionPointer.IsVirtual && delegateTargetMethod.OwningType.IsValueType &&
                         !delegateTargetMethod.Signature.IsStatic)
                {
                    _stack.Pop(); // remove the target

                    MethodDesc canonDelegateTargetMethod = delegateTargetMethod.GetCanonMethodTarget(CanonicalFormKind.Specific);
                    ISymbolNode targetNode = delegateInfo.GetTargetNode(_compilation.NodeFactory);
                    _dependencies.Add(targetNode);
                    if (delegateTargetMethod != canonDelegateTargetMethod)
                    {
                        var funcRef = LoadAddressOfSymbolNode(targetNode);
                        var toInt = LLVM.BuildPtrToInt(_builder, funcRef, LLVMTypeRef.Int32Type(), "toInt");
                        var withOffset = LLVM.BuildOr(_builder, toInt, BuildConstUInt32((uint)_compilation.TypeSystemContext.Target.FatFunctionPointerOffset), "withOffset");
                        PushExpression(StackValueKind.NativeInt, "fatthunk", withOffset);
                    }
                    else
                    {
                        PushExpression(StackValueKind.NativeInt, "thunk", GetOrCreateLLVMFunction(targetNode.GetMangledName(_compilation.NodeFactory.NameMangler), delegateTargetMethod.Signature, false));
                    }
                }
                else if (callee.Signature.Length == 3)
                {
                    // These are the invoke thunks e.g. {[S.P.CoreLib]System.Func`1<System.__Canon>.InvokeOpenStaticThunk()} that are passed to e.g. {[S.P.CoreLib]System.Delegate.InitializeOpenStaticThunk(object,native int,native int)}
                    // only push this if there is the third argument, i.e. not {[S.P.CoreLib]System.Delegate.InitializeClosedInstance(object,native int)}
                    PushExpression(StackValueKind.NativeInt, "thunk", GetOrCreateLLVMFunction(_compilation.NodeFactory.NameMangler.GetMangledMethodName(delegateInfo.Thunk.Method).ToString(), delegateInfo.Thunk.Method.Signature, false));
                }
            }

            HandleCall(callee, callee.Signature, runtimeDeterminedMethod, opcode, localConstrainedType);
        }

        private LLVMValueRef LLVMFunctionForMethod(MethodDesc callee, MethodDesc canonMethod, StackEntry thisPointer, bool isCallVirt,
            TypeDesc constrainedType, MethodDesc runtimeDeterminedMethod, out bool hasHiddenParam, 
            out LLVMValueRef dictPtrPtrStore,
            out LLVMValueRef fatFunctionPtr)
        {
            hasHiddenParam = false;
            dictPtrPtrStore = default(LLVMValueRef);
            fatFunctionPtr = default(LLVMValueRef);

            string canonMethodName = _compilation.NameMangler.GetMangledMethodName(canonMethod).ToString();
            TypeDesc owningType = callee.OwningType;
            bool delegateInvoke = owningType.IsDelegate && callee.Name == "Invoke";
            // Sealed methods must not be called virtually due to sealed vTables, so call them directly, but not delegate Invoke
            if ((canonMethod.IsFinal || canonMethod.OwningType.IsSealed()) && !delegateInvoke)
            {
                if (!_compilation.NodeFactory.TypeSystemContext.IsSpecialUnboxingThunkTargetMethod(canonMethod))
                {
                    hasHiddenParam = canonMethod.RequiresInstArg();
                }
                AddMethodReference(canonMethod);
                return GetOrCreateLLVMFunction(canonMethodName, canonMethod.Signature, hasHiddenParam);
            }

            if (canonMethod.IsVirtual && isCallVirt)
            {
                // TODO: Full resolution of virtual methods
                if (!canonMethod.IsNewSlot)
                    throw new NotImplementedException();

                bool isValueTypeCall = false;
                TypeDesc thisType = thisPointer.Type;
                TypeFlags category = thisType.Category;
                MethodDesc targetMethod = null;
                TypeDesc parameterType = null;

                if (category == TypeFlags.ByRef)
                {
                    parameterType = ((ByRefType)thisType).ParameterType;
                    if (parameterType.IsValueType)
                    {
                        isValueTypeCall = true;
                    }
                }

                if (constrainedType != null && constrainedType.IsValueType)
                {
                    isValueTypeCall = true;
                }

                if (isValueTypeCall)
                {
                    if (constrainedType != null)
                    {
                        if (constrainedType.IsRuntimeDeterminedType)
                        {
                            constrainedType = constrainedType.ConvertToCanonForm(CanonicalFormKind.Specific);
                        }
                        targetMethod = constrainedType.TryResolveConstraintMethodApprox(canonMethod.OwningType, canonMethod, out _);
                    }
                    else if (canonMethod.OwningType.IsInterface)
                    {
                        targetMethod = parameterType.ResolveInterfaceMethodTarget(canonMethod);
                    }
                    else
                    {
                        targetMethod = parameterType.FindVirtualFunctionTargetMethodOnObjectType(canonMethod);
                    }
                }

                hasHiddenParam = callee.RequiresInstArg();
                if (targetMethod != null)
                {
                    AddMethodReference(targetMethod);
                    return GetOrCreateLLVMFunction(_compilation.NameMangler.GetMangledMethodName(targetMethod).ToString(), canonMethod.Signature, hasHiddenParam);
                }
                if (canonMethod.HasInstantiation && !canonMethod.IsFinal && !canonMethod.OwningType.IsSealed())
                {
                    return GetCallableGenericVirtualMethod(thisPointer, canonMethod, callee, runtimeDeterminedMethod, out dictPtrPtrStore, out fatFunctionPtr);
                }
                return GetCallableVirtualMethod(thisPointer, callee, runtimeDeterminedMethod);
            }
<<<<<<< HEAD

            hasHiddenParam = canonMethod.RequiresInstArg();
            AddMethodReference(canonMethod);
            return GetOrCreateLLVMFunction(canonMethodName, canonMethod.Signature, hasHiddenParam);
        }

        private ISymbolNode GetMethodGenericDictionaryNode(MethodDesc method)
        {
            ISymbolNode node = _compilation.NodeFactory.MethodGenericDictionary(method);
            _dependencies.Add(node);

=======

            hasHiddenParam = canonMethod.RequiresInstArg();
            AddMethodReference(canonMethod);
            return GetOrCreateLLVMFunction(canonMethodName, canonMethod.Signature, hasHiddenParam);
        }

        private ISymbolNode GetMethodGenericDictionaryNode(MethodDesc method)
        {
            ISymbolNode node = _compilation.NodeFactory.MethodGenericDictionary(method);
            _dependencies.Add(node);

>>>>>>> f52a8e50
            return node;
        }

        private LLVMValueRef GetOrCreateMethodSlot(MethodDesc canonMethod, MethodDesc callee)
        {
            var vtableSlotSymbol = _compilation.NodeFactory.VTableSlot(callee);
            _dependencies.Add(vtableSlotSymbol);
            LLVMValueRef slot = LoadAddressOfSymbolNode(vtableSlotSymbol);
            return LLVM.BuildLoad(_builder, slot, $"{callee.Name}_slot");
        }

        private LLVMValueRef GetCallableVirtualMethod(StackEntry objectPtr, MethodDesc callee, MethodDesc runtimeDeterminedMethod)
        {
            Debug.Assert(runtimeDeterminedMethod.IsVirtual);

            LLVMValueRef slot = GetOrCreateMethodSlot(runtimeDeterminedMethod, callee);

            LLVMTypeRef llvmSignature = GetLLVMSignatureForMethod(runtimeDeterminedMethod.Signature, false);
            LLVMValueRef functionPtr;
            var thisPointer = objectPtr.ValueAsType(LLVM.PointerType(LLVM.Int8Type(), 0), _builder);
            ThrowIfNull(thisPointer);
            if (runtimeDeterminedMethod.OwningType.IsInterface)
            {
                ExpressionEntry interfaceEEType;
                ExpressionEntry eeTypeExpression;
                if (runtimeDeterminedMethod.OwningType.IsRuntimeDeterminedSubtype)
                {
                    var eeTypeDesc = GetEETypePtrTypeDesc();
                    //TODO interfaceEEType can be refactored out
                    eeTypeExpression = CallRuntime("System", _compilation.TypeSystemContext, "Object", "get_EEType",
                        new[] { new ExpressionEntry(StackValueKind.ObjRef, "thisPointer", thisPointer) });
                    interfaceEEType = new ExpressionEntry(StackValueKind.ValueType, "interfaceEEType", CallGenericHelper(ReadyToRunHelperId.TypeHandle, runtimeDeterminedMethod.OwningType), eeTypeDesc);
                }
                else
                {
                    var eeTypeDesc = GetEETypePtrTypeDesc();
                    interfaceEEType = new LoadExpressionEntry(StackValueKind.ValueType, "interfaceEEType", GetEETypePointerForTypeDesc(runtimeDeterminedMethod.OwningType, true), eeTypeDesc);
                    eeTypeExpression = new LoadExpressionEntry(StackValueKind.ValueType, "eeType", thisPointer, eeTypeDesc);
                }

                var targetEntry = CallRuntime(_compilation.TypeSystemContext, DispatchResolve, "FindInterfaceMethodImplementationTarget", new StackEntry[] { eeTypeExpression, interfaceEEType, new ExpressionEntry(StackValueKind.Int32, "slot", slot, GetWellKnownType(WellKnownType.UInt16)) });
                functionPtr = targetEntry.ValueAsType(LLVM.PointerType(llvmSignature, 0), _builder);
            }
            else
            {
                var rawObjectPtr = CastIfNecessary(thisPointer, LLVM.PointerType(LLVM.PointerType(LLVM.PointerType(llvmSignature, 0), 0), 0), objectPtr.Name());
                var eeType = LLVM.BuildLoad(_builder, rawObjectPtr, "ldEEType");
                var slotPtr = LLVM.BuildGEP(_builder, eeType, new LLVMValueRef[] { slot }, "__getslot__");
                functionPtr = LLVM.BuildLoad(_builder, slotPtr, "ld__getslot__");
            }

            return functionPtr;
        }

        private LLVMValueRef GetCallableGenericVirtualMethod(StackEntry objectPtr, MethodDesc canonMethod, MethodDesc callee, MethodDesc runtimeDeterminedMethod, out LLVMValueRef dictPtrPtrStore,
            out LLVMValueRef slotRef)
        {
            // this will only have a non-zero pointer the the GVM ptr is fat.
            dictPtrPtrStore = LLVM.BuildAlloca(_builder,
                LLVM.PointerType(LLVM.PointerType(LLVM.PointerType(LLVMTypeRef.Int8Type(), 0), 0), 0),
                "dictPtrPtrStore");

            _dependencies.Add(_compilation.NodeFactory.GVMDependencies(canonMethod));
            bool exactContextNeedsRuntimeLookup;
            if (canonMethod.HasInstantiation)
            {
                exactContextNeedsRuntimeLookup = callee.IsSharedByGenericInstantiations;
            }
            else
            {
                exactContextNeedsRuntimeLookup = canonMethod.OwningType.IsCanonicalSubtype(CanonicalFormKind.Any);
            }
            LLVMValueRef runtimeMethodHandle;
            if (exactContextNeedsRuntimeLookup)
            {
                LLVMValueRef helper;
                var node = GetGenericLookupHelperAndAddReference(ReadyToRunHelperId.MethodHandle, runtimeDeterminedMethod, out helper);
                _dependencies.Add(node);
                runtimeMethodHandle = LLVM.BuildCall(_builder, helper, new LLVMValueRef[]
                {
                    GetShadowStack(),
                    GetGenericContext()
                }, "getHelper");
            }
            else
            {
                var runtimeMethodHandleNode = _compilation.NodeFactory.RuntimeMethodHandle(runtimeDeterminedMethod);
                _dependencies.Add(runtimeMethodHandleNode);
                runtimeMethodHandle = LoadAddressOfSymbolNode(runtimeMethodHandleNode);
            }

            var lookupSlotArgs = new StackEntry[]
            {
                objectPtr, 
                new ExpressionEntry(StackValueKind.ObjRef, "rmh", runtimeMethodHandle, GetWellKnownType(WellKnownType.Object))
            };
            var gvmPtr = CallRuntime(_compilation.TypeSystemContext, "TypeLoaderExports", "GVMLookupForSlot", lookupSlotArgs);
            slotRef = gvmPtr.ValueAsType(LLVM.PointerType(LLVMTypeRef.Int8Type(), 0), _builder);

            var fatBranch = LLVM.AppendBasicBlock(_currentFunclet, "then");
            var notFatBranch = LLVM.AppendBasicBlock(_currentFunclet, "else");
            var endifBlock = LLVM.AppendBasicBlock(_currentFunclet, "endif");
            // if
            var andResRef = LLVM.BuildAnd(_builder, CastIfNecessary(_builder, slotRef, LLVMTypeRef.Int32Type()), LLVM.ConstInt(LLVM.Int32Type(), (ulong)_compilation.TypeSystemContext.Target.FatFunctionPointerOffset, LLVMMisc.False), "andPtrOffset");
            var eqz = LLVM.BuildICmp(_builder, LLVMIntPredicate.LLVMIntEQ, andResRef, BuildConstInt32(0), "eqz");
            LLVM.BuildCondBr(_builder, eqz, notFatBranch, fatBranch);

            // fat
            LLVM.PositionBuilderAtEnd(_builder, fatBranch);
            var gep = RemoveFatOffset(_builder, slotRef);
            var loadFuncPtr = LLVM.BuildLoad(_builder,
                CastIfNecessary(_builder, gep, LLVM.PointerType(LLVM.PointerType(LLVMTypeRef.Int8Type(), 0), 0)),
                "loadFuncPtr");
            var dictPtrPtr = LLVM.BuildGEP(_builder,
                CastIfNecessary(_builder, gep,
                    LLVM.PointerType(LLVM.PointerType(LLVM.PointerType(LLVMTypeRef.Int8Type(), 0), 0), 0), "castDictPtrPtr"),
                new [] {BuildConstInt32(1)}, "dictPtrPtr");
            LLVM.BuildStore(_builder, dictPtrPtr, dictPtrPtrStore);
            LLVM.BuildBr(_builder, endifBlock);

            // not fat
            LLVM.PositionBuilderAtEnd(_builder, notFatBranch);
            // store null to indicate the GVM call needs no hidden param at run time
            LLVM.BuildStore(_builder, LLVM.ConstPointerNull(LLVM.PointerType(LLVM.PointerType(LLVM.PointerType(LLVMTypeRef.Int8Type(), 0), 0), 0)), dictPtrPtrStore);
            LLVM.BuildBr(_builder, endifBlock);

            // end if
            LLVM.PositionBuilderAtEnd(_builder, endifBlock);
            var loadPtr = LLVM.BuildPhi(_builder, LLVMTypeRef.PointerType(LLVMTypeRef.Int8Type(), 0), "fatNotFatPhi");
            LLVM.AddIncoming(loadPtr, new LLVMValueRef[] { loadFuncPtr, slotRef },
                new LLVMBasicBlockRef[] { fatBranch, notFatBranch }, 2);

            // dont know the type for sure, but will generate for no hidden dict param and change if necessary before calling.
            var asFunc = CastIfNecessary(_builder, loadPtr, LLVM.PointerType(GetLLVMSignatureForMethod(runtimeDeterminedMethod.Signature, false), 0) , "castToFunc");
            return asFunc;
        }

        private LLVMTypeRef GetLLVMSignatureForMethod(MethodSignature signature, bool hasHiddenParam)
        {
            TypeDesc returnType = signature.ReturnType;
            LLVMTypeRef llvmReturnType;
            bool returnOnStack = false;
            if (!NeedsReturnStackSlot(signature))
            {
                returnOnStack = true;
                llvmReturnType = GetLLVMTypeForTypeDesc(returnType);
            }
            else
            {
                llvmReturnType = LLVM.VoidType();
            }

            List<LLVMTypeRef> signatureTypes = new List<LLVMTypeRef>();
            signatureTypes.Add(LLVM.PointerType(LLVM.Int8Type(), 0)); // Shadow stack pointer

            if (!returnOnStack && returnType != GetWellKnownType(WellKnownType.Void))
            {
                signatureTypes.Add(LLVM.PointerType(LLVM.Int8Type(), 0));
            }

            if (hasHiddenParam)
            {
                signatureTypes.Add(LLVM.PointerType(LLVM.Int8Type(), 0)); // *EEType
            }

            // Intentionally skipping the 'this' pointer since it could always be a GC reference
            // and thus must be on the shadow stack
            foreach (TypeDesc type in signature)
            {
                if (CanStoreTypeOnStack(type))
                {
                    signatureTypes.Add(GetLLVMTypeForTypeDesc(type));
                }
            }

            return LLVM.FunctionType(llvmReturnType, signatureTypes.ToArray(), false);
        }

        private ExpressionEntry AllocateObject(StackEntry eeType, TypeDesc forcedReturnType = null)
        {
            //TODO: call GetNewObjectHelperForType from JitHelper.cs (needs refactoring)
            return CallRuntime(_compilation.TypeSystemContext, RuntimeExport, "RhNewObject", new StackEntry[] { eeType }, forcedReturnType);
        }

        MetadataType GetEETypePtrTypeDesc()
        {
            return _compilation.TypeSystemContext.SystemModule.GetKnownType("System", "EETypePtr");
        }

        private static LLVMValueRef BuildConstInt1(int number)
        {
            Debug.Assert(number == 0 || number == 1, "Non-boolean int1");
            return LLVM.ConstInt(LLVM.Int1Type(), (ulong)number, LLVMMisc.False);
        }

        private static LLVMValueRef BuildConstInt8(byte number)
        {
            return LLVM.ConstInt(LLVM.Int8Type(), number, LLVMMisc.False);
        }

        private static LLVMValueRef BuildConstInt16(byte number)
        {
            return LLVM.ConstInt(LLVM.Int16Type(), number, LLVMMisc.False);
        }

        private static LLVMValueRef BuildConstInt32(int number)
        {
            return LLVM.ConstInt(LLVM.Int32Type(), (ulong)number, LLVMMisc.False);
        }

        private static LLVMValueRef BuildConstUInt32(uint number)
        {
            return LLVM.ConstInt(LLVM.Int32Type(), number, LLVMMisc.False);
        }

        private static LLVMValueRef BuildConstInt64(long number)
        {
            return LLVM.ConstInt(LLVM.Int64Type(), (ulong)number, LLVMMisc.False);
        }

        private LLVMValueRef GetEETypeForTypeDesc(TypeDesc target, bool constructed)
        {
            var eeTypePointer = GetEETypePointerForTypeDesc(target, constructed);
            return LLVM.BuildLoad(_builder, eeTypePointer, "eeTypePtrLoad");
        }

        private LLVMValueRef GetEETypePointerForTypeDesc(TypeDesc target, bool constructed)
        {
            ISymbolNode node;
            if (constructed)
            {
                node = _compilation.NodeFactory.MaximallyConstructableType(target);
            }
            else
            {
                node = _compilation.NodeFactory.NecessaryTypeSymbol(target);
            }
            LLVMValueRef eeTypePointer = WebAssemblyObjectWriter.GetSymbolValuePointer(Module, node, _compilation.NameMangler, false);
            _dependencies.Add(node);

            return eeTypePointer;
        }

        /// <summary>
        /// Implements intrinsic methods instread of calling them
        /// </summary>
        /// <returns>True if the method was implemented</returns>
        private bool ImportIntrinsicCall(MethodDesc method, MethodDesc runtimeDeterminedMethod)
        {
            Debug.Assert(method.IsIntrinsic);

            if (!(method.OwningType is MetadataType metadataType))
            {
                return false;
            }

            switch (method.Name)
            {
                case "InitializeArray":
                    if (metadataType.Namespace == "System.Runtime.CompilerServices" && metadataType.Name == "RuntimeHelpers")
                    {
                        StackEntry fieldSlot = _stack.Pop();
                        StackEntry arraySlot = _stack.Pop();

                        // TODO: Does fldHandle always come from ldtoken? If not, what to do with other cases?
                        if (!(fieldSlot is LdTokenEntry<FieldDesc> checkedFieldSlot) ||
                            !(_compilation.GetFieldRvaData(checkedFieldSlot.LdToken) is BlobNode fieldNode))
                            throw new InvalidProgramException("Provided field handle is invalid.");

                        LLVMValueRef src = LoadAddressOfSymbolNode(fieldNode);
                        _dependencies.Add(fieldNode);
                        var fieldData = fieldNode.GetData(_compilation.NodeFactory, false).Data;
                        int srcLength = fieldData.Length;

                        if (arraySlot.Type.IsArray)
                        {
                            // Handle single dimensional arrays (vectors) and multidimensional.
                            LLVMValueRef arrayObjPtr = arraySlot.ValueAsType(LLVM.PointerType(LLVM.Int8Type(), 0), _builder);

                            var argsType = new LLVMTypeRef[]
                            {
                                LLVM.PointerType(LLVM.Int8Type(), 0),
                                LLVM.PointerType(LLVM.Int8Type(), 0),
                                LLVM.Int32Type(),
                                LLVM.Int32Type(),
                                LLVM.Int1Type()
                            };
                            LLVMValueRef memcpyFunction = GetOrCreateLLVMFunction("llvm.memcpy.p0i8.p0i8.i32", LLVM.FunctionType(LLVM.VoidType(), argsType, false));

                            LLVMValueRef offset;
                            if (arraySlot.Type.IsSzArray)
                            {
                                offset = ArrayBaseSizeRef();
                            }
                            else
                            {
                                ArrayType arrayType = (ArrayType)arraySlot.Type;
                                offset = BuildConstInt32(ArrayBaseSize() +
                                                         2 * sizeof(int) * arrayType.Rank);
                            }
                            var args = new LLVMValueRef[]
                            {
                                LLVM.BuildGEP(_builder, arrayObjPtr, new LLVMValueRef[] { offset }, string.Empty),
                                LLVM.BuildBitCast(_builder, src, LLVM.PointerType(LLVM.Int8Type(), 0), string.Empty),
                                BuildConstInt32(srcLength), // TODO: Handle destination array length to avoid runtime overflow.
                                BuildConstInt32(0), // Assume no alignment
                                BuildConstInt1(0)
                            };
                            LLVM.BuildCall(_builder, memcpyFunction, args, string.Empty);
                        }
                        else
                        {
                            // Handle object-typed first argument. This include System.Array typed array, and any ill-typed argument.
                            // TODO: Emit runtime type check code on array argument and further memcpy.
                            // TODO: Maybe a new runtime interface for this is better than hand-written code emission?
                            throw new NotImplementedException();
                        }

                        return true;
                    }
                    break;
                case "get_Value":
                    if (metadataType.IsByReferenceOfT)
                    {
                        StackEntry byRefHolder = _stack.Pop();

                        TypeDesc byRefType = metadataType.Instantiation[0].MakeByRefType();
                        PushLoadExpression(StackValueKind.ByRef, "byref", byRefHolder.ValueForStackKind(StackValueKind.ByRef, _builder, false), byRefType);
                        return true;
                    }
                    break;
                case ".ctor":
                    if (metadataType.IsByReferenceOfT)
                    {
                        StackEntry byRefValueParamHolder = _stack.Pop();

                        // Allocate a slot on the shadow stack for the ByReference type
                        int spillIndex = _spilledExpressions.Count;
                        SpilledExpressionEntry spillEntry = new SpilledExpressionEntry(StackValueKind.ByRef, "byref" + _currentOffset, metadataType, spillIndex, this);
                        _spilledExpressions.Add(spillEntry);
                        LLVMValueRef addrOfValueType = LoadVarAddress(spillIndex, LocalVarKind.Temp, out TypeDesc unused);
                        var typedAddress = CastIfNecessary(_builder, addrOfValueType, LLVM.PointerType(LLVM.Int32Type(), 0));
                        LLVM.BuildStore(_builder, byRefValueParamHolder.ValueForStackKind(StackValueKind.ByRef, _builder, false), typedAddress);

                        _stack.Push(spillEntry);
                        return true;
                    }
                    break;
                case "GetValueInternal":
                    if (metadataType.Namespace == "System" && metadataType.Name == "RuntimeTypeHandle")
                    {
                        var typeHandleSlot = (LdTokenEntry<TypeDesc>)_stack.Pop();
                        TypeDesc typeOfEEType = typeHandleSlot.LdToken;

                        if (typeOfEEType.IsRuntimeDeterminedSubtype)
                        {
                            var typeHandlerRef = CallGenericHelper(ReadyToRunHelperId.TypeHandle, typeOfEEType);
                            PushExpression(StackValueKind.Int32, "eeType", typeHandlerRef, GetWellKnownType(WellKnownType.IntPtr));
                        }
                        else
                        {
                            PushLoadExpression(StackValueKind.Int32, "eeType", GetEETypePointerForTypeDesc(typeOfEEType, true), GetWellKnownType(WellKnownType.IntPtr));
                        }
                        return true;
                    }
                    break;
            }

            return false;
        }

        private void HandleCall(MethodDesc callee, MethodSignature signature, MethodDesc runtimeDeterminedMethod, ILOpcode opcode = ILOpcode.call, TypeDesc constrainedType = null, LLVMValueRef calliTarget = default(LLVMValueRef), LLVMValueRef hiddenRef = default(LLVMValueRef))
        {
            bool resolvedConstraint = false; 

            var parameterCount = signature.Length + (signature.IsStatic ? 0 : 1);
            // The last argument is the top of the stack. We need to reverse them and store starting at the first argument
            StackEntry[] argumentValues = new StackEntry[parameterCount];
            for (int i = 0; i < argumentValues.Length; i++)
            {
                argumentValues[argumentValues.Length - i - 1] = _stack.Pop();
            }
            if (constrainedType != null)
            {
                if (signature.IsStatic)
                {
                    // Constrained call on static method
                    ThrowHelper.ThrowInvalidProgramException(ExceptionStringID.InvalidProgramSpecific, _method);
                }
                StackEntry thisByRef = argumentValues[0];
                if (thisByRef.Kind != StackValueKind.ByRef)
                {
                    // Constrained call without byref
                    ThrowHelper.ThrowInvalidProgramException(ExceptionStringID.InvalidProgramSpecific, _method);
                }

                // If this is a constrained call and the 'this' pointer is a reference type, it's a byref,
                // dereference it before calling.
                if (!constrainedType.IsValueType)
                {
                    TypeDesc objectType = thisByRef.Type.GetParameterType();
                    argumentValues[0] = new LoadExpressionEntry(StackValueKind.ObjRef, "thisPtr", thisByRef.ValueAsType(objectType, _builder), objectType);
                }
                else if (opcode == ILOpcode.callvirt)
                {
                    var canonConstrainedType = constrainedType;
                    if (constrainedType.IsRuntimeDeterminedSubtype)
                        canonConstrainedType = constrainedType.ConvertToCanonForm(CanonicalFormKind.Specific);
                    
                    bool forceUseRuntimeLookup;
                    var constrainedClosestDefType = canonConstrainedType.GetClosestDefType();
                    MethodDesc directMethod = constrainedClosestDefType.TryResolveConstraintMethodApprox(callee.OwningType, callee, out forceUseRuntimeLookup);

                    if (directMethod == null)
                    {
                        StackEntry eeTypeEntry;
                        var eeTypeDesc = GetEETypePtrTypeDesc();
                        if (constrainedType.IsRuntimeDeterminedSubtype)
                        {
                            eeTypeEntry = new ExpressionEntry(StackValueKind.ValueType, "eeType", CallGenericHelper(ReadyToRunHelperId.TypeHandle, constrainedType), eeTypeDesc.MakePointerType());
                        }
                        else
                        {
                            eeTypeEntry = new LoadExpressionEntry(StackValueKind.ValueType, "eeType", GetEETypePointerForTypeDesc(constrainedType, true), eeTypeDesc);
                        }

                        argumentValues[0] = CallRuntime(_compilation.TypeSystemContext, RuntimeExport, "RhBox",
                            new StackEntry[]
                            {
                                eeTypeEntry,
                                argumentValues[0],
                            });
                    }
                    else
                    {
                        callee = directMethod;
                        opcode = ILOpcode.call;
                        resolvedConstraint = true;
                    }
                }
            }
            MethodDesc canonMethod = callee?.GetCanonMethodTarget(CanonicalFormKind.Specific);
            PushNonNull(HandleCall(callee, signature, canonMethod, argumentValues, runtimeDeterminedMethod, opcode, constrainedType, calliTarget, hiddenRef, resolvedConstraint));
        }

        private ExpressionEntry HandleCall(MethodDesc callee, MethodSignature signature, MethodDesc canonMethod, StackEntry[] argumentValues, MethodDesc runtimeDeterminedMethod, ILOpcode opcode = ILOpcode.call, TypeDesc constrainedType = null, LLVMValueRef calliTarget = default(LLVMValueRef), LLVMValueRef hiddenParamRef = default(LLVMValueRef), bool resolvedConstraint = false, TypeDesc forcedReturnType = null)
        {
            LLVMValueRef fn;
            bool hasHiddenParam = false;
            LLVMValueRef hiddenParam = default;
            LLVMValueRef dictPtrPtrStore = default;
            LLVMValueRef fatFunctionPtr = default;
            if (opcode == ILOpcode.calli)
            {
                fn = calliTarget;
                hiddenParam = hiddenParamRef;
            }
            else
            {
                fn = LLVMFunctionForMethod(callee, canonMethod, signature.IsStatic ? null : argumentValues[0], opcode == ILOpcode.callvirt, constrainedType, runtimeDeterminedMethod, out hasHiddenParam, out dictPtrPtrStore, out fatFunctionPtr);
            }

            int offset = GetTotalParameterOffset() + GetTotalLocalOffset();
            LLVMValueRef shadowStack = LLVM.BuildGEP(_builder, LLVM.GetFirstParam(_currentFunclet),
                new LLVMValueRef[] { LLVM.ConstInt(LLVM.Int32Type(), (uint)offset, LLVMMisc.False) },
                String.Empty);
            var castShadowStack = LLVM.BuildPointerCast(_builder, shadowStack, LLVM.PointerType(LLVM.Int8Type(), 0), "castshadowstack");
            List<LLVMValueRef> llvmArgs = new List<LLVMValueRef>
            {
                castShadowStack
            };

            TypeDesc returnType = signature.ReturnType;

            bool needsReturnSlot = NeedsReturnStackSlot(signature);
            SpilledExpressionEntry returnSlot = null;
            var actualReturnType = forcedReturnType ?? returnType;
            if (needsReturnSlot)
            {
                int returnIndex = _spilledExpressions.Count;
                returnSlot = new SpilledExpressionEntry(GetStackValueKind(actualReturnType), callee?.Name + "_return", actualReturnType, returnIndex, this);
                _spilledExpressions.Add(returnSlot);
                LLVMValueRef returnAddress = LoadVarAddress(returnIndex, LocalVarKind.Temp, out TypeDesc unused);
                LLVMValueRef castReturnAddress = LLVM.BuildPointerCast(_builder, returnAddress, LLVM.PointerType(LLVM.Int8Type(), 0), callee?.Name + "_castreturn");
                llvmArgs.Add(castReturnAddress);
            }

            // for GVM, the hidden param is added conditionally at runtime.
            if (opcode != ILOpcode.calli && fatFunctionPtr.Pointer == IntPtr.Zero)
            {
                bool exactContextNeedsRuntimeLookup;
                if (callee.HasInstantiation)
                {
                    exactContextNeedsRuntimeLookup = callee.IsSharedByGenericInstantiations && !_isUnboxingThunk;
                }
                else
                {
                    exactContextNeedsRuntimeLookup = callee.OwningType.IsCanonicalSubtype(CanonicalFormKind.Any);
                }

                if (hasHiddenParam)
                {
                    if (exactContextNeedsRuntimeLookup)
                    {
                        if (!resolvedConstraint)
                        {
                            if (callee.RequiresInstMethodDescArg())
                            {
                                hiddenParam = CallGenericHelper(ReadyToRunHelperId.MethodDictionary, runtimeDeterminedMethod);
                            }
                            else
                            {
                                hiddenParam = CallGenericHelper(ReadyToRunHelperId.TypeHandle, runtimeDeterminedMethod.OwningType);
                            }
                        }
                        else
                        {
                            Debug.Assert(canonMethod.RequiresInstMethodTableArg() && constrainedType != null);
                            if (constrainedType.IsRuntimeDeterminedSubtype)
                            {
                                hiddenParam = CallGenericHelper(ReadyToRunHelperId.TypeHandle, constrainedType);
                            }
                            else
                            {
                                var constrainedTypeSymbol = _compilation.NodeFactory.ConstructedTypeSymbol(constrainedType);
                                _dependencies.Add(constrainedTypeSymbol);
                                hiddenParam = LoadAddressOfSymbolNode(constrainedTypeSymbol);
                            }
                        }
                    }
                    else
                    {
                        if (_isUnboxingThunk && _method.RequiresInstArg())
                        {
                            hiddenParam = LLVM.GetParam(_currentFunclet, (uint)(1 + (NeedsReturnStackSlot(_signature) ? 1 : 0)));
                        }
                        else if (canonMethod.RequiresInstMethodDescArg())
                        {
                            hiddenParam = LoadAddressOfSymbolNode(GetMethodGenericDictionaryNode(callee));
                        }
                        else
                        {
                            var owningTypeSymbol = _compilation.NodeFactory.ConstructedTypeSymbol(callee.OwningType);
                            _dependencies.Add(owningTypeSymbol);
                            hiddenParam = LoadAddressOfSymbolNode(owningTypeSymbol);
                        }
                    }
                }
            }

            if (hiddenParam.Pointer != IntPtr.Zero) 
            {
                llvmArgs.Add(CastIfNecessary(hiddenParam, LLVMTypeRef.PointerType(LLVMTypeRef.Int8Type(), 0)));
            }

            // argument offset on the shadow stack
            int argOffset = 0;
            var instanceAdjustment = signature.IsStatic ? 0 : 1;
            for (int index = 0; index < argumentValues.Length; index++)
            {
                StackEntry toStore = argumentValues[index];

                bool isThisParameter = false;
                TypeDesc argType;
                if (index == 0 && !signature.IsStatic)
                {
                    isThisParameter = true;
                    if (opcode == ILOpcode.calli)
                        argType = toStore.Type;
                    else if (callee.OwningType.IsValueType)
                        argType = callee.OwningType.MakeByRefType();
                    else
                        argType = callee.OwningType;
                }
                else
                {
                    argType = signature[index - instanceAdjustment];
                    if (canonMethod != null && CanStoreTypeOnStack(argType))
                    {
                        argType = canonMethod.Signature[index - instanceAdjustment];
                    }
                }

                LLVMTypeRef valueType = GetLLVMTypeForTypeDesc(argType);
                LLVMValueRef argValue = toStore.ValueAsType(valueType, _builder);

                // Pass arguments as parameters if possible
                if (!isThisParameter && CanStoreTypeOnStack(argType))
                {
                    llvmArgs.Add(argValue);
                }
                // Otherwise store them on the shadow stack
                else
                {
                    // The previous argument might have left this type unaligned, so pad if necessary
                    argOffset = PadOffset(argType, argOffset);

                    ImportStoreHelper(argValue, valueType, castShadowStack, (uint)argOffset);

                    argOffset += argType.GetElementSize().AsInt;
                }
            }
            LLVMValueRef llvmReturn = default;
            if (fatFunctionPtr.Pointer != IntPtr.Zero) // indicates GVM
            {
                // conditional call depending on if the function was fat/the dict hidden param is needed
                // TODO: not sure this is always conditional, maybe there is some optimisation that can be done to not inject this conditional logic depending on the caller/callee
                LLVMValueRef dict = LLVM.BuildLoad(_builder, dictPtrPtrStore, "dictPtrPtr");
                LLVMValueRef dictAsInt = LLVM.BuildPtrToInt(_builder, dict, LLVMTypeRef.Int32Type(), "toInt");
                LLVMValueRef eqZ = LLVM.BuildICmp(_builder, LLVMIntPredicate.LLVMIntEQ, dictAsInt, BuildConstInt32(0), "eqz");
                var notFatBranch = LLVM.AppendBasicBlock(_currentFunclet, "notFat");
                var fatBranch = LLVM.AppendBasicBlock(_currentFunclet, "fat");
                var endifBlock = LLVM.AppendBasicBlock(_currentFunclet, "endif");
                LLVM.BuildCondBr(_builder, eqZ, notFatBranch, fatBranch); 
                // then
                LLVM.PositionBuilderAtEnd(_builder, notFatBranch);
                var notFatReturn = LLVM.BuildCall(_builder, fn, llvmArgs.ToArray(), string.Empty);
                LLVM.BuildBr(_builder, endifBlock);
                
                // else
                LLVM.PositionBuilderAtEnd(_builder, fatBranch);
                var fnWithDict = LLVM.BuildCast(_builder, LLVMOpcode.LLVMBitCast, fn, LLVM.PointerType(GetLLVMSignatureForMethod(runtimeDeterminedMethod.Signature, true), 0), "fnWithDict");
                var dictDereffed = LLVM.BuildLoad(_builder, LLVM.BuildLoad(_builder, dict, "l1"), "l2");
                llvmArgs.Insert(needsReturnSlot ? 2 : 1, dictDereffed);
                var fatReturn = LLVM.BuildCall(_builder, fnWithDict, llvmArgs.ToArray(), string.Empty);
                LLVM.BuildBr(_builder, endifBlock);
                
                // endif
                LLVM.PositionBuilderAtEnd(_builder, endifBlock);
                if (!returnType.IsVoid && !needsReturnSlot)
                {
                    llvmReturn = LLVM.BuildPhi(_builder, GetLLVMTypeForTypeDesc(returnType), "callReturnPhi");
                    LLVM.AddIncoming(llvmReturn, new LLVMValueRef[] { notFatReturn, fatReturn },
                        new LLVMBasicBlockRef[] { notFatBranch, fatBranch }, 2);
                }
                _currentBasicBlock.LastInternalIf = endifBlock;
            }
            else llvmReturn = LLVM.BuildCall(_builder, fn, llvmArgs.ToArray(), string.Empty);

            if (!returnType.IsVoid)
            {
                return needsReturnSlot ? returnSlot : 
                    (
                        canonMethod != null && canonMethod.Signature.ReturnType != actualReturnType
<<<<<<< HEAD
                        ? CreateGenericReturnExpression(canonMethod.Signature.ReturnType, GetStackValueKind(actualReturnType), callee?.Name + "_return", llvmReturn, actualReturnType)
=======
                        ? new GenericReturnExpressionEntry(canonMethod.Signature.ReturnType, GetStackValueKind(actualReturnType), callee?.Name + "_return", llvmReturn, actualReturnType)
>>>>>>> f52a8e50
                        : new ExpressionEntry(GetStackValueKind(actualReturnType), callee?.Name + "_return", llvmReturn, actualReturnType));
            }
            else
            {
                return null;
            }
        }

<<<<<<< HEAD
        // generic structs need to be cast to the actualReturnType
        private ExpressionEntry CreateGenericReturnExpression(TypeDesc signatureReturnType, StackValueKind stackValueKind, string calleeName, LLVMValueRef llvmReturn, TypeDesc actualReturnType)
        {
            Debug.Assert(llvmReturn.TypeOf().IsPackedStruct);
            var memStructPtr = LLVM.BuildAlloca(_builder, llvmReturn.TypeOf(), "memStruct");
            LLVM.BuildStore(_builder, llvmReturn, memStructPtr);
            var castPtr = LLVM.BuildPointerCast(_builder, memStructPtr, LLVMTypeRef.PointerType(GetLLVMTypeForTypeDesc(actualReturnType), 0), "castPtr");
            return new LoadExpressionEntry(stackValueKind, calleeName, castPtr, actualReturnType);
        }


        // simple calling cases, not virtual, not calli
        private LLVMValueRef HandleDirectCall(MethodDesc callee, MethodSignature signature,
            StackEntry[] argumentValues,
            TypeDesc constrainedType, LLVMValueRef calliTarget, int offset, LLVMValueRef baseShadowStack,
            LLVMBuilderRef builder, bool needsReturnSlot,
            LLVMValueRef castReturnAddress, MethodDesc runtimeDeterminedMethod)
        {
=======

        // simple calling cases, not virtual, not calli
        private LLVMValueRef HandleDirectCall(MethodDesc callee, MethodSignature signature,
            StackEntry[] argumentValues,
            TypeDesc constrainedType, LLVMValueRef calliTarget, int offset, LLVMValueRef baseShadowStack,
            LLVMBuilderRef builder, bool needsReturnSlot,
            LLVMValueRef castReturnAddress, MethodDesc runtimeDeterminedMethod)
        {
>>>>>>> f52a8e50
            LLVMValueRef fn = LLVMFunctionForMethod(callee, callee, signature.IsStatic ? null : argumentValues[0], false, constrainedType, runtimeDeterminedMethod, out bool hasHiddenParam, out LLVMValueRef dictPtrPtrStore, out LLVMValueRef fatFunctionPtr);

            LLVMValueRef shadowStack = LLVM.BuildGEP(builder, baseShadowStack, new LLVMValueRef[] { LLVM.ConstInt(LLVM.Int32Type(), (uint)offset, LLVMMisc.False) }, String.Empty);
            var castShadowStack = LLVM.BuildPointerCast(builder, shadowStack, LLVM.PointerType(LLVM.Int8Type(), 0), "castshadowstack");

            List<LLVMValueRef> llvmArgs = new List<LLVMValueRef>();
            llvmArgs.Add(castShadowStack);
            if (needsReturnSlot)
            {
                llvmArgs.Add(castReturnAddress);
            }

            // argument offset on the shadow stack
            int argOffset = 0;
            var instanceAdjustment = signature.IsStatic ? 0 : 1;
            for (int index = 0; index < argumentValues.Length; index++)
            {
                StackEntry toStore = argumentValues[index];

                bool isThisParameter = false;
                TypeDesc argType;
                if (index == 0 && !signature.IsStatic)
                {
                    isThisParameter = true;
                    if (callee.OwningType.IsValueType)
                        argType = callee.OwningType.MakeByRefType();
                    else
                        argType = callee.OwningType;
                }
                else
                {
                    argType = signature[index - instanceAdjustment];
                }

                LLVMTypeRef valueType = GetLLVMTypeForTypeDesc(argType);
                LLVMValueRef argValue = toStore.ValueAsType(valueType, builder);

                // Pass arguments as parameters if possible
                if (!isThisParameter && CanStoreTypeOnStack(argType))
                {
                    llvmArgs.Add(argValue);
                }
                // Otherwise store them on the shadow stack
                else
                {
                    // The previous argument might have left this type unaligned, so pad if necessary
                    argOffset = PadOffset(argType, argOffset);

                    ImportStoreHelper(argValue, valueType, castShadowStack, (uint)argOffset, builder: builder);

                    argOffset += argType.GetElementSize().AsInt;
                }
            }

            LLVMValueRef llvmReturn = LLVM.BuildCall(builder, fn, llvmArgs.ToArray(), string.Empty);
            return llvmReturn;
        }

        private void AddMethodReference(MethodDesc method)
        {
            _dependencies.Add(_compilation.NodeFactory.MethodEntrypoint(method));
        }

        static Dictionary<string, MethodDesc> _pinvokeMap = new Dictionary<string, MethodDesc>();
        private void ImportRawPInvoke(MethodDesc method)
        {
            var arguments = new StackEntry[method.Signature.Length];
            for (int i = 0; i < arguments.Length; i++)
            {
                // Arguments are reversed on the stack
                // Coerce pointers to the native type
                arguments[arguments.Length - i - 1] = _stack.Pop();
            }


            PushNonNull(ImportRawPInvoke(method, arguments));
        }

        private ExpressionEntry ImportRawPInvoke(MethodDesc method, StackEntry[] arguments, TypeDesc forcedReturnType = null)
        {
            //emscripten dies if this is output because its expected to have i32, i32, i64. But the runtime has defined it as i8*, i8*, i64
            if (method.Name == "memmove")
                throw new NotImplementedException();

            string realMethodName = method.Name;

            if (method.IsPInvoke)
            {
                string entrypointName = method.GetPInvokeMethodMetadata().Name;
                if (!String.IsNullOrEmpty(entrypointName))
                {
                    realMethodName = entrypointName;
                }
            }
            else if (!method.IsPInvoke && method is TypeSystem.Ecma.EcmaMethod)
            {
                realMethodName = ((TypeSystem.Ecma.EcmaMethod)method).GetRuntimeImportName() ?? method.Name;
            }
            MethodDesc existantDesc;
            LLVMValueRef nativeFunc;
            LLVMValueRef realNativeFunc = LLVM.GetNamedFunction(Module, realMethodName);
            if (_pinvokeMap.TryGetValue(realMethodName, out existantDesc))
            {
                if (existantDesc != method)
                {
                    // Set up native parameter types
                    nativeFunc = MakeExternFunction(method, realMethodName, realNativeFunc);
                }
                else
                {
                    nativeFunc = realNativeFunc;
                }
            }
            else
            {
                _pinvokeMap.Add(realMethodName, method);
                nativeFunc = realNativeFunc;
            }

            // Create an import if we haven't already
            if (nativeFunc.Pointer == IntPtr.Zero)
            {
                // Set up native parameter types
                nativeFunc = MakeExternFunction(method, realMethodName);
            }

            LLVMValueRef[] llvmArguments = new LLVMValueRef[method.Signature.Length];
            for (int i = 0; i < arguments.Length; i++)
            {
                TypeDesc signatureType = method.Signature[i];
                llvmArguments[i] = arguments[i].ValueAsType(GetLLVMTypeForTypeDesc(signatureType), _builder);
            }

            // Save the top of the shadow stack in case the callee reverse P/Invokes
            LLVMValueRef stackFrameSize = BuildConstInt32(GetTotalParameterOffset() + GetTotalLocalOffset());
            LLVM.BuildStore(_builder, LLVM.BuildGEP(_builder, LLVM.GetFirstParam(_currentFunclet), new LLVMValueRef[] { stackFrameSize }, "shadowStackTop"),
                LLVM.GetNamedGlobal(Module, "t_pShadowStackTop"));

            LLVMValueRef pInvokeTransitionFrame = default;
            LLVMTypeRef pInvokeFunctionType = default;
            if (method.IsPInvoke)
            {
                // add call to go to preemptive mode
                LLVMTypeRef pInvokeTransitionFrameType =
                    LLVM.StructType(new LLVMTypeRef[] { LLVM.PointerType(LLVM.Int8Type(), 0), LLVM.PointerType(LLVM.Int8Type(), 0), LLVM.PointerType(LLVM.Int8Type(), 0) }, false);
                pInvokeFunctionType = LLVM.FunctionType(LLVM.VoidType(), new LLVMTypeRef[] { LLVM.PointerType(pInvokeTransitionFrameType, 0) }, false);
                pInvokeTransitionFrame = LLVM.BuildAlloca(_builder, pInvokeTransitionFrameType, "PInvokeTransitionFrame");
                LLVMValueRef RhpPInvoke2 = GetOrCreateLLVMFunction("RhpPInvoke2", pInvokeFunctionType);
                LLVM.BuildCall(_builder, RhpPInvoke2, new LLVMValueRef[] { pInvokeTransitionFrame }, "");
            }
            // Don't name the return value if the function returns void, it's invalid
            var returnValue = LLVM.BuildCall(_builder, nativeFunc, llvmArguments, !method.Signature.ReturnType.IsVoid ? "call" : string.Empty);

            if (method.IsPInvoke)
            {
                // add call to go to cooperative mode
                LLVMValueRef RhpPInvokeReturn2 = GetOrCreateLLVMFunction("RhpPInvokeReturn2", pInvokeFunctionType);
                LLVM.BuildCall(_builder, RhpPInvokeReturn2, new LLVMValueRef[] { pInvokeTransitionFrame }, "");
            }

            if (!method.Signature.ReturnType.IsVoid)
                return new ExpressionEntry(GetStackValueKind(method.Signature.ReturnType), "retval", returnValue, forcedReturnType ?? method.Signature.ReturnType);
            else
                return null;
        }

        private LLVMValueRef MakeExternFunction(MethodDesc method, string realMethodName, LLVMValueRef realFunction = default(LLVMValueRef))
        {
            LLVMValueRef nativeFunc;
            LLVMTypeRef[] paramTypes = new LLVMTypeRef[method.Signature.Length];
            for (int i = 0; i < paramTypes.Length; i++)
            {
                paramTypes[i] = GetLLVMTypeForTypeDesc(method.Signature[i]);
            }

            // Define the full signature
            LLVMTypeRef nativeFuncType = LLVM.FunctionType(GetLLVMTypeForTypeDesc(method.Signature.ReturnType), paramTypes, LLVMMisc.False);

            if (realFunction.Pointer == IntPtr.Zero)
            {
                nativeFunc = LLVM.AddFunction(Module, realMethodName, nativeFuncType);
                LLVM.SetLinkage(nativeFunc, LLVMLinkage.LLVMDLLImportLinkage);
            }
            else
            {
                nativeFunc = LLVM.BuildPointerCast(_builder, realFunction, LLVM.PointerType(nativeFuncType, 0), realMethodName + "__slot__");
            }
            return nativeFunc;
        }

        static LLVMValueRef s_shadowStackTop = default(LLVMValueRef);
        LLVMValueRef ShadowStackTop
        {
            get
            {
                if (s_shadowStackTop.Pointer.Equals(IntPtr.Zero))
                {
                    s_shadowStackTop = LLVM.AddGlobal(Module, LLVM.PointerType(LLVM.Int8Type(), 0), "t_pShadowStackTop");
                    LLVM.SetLinkage(s_shadowStackTop, LLVMLinkage.LLVMInternalLinkage);
                    LLVM.SetInitializer(s_shadowStackTop, LLVM.ConstPointerNull(LLVM.PointerType(LLVM.Int8Type(), 0)));
                    LLVM.SetThreadLocal(s_shadowStackTop, LLVMMisc.True);
                }
                return s_shadowStackTop;
            }
        }

        private void EmitNativeToManagedThunk(WebAssemblyCodegenCompilation compilation, MethodDesc method, string nativeName, LLVMValueRef managedFunction)
        {
            if (_pinvokeMap.TryGetValue(nativeName, out MethodDesc existing))
            {
                if (existing != method)
                    throw new InvalidProgramException("export and import function were mismatched");
            }
            else
            {
                _pinvokeMap.Add(nativeName, method);
            }

            LLVMTypeRef[] llvmParams = new LLVMTypeRef[method.Signature.Length];
            for (int i = 0; i < llvmParams.Length; i++)
            {
                llvmParams[i] = GetLLVMTypeForTypeDesc(method.Signature[i]);
            }

            LLVMTypeRef thunkSig = LLVM.FunctionType(GetLLVMTypeForTypeDesc(method.Signature.ReturnType), llvmParams, false);
            LLVMValueRef thunkFunc = GetOrCreateLLVMFunction(nativeName, thunkSig);

            LLVMBasicBlockRef shadowStackSetupBlock = LLVM.AppendBasicBlock(thunkFunc, "ShadowStackSetupBlock");
            LLVMBasicBlockRef allocateShadowStackBlock = LLVM.AppendBasicBlock(thunkFunc, "allocateShadowStackBlock");
            LLVMBasicBlockRef managedCallBlock = LLVM.AppendBasicBlock(thunkFunc, "ManagedCallBlock");

            LLVMBuilderRef builder = LLVM.CreateBuilder();
            LLVM.PositionBuilderAtEnd(builder, shadowStackSetupBlock);

            // Allocate shadow stack if it's null
            LLVMValueRef shadowStackPtr = LLVM.BuildAlloca(builder, LLVM.PointerType(LLVM.Int8Type(), 0), "ShadowStackPtr");
            LLVMValueRef savedShadowStack = LLVM.BuildLoad(builder, ShadowStackTop, "SavedShadowStack");
            LLVM.BuildStore(builder, savedShadowStack, shadowStackPtr);
            LLVMValueRef shadowStackNull = LLVM.BuildICmp(builder, LLVMIntPredicate.LLVMIntEQ, savedShadowStack, LLVM.ConstPointerNull(LLVM.PointerType(LLVM.Int8Type(), 0)), "ShadowStackNull");
            LLVM.BuildCondBr(builder, shadowStackNull, allocateShadowStackBlock, managedCallBlock);

            LLVM.PositionBuilderAtEnd(builder, allocateShadowStackBlock);

            LLVMValueRef newShadowStack = LLVM.BuildArrayMalloc(builder, LLVM.Int8Type(), BuildConstInt32(1000000), "NewShadowStack");
            LLVM.BuildStore(builder, newShadowStack, shadowStackPtr);
            LLVM.BuildBr(builder, managedCallBlock);

            LLVM.PositionBuilderAtEnd(builder, managedCallBlock);
            LLVMTypeRef reversePInvokeFrameType = LLVM.StructType(new LLVMTypeRef[] { LLVM.PointerType(LLVM.Int8Type(), 0), LLVM.PointerType(LLVM.Int8Type(), 0) }, false);
            LLVMValueRef reversePInvokeFrame = default(LLVMValueRef);
            LLVMTypeRef reversePInvokeFunctionType = LLVM.FunctionType(LLVM.VoidType(), new LLVMTypeRef[] { LLVM.PointerType(reversePInvokeFrameType, 0) }, false);
            if (method.IsNativeCallable)
            {
                reversePInvokeFrame = LLVM.BuildAlloca(builder, reversePInvokeFrameType, "ReversePInvokeFrame");
                LLVMValueRef RhpReversePInvoke2 = GetOrCreateLLVMFunction("RhpReversePInvoke2", reversePInvokeFunctionType);
                LLVM.BuildCall(builder, RhpReversePInvoke2, new LLVMValueRef[] { reversePInvokeFrame }, "");
            }

            LLVMValueRef shadowStack = LLVM.BuildLoad(builder, shadowStackPtr, "ShadowStack");
            int curOffset = 0;
            curOffset = PadNextOffset(method.Signature.ReturnType, curOffset);
            LLVMValueRef calleeFrame = LLVM.BuildGEP(builder, shadowStack, new LLVMValueRef[] { BuildConstInt32(curOffset) }, "calleeFrame");

            List<LLVMValueRef> llvmArgs = new List<LLVMValueRef>();
            llvmArgs.Add(calleeFrame);

            bool needsReturnSlot = NeedsReturnStackSlot(method.Signature);

            if (needsReturnSlot)
            {
                // Slot for return value if necessary
                llvmArgs.Add(shadowStack);
            }

            for (int i = 0; i < llvmParams.Length; i++)
            {
                LLVMValueRef argValue = LLVM.GetParam(thunkFunc, (uint)i);

                if (CanStoreTypeOnStack(method.Signature[i]))
                {
                    llvmArgs.Add(argValue);
                }
                else
                {
                    curOffset = PadOffset(method.Signature[i], curOffset);
                    LLVMValueRef argAddr = LLVM.BuildGEP(builder, shadowStack, new LLVMValueRef[] { LLVM.ConstInt(LLVM.Int32Type(), (ulong)curOffset, LLVMMisc.False) }, "arg" + i);
                    LLVM.BuildStore(builder, argValue, CastIfNecessary(builder, argAddr, LLVM.PointerType(llvmParams[i], 0), $"parameter{i}_"));
                    curOffset = PadNextOffset(method.Signature[i], curOffset);
                }
            }

            LLVMValueRef llvmReturnValue = LLVM.BuildCall(builder, managedFunction, llvmArgs.ToArray(), "");

            if (method.IsNativeCallable)
            {
                LLVMValueRef RhpReversePInvokeReturn2 = GetOrCreateLLVMFunction("RhpReversePInvokeReturn2", reversePInvokeFunctionType);
                LLVM.BuildCall(builder, RhpReversePInvokeReturn2, new LLVMValueRef[] { reversePInvokeFrame }, "");
            }

            if (!method.Signature.ReturnType.IsVoid)
            {
                if (needsReturnSlot)
                {
                    LLVM.BuildRet(builder, LLVM.BuildLoad(builder, CastIfNecessary(builder, shadowStack, LLVM.PointerType(GetLLVMTypeForTypeDesc(method.Signature.ReturnType), 0)), "returnValue"));
                }
                else
                {
                    LLVM.BuildRet(builder, llvmReturnValue);
                }
            }
            else
            {
                LLVM.BuildRetVoid(builder);
            }
        }

        private void ImportCalli(int token)
        {
            MethodSignature methodSignature = (MethodSignature)_canonMethodIL.GetObject(token);

            var noHiddenParamSig = GetLLVMSignatureForMethod(methodSignature, false);
            var hddenParamSig = GetLLVMSignatureForMethod(methodSignature, true);
            var target = ((ExpressionEntry)_stack.Pop()).ValueAsType(LLVM.PointerType(noHiddenParamSig, 0), _builder);

            var functionPtrAsInt = LLVM.BuildPtrToInt(_builder, target, LLVMTypeRef.Int32Type(), "ptrToInt");
            var andResRef = LLVM.BuildBinOp(_builder, LLVMOpcode.LLVMAnd, functionPtrAsInt, LLVM.ConstInt(LLVM.Int32Type(), (ulong)_compilation.TypeSystemContext.Target.FatFunctionPointerOffset, LLVMMisc.False), "andFatCheck");
            var boolConv = LLVM.BuildICmp(_builder, LLVMIntPredicate.LLVMIntEQ, andResRef, BuildConstInt32(0), "bitConv");
            var fatBranch = LLVM.AppendBasicBlock(_currentFunclet, "fat");
            var notFatBranch = LLVM.AppendBasicBlock(_currentFunclet, "notFat");
            var endif = LLVM.AppendBasicBlock(_currentFunclet, "endif");
            LLVM.BuildCondBr(_builder, boolConv, notFatBranch, fatBranch);
            LLVM.PositionBuilderAtEnd(_builder, notFatBranch);

            // non fat branch
            var parameterCount = methodSignature.Length + (methodSignature.IsStatic ? 0 : 1);
            StackEntry[] stackCopy = new StackEntry[parameterCount];
            for (int i = 0; i < stackCopy.Length; i++)
            {
                stackCopy[i] = _stack.Pop();
            }
            for (int i = 0; i < stackCopy.Length; i++)
            {
                _stack.Push(stackCopy[stackCopy.Length - i - 1]);
            }
            HandleCall(null, methodSignature, null, ILOpcode.calli, calliTarget: target);
            LLVMValueRef fatResRef = default;
            LLVMValueRef nonFatResRef = default;
            bool hasRes = !methodSignature.ReturnType.IsVoid;
            if (hasRes)
            {
                StackEntry nonFatRes = _stack.Pop();
                nonFatResRef = nonFatRes.ValueAsType(methodSignature.ReturnType, _builder);
            }
            LLVM.BuildBr(_builder, endif);
            LLVM.PositionBuilderAtEnd(_builder, fatBranch);

            // fat branch
            var minusOffset = RemoveFatOffset(_builder, target);
            var minusOffsetPtr = LLVM.BuildIntToPtr(_builder, minusOffset,
                LLVMTypeRef.PointerType(LLVMTypeRef.Int8Type(), 0), "ptr");
            var hiddenRefAddr = LLVM.BuildGEP(_builder, minusOffsetPtr, new[] { BuildConstInt32(_pointerSize) }, "fatArgPtr");
            var hiddenRefPtrPtr = LLVM.BuildPointerCast(_builder, hiddenRefAddr, LLVM.PointerType(LLVM.PointerType(LLVM.PointerType(LLVMTypeRef.Int8Type(), 0), 0), 0), "hiddenRefPtr");
            var hiddenRef = LLVM.BuildLoad(_builder, LLVM.BuildLoad(_builder, hiddenRefPtrPtr, "hiddenRefPtr"), "hiddenRef");

            for (int i = 0; i < stackCopy.Length; i++)
            {
                _stack.Push(stackCopy[stackCopy.Length - i - 1]);
            }
            var funcPtrPtrWithHidden = LLVM.BuildPointerCast(_builder, minusOffsetPtr, LLVM.PointerType(LLVM.PointerType(hddenParamSig, 0), 0), "hiddenFuncPtr");
            var funcWithHidden = LLVM.BuildLoad(_builder, funcPtrPtrWithHidden, "funcPtr");
            HandleCall(null, methodSignature, null, ILOpcode.calli, calliTarget: funcWithHidden, hiddenRef: hiddenRef);
            StackEntry fatRes = null;
            if (hasRes)
            {
                fatRes = _stack.Pop();
                fatResRef = fatRes.ValueAsType(methodSignature.ReturnType, _builder);
            }
            LLVM.BuildBr(_builder, endif);
            LLVM.PositionBuilderAtEnd(_builder, endif);

            // choose the right return value
            if (hasRes)
            {
                var phi = LLVM.BuildPhi(_builder, GetLLVMTypeForTypeDesc(methodSignature.ReturnType), "phi");
                LLVM.AddIncoming(phi, new LLVMValueRef[] { fatResRef, nonFatResRef },
                    new LLVMBasicBlockRef[] { fatBranch, notFatBranch }, 2);
                PushExpression(fatRes.Kind, "phi", phi, fatRes.Type);
            }
            _currentBasicBlock.LastInternalIf = endif;
        }

        private void ImportLdFtn(int token, ILOpcode opCode)
        {
            MethodDesc runtimeDeterminedMethod = (MethodDesc)_methodIL.GetObject(token);
            MethodDesc method = ((MethodDesc)_canonMethodIL.GetObject(token));
            MethodDesc canonMethod = method.GetCanonMethodTarget(CanonicalFormKind.Specific);
            LLVMValueRef targetLLVMFunction = default;
            bool hasHiddenParam = false;

            if (opCode == ILOpcode.ldvirtftn)
            {
                StackEntry thisPointer = _stack.Pop();
                if (runtimeDeterminedMethod.IsVirtual)
                {
                    // we want the fat function ptr here
                    LLVMValueRef fatFunctionPtr;
                    targetLLVMFunction = LLVMFunctionForMethod(method, canonMethod, thisPointer, true, null, runtimeDeterminedMethod, out hasHiddenParam, out LLVMValueRef dictPtrPtrStore, out fatFunctionPtr);
                    if (fatFunctionPtr.Pointer != IntPtr.Zero)
                    {
                        targetLLVMFunction = fatFunctionPtr;
                    }
                }
                else
                {
                    AddMethodReference(runtimeDeterminedMethod);
                }
            }
            else
            {
                if (canonMethod.IsSharedByGenericInstantiations && (canonMethod.HasInstantiation || canonMethod.Signature.IsStatic))
                {
                    var exactContextNeedsRuntimeLookup = method.HasInstantiation
                        ? method.IsSharedByGenericInstantiations
                        : method.OwningType.IsCanonicalSubtype(CanonicalFormKind.Any);
                    if (exactContextNeedsRuntimeLookup)
                    {
                        targetLLVMFunction = CallGenericHelper(ReadyToRunHelperId.MethodEntry, runtimeDeterminedMethod);
                        if (!(canonMethod.IsVirtual && !canonMethod.IsFinal && !canonMethod.OwningType.IsSealed()))
                        {
                            // fat function pointer
                            targetLLVMFunction = MakeFatPointer(_builder, targetLLVMFunction, _compilation);
                        }
                    }
                    else
                    {
                        var fatFunctionSymbol = GetAndAddFatFunctionPointer(runtimeDeterminedMethod);
                        targetLLVMFunction = MakeFatPointer(_builder, LoadAddressOfSymbolNode(fatFunctionSymbol), _compilation);
                    }
                }
                else AddMethodReference(canonMethod);
            }

            if (targetLLVMFunction.Pointer.Equals(IntPtr.Zero))
            {
                if (runtimeDeterminedMethod.IsNativeCallable)
                {
                    EcmaMethod ecmaMethod = ((EcmaMethod)runtimeDeterminedMethod);
                    string mangledName = ecmaMethod.GetNativeCallableExportName();
                    if (mangledName == null)
                    {
                        mangledName = ecmaMethod.Name;
                    }
                    LLVMTypeRef[] llvmParams = new LLVMTypeRef[runtimeDeterminedMethod.Signature.Length];
                    for (int i = 0; i < llvmParams.Length; i++)
                    {
                        llvmParams[i] = GetLLVMTypeForTypeDesc(runtimeDeterminedMethod.Signature[i]);
                    }
                    LLVMTypeRef thunkSig = LLVM.FunctionType(GetLLVMTypeForTypeDesc(runtimeDeterminedMethod.Signature.ReturnType), llvmParams, false);

                    targetLLVMFunction = GetOrCreateLLVMFunction(mangledName, thunkSig);
                }
                else
                {
                    hasHiddenParam = canonMethod.RequiresInstArg();
                    targetLLVMFunction = GetOrCreateLLVMFunction(_compilation.NameMangler.GetMangledMethodName(canonMethod).ToString(), runtimeDeterminedMethod.Signature, hasHiddenParam);
                }
            }

            var entry = new FunctionPointerEntry("ldftn", runtimeDeterminedMethod, targetLLVMFunction, GetWellKnownType(WellKnownType.IntPtr), opCode == ILOpcode.ldvirtftn);
            _stack.Push(entry);
        }

        ISymbolNode GetAndAddFatFunctionPointer(MethodDesc method, bool isUnboxingStub = false)
        {
            ISymbolNode node = _compilation.NodeFactory.FatFunctionPointer(method, isUnboxingStub);
            _dependencies.Add(node);
            return node;
        }

        private void ImportLoadInt(long value, StackValueKind kind)
        {
            switch (kind)
            {
                case StackValueKind.Int32:
                case StackValueKind.NativeInt:
                    _stack.Push(new Int32ConstantEntry((int)value, _method.Context.GetWellKnownType(WellKnownType.Int32)));
                    break;

                case StackValueKind.Int64:
                    _stack.Push(new Int64ConstantEntry(value, _method.Context.GetWellKnownType(WellKnownType.Int64)));
                    break;

                default:
                    throw new InvalidOperationException(kind.ToString());
            }

        }

        private void ImportLoadFloat(double value)
        {
            _stack.Push(new FloatConstantEntry(value, _method.Context.GetWellKnownType(WellKnownType.Double)));
        }

        private void ImportBranch(ILOpcode opcode, BasicBlock target, BasicBlock fallthrough)
        {
            if (opcode == ILOpcode.br)
            {
                ImportFallthrough(target);
                LLVM.BuildBr(_builder, GetLLVMBasicBlockForBlock(target));
            }
            else
            {
                LLVMValueRef condition;

                if (opcode == ILOpcode.brfalse || opcode == ILOpcode.brtrue)
                {
                    var op = _stack.Pop();
                    LLVMValueRef value = op.ValueAsInt32(_builder, false);

                    if (LLVM.TypeOf(value).TypeKind != LLVMTypeKind.LLVMIntegerTypeKind)
                        throw new InvalidProgramException("branch on non integer");

                    if (opcode == ILOpcode.brfalse)
                    {
                        condition = LLVM.BuildICmp(_builder, LLVMIntPredicate.LLVMIntEQ, value, LLVM.ConstInt(LLVM.TypeOf(value), 0, LLVMMisc.False), "brfalse");
                    }
                    else
                    {
                        condition = LLVM.BuildICmp(_builder, LLVMIntPredicate.LLVMIntNE, value, LLVM.ConstInt(LLVM.TypeOf(value), 0, LLVMMisc.False), "brtrue");
                    }
                }
                else
                {
                    var op1 = _stack.Pop();
                    var op2 = _stack.Pop();

                    // StackValueKind is carefully ordered to make this work (assuming the IL is valid)
                    StackValueKind kind;

                    if (op1.Kind > op2.Kind)
                    {
                        kind = op1.Kind;
                    }
                    else
                    {
                        kind = op2.Kind;
                    }

                    LLVMValueRef right = op1.ValueForStackKind(kind, _builder, TypeNeedsSignExtension(op1.Type));
                    LLVMValueRef left = op2.ValueForStackKind(kind, _builder, TypeNeedsSignExtension(op2.Type));

                    if (kind != StackValueKind.Float)
                    {
                        switch (opcode)
                        {
                            case ILOpcode.beq:
                                condition = LLVM.BuildICmp(_builder, LLVMIntPredicate.LLVMIntEQ, left, right, "beq");
                                break;
                            case ILOpcode.bge:
                                condition = LLVM.BuildICmp(_builder, LLVMIntPredicate.LLVMIntSGE, left, right, "bge");
                                break;
                            case ILOpcode.bgt:
                                condition = LLVM.BuildICmp(_builder, LLVMIntPredicate.LLVMIntSGT, left, right, "bgt");
                                break;
                            case ILOpcode.ble:
                                condition = LLVM.BuildICmp(_builder, LLVMIntPredicate.LLVMIntSLE, left, right, "ble");
                                break;
                            case ILOpcode.blt:
                                condition = LLVM.BuildICmp(_builder, LLVMIntPredicate.LLVMIntSLT, left, right, "blt");
                                break;
                            case ILOpcode.bne_un:
                                condition = LLVM.BuildICmp(_builder, LLVMIntPredicate.LLVMIntNE, left, right, "bne_un");
                                break;
                            case ILOpcode.bge_un:
                                condition = LLVM.BuildICmp(_builder, LLVMIntPredicate.LLVMIntUGE, left, right, "bge_un");
                                break;
                            case ILOpcode.bgt_un:
                                condition = LLVM.BuildICmp(_builder, LLVMIntPredicate.LLVMIntUGT, left, right, "bgt_un");
                                break;
                            case ILOpcode.ble_un:
                                condition = LLVM.BuildICmp(_builder, LLVMIntPredicate.LLVMIntULE, left, right, "ble_un");
                                break;
                            case ILOpcode.blt_un:
                                condition = LLVM.BuildICmp(_builder, LLVMIntPredicate.LLVMIntULT, left, right, "blt_un");
                                break;
                            default:
                                throw new NotSupportedException(); // unreachable
                        }
                    }
                    else
                    {
                        if (op1.Type.IsWellKnownType(WellKnownType.Double) && op2.Type.IsWellKnownType(WellKnownType.Single))
                        {
                            left = LLVM.BuildFPExt(_builder, left, LLVM.DoubleType(), "fpextop2");
                        }
                        else if (op2.Type.IsWellKnownType(WellKnownType.Double) && op1.Type.IsWellKnownType(WellKnownType.Single))
                        {
                            right = LLVM.BuildFPExt(_builder, right, LLVM.DoubleType(), "fpextop1");
                        }
                        switch (opcode)
                        {
                            case ILOpcode.beq:
                                condition = LLVM.BuildFCmp(_builder, LLVMRealPredicate.LLVMRealOEQ, left, right, "beq");
                                break;
                            case ILOpcode.bge:
                                condition = LLVM.BuildFCmp(_builder, LLVMRealPredicate.LLVMRealOGE, left, right, "bge");
                                break;
                            case ILOpcode.bgt:
                                condition = LLVM.BuildFCmp(_builder, LLVMRealPredicate.LLVMRealOGT, left, right, "bgt");
                                break;
                            case ILOpcode.ble:
                                condition = LLVM.BuildFCmp(_builder, LLVMRealPredicate.LLVMRealOLE, left, right, "ble");
                                break;
                            case ILOpcode.blt:
                                condition = LLVM.BuildFCmp(_builder, LLVMRealPredicate.LLVMRealOLT, left, right, "blt");
                                break;
                            case ILOpcode.bne_un:
                                condition = LLVM.BuildFCmp(_builder, LLVMRealPredicate.LLVMRealONE, left, right, "bne_un");
                                break;
                            case ILOpcode.bge_un:
                                condition = LLVM.BuildFCmp(_builder, LLVMRealPredicate.LLVMRealUGE, left, right, "bge_un");
                                break;
                            case ILOpcode.bgt_un:
                                condition = LLVM.BuildFCmp(_builder, LLVMRealPredicate.LLVMRealUGT, left, right, "bgt_un");
                                break;
                            case ILOpcode.ble_un:
                                condition = LLVM.BuildFCmp(_builder, LLVMRealPredicate.LLVMRealULE, left, right, "ble_un");
                                break;
                            case ILOpcode.blt_un:
                                condition = LLVM.BuildFCmp(_builder, LLVMRealPredicate.LLVMRealULT, left, right, "blt_un");
                                break;
                            default:
                                throw new NotSupportedException(); // unreachable
                        }
                    }
                }

                ImportFallthrough(target);
                ImportFallthrough(fallthrough);
                LLVM.BuildCondBr(_builder, condition, GetLLVMBasicBlockForBlock(target), GetLLVMBasicBlockForBlock(fallthrough));
            }
        }

        private void ImportSwitchJump(int jmpBase, int[] jmpDelta, BasicBlock fallthrough)
        {
            var operand = _stack.Pop();

            var @switch = LLVM.BuildSwitch(_builder, operand.ValueAsInt32(_builder, false), GetLLVMBasicBlockForBlock(fallthrough), (uint)jmpDelta.Length);
            for (var i = 0; i < jmpDelta.Length; i++)
            {
                var target = _basicBlocks[_currentOffset + jmpDelta[i]];
                LLVM.AddCase(@switch, LLVM.ConstInt(LLVM.Int32Type(), (ulong)i, false), GetLLVMBasicBlockForBlock(target));
                ImportFallthrough(target);
            }

            ImportFallthrough(fallthrough);
        }

        private void ImportLoadIndirect(int token)
        {
            ImportLoadIndirect(ResolveTypeToken(token));
        }

        private void ImportLoadIndirect(TypeDesc type)
        {
            var pointer = _stack.Pop();
            Debug.Assert(pointer is ExpressionEntry || pointer is ConstantEntry);
            var expressionPointer = pointer as ExpressionEntry;
            if (type == null)
            {
                type = GetWellKnownType(WellKnownType.Object);
            }

            LLVMValueRef pointerElementType = pointer.ValueAsType(type.MakePointerType(), _builder);
            _stack.Push(new LoadExpressionEntry(type != null ? GetStackValueKind(type) : StackValueKind.ByRef, $"Indirect{pointer.Name()}",
                pointerElementType, type));
        }

        private void ImportStoreIndirect(int token)
        {
            ImportStoreIndirect(ResolveTypeToken(token));
        }

        private void ImportStoreIndirect(TypeDesc type)
        {
            StackEntry value = _stack.Pop();
            StackEntry destinationPointer = _stack.Pop();
            LLVMValueRef typedValue;
            LLVMValueRef typedPointer;

            if (type != null)
            {
                typedValue = value.ValueAsType(type, _builder);
                typedPointer = destinationPointer.ValueAsType(type.MakePointerType(), _builder);
            }
            else
            {
                typedPointer = destinationPointer.ValueAsType(LLVM.PointerType(LLVM.Int32Type(), 0), _builder);
                typedValue = value.ValueAsInt32(_builder, false);
            }

            LLVM.BuildStore(_builder, typedValue, typedPointer);
        }

        private void ImportBinaryOperation(ILOpcode opcode)
        {
            StackEntry op1 = _stack.Pop();
            StackEntry op2 = _stack.Pop();

            // StackValueKind is carefully ordered to make this work (assuming the IL is valid)
            StackValueKind kind;
            TypeDesc type;

            if (op1.Kind > op2.Kind)
            {
                kind = op1.Kind;
                type = op1.Type;
            }
            else
            {
                kind = op2.Kind;
                type = op2.Type;
            }

            // The one exception from the above rule
            if (kind == StackValueKind.ByRef)
            {
                kind = StackValueKind.NativeInt;
                type = type.MakePointerType();
            }

            LLVMValueRef result;
            LLVMValueRef left = op2.ValueForStackKind(kind, _builder, TypeNeedsSignExtension(op2.Type));
            LLVMValueRef right = op1.ValueForStackKind(kind, _builder, TypeNeedsSignExtension(op1.Type));
            if (kind == StackValueKind.Float)
            {
                if (op1.Type.IsWellKnownType(WellKnownType.Double) && op2.Type.IsWellKnownType(WellKnownType.Single))
                {
                    left = LLVM.BuildFPExt(_builder, left, LLVM.DoubleType(), "fpextop2");
                }
                else if (op2.Type.IsWellKnownType(WellKnownType.Double) && op1.Type.IsWellKnownType(WellKnownType.Single))
                {
                    right = LLVM.BuildFPExt(_builder, right, LLVM.DoubleType(), "fpextop1");
                }
                switch (opcode)
                {
                    case ILOpcode.add:
                        result = LLVM.BuildFAdd(_builder, left, right, "fadd");
                        break;
                    case ILOpcode.sub:
                        result = LLVM.BuildFSub(_builder, left, right, "fsub");
                        break;
                    case ILOpcode.mul:
                        result = LLVM.BuildFMul(_builder, left, right, "fmul");
                        break;
                    case ILOpcode.div:
                        result = LLVM.BuildFDiv(_builder, left, right, "fdiv");
                        break;
                    case ILOpcode.rem:
                        result = LLVM.BuildFRem(_builder, left, right, "frem");
                        break;

                    // TODO: Overflow checks
                    case ILOpcode.add_ovf:
                    case ILOpcode.add_ovf_un:
                        result = LLVM.BuildFAdd(_builder, left, right, "fadd");
                        break;
                    case ILOpcode.sub_ovf:
                    case ILOpcode.sub_ovf_un:
                        result = LLVM.BuildFSub(_builder, left, right, "fsub");
                        break;
                    case ILOpcode.mul_ovf:
                    case ILOpcode.mul_ovf_un:
                        result = LLVM.BuildFMul(_builder, left, right, "fmul");
                        break;

                    default:
                        throw new InvalidOperationException(); // Should be unreachable
                }
            }
            else
            {
                // these ops return an int32 for these.
                type = WidenBytesAndShorts(type);
                switch (opcode)
                {
                    case ILOpcode.add:
                        result = LLVM.BuildAdd(_builder, left, right, "add");
                        break;
                    case ILOpcode.sub:
                        result = LLVM.BuildSub(_builder, left, right, "sub");
                        break;
                    case ILOpcode.mul:
                        result = LLVM.BuildMul(_builder, left, right, "mul");
                        break;
                    case ILOpcode.div:
                        result = LLVM.BuildSDiv(_builder, left, right, "sdiv");
                        break;
                    case ILOpcode.div_un:
                        result = LLVM.BuildUDiv(_builder, left, right, "udiv");
                        break;
                    case ILOpcode.rem:
                        result = LLVM.BuildSRem(_builder, left, right, "srem");
                        break;
                    case ILOpcode.rem_un:
                        result = LLVM.BuildURem(_builder, left, right, "urem");
                        break;
                    case ILOpcode.and:
                        result = LLVM.BuildAnd(_builder, left, right, "and");
                        break;
                    case ILOpcode.or:
                        result = LLVM.BuildOr(_builder, left, right, "or");
                        break;
                    case ILOpcode.xor:
                        result = LLVM.BuildXor(_builder, left, right, "xor");
                        break;

                    // TODO: Overflow checks
                    case ILOpcode.add_ovf:
                    case ILOpcode.add_ovf_un:
                        result = LLVM.BuildAdd(_builder, left, right, "add");
                        break;
                    case ILOpcode.sub_ovf:
                    case ILOpcode.sub_ovf_un:
                        result = LLVM.BuildSub(_builder, left, right, "sub");
                        break;
                    case ILOpcode.mul_ovf:
                    case ILOpcode.mul_ovf_un:
                        result = LLVM.BuildMul(_builder, left, right, "mul");
                        break;

                    default:
                        throw new InvalidOperationException(); // Should be unreachable
                }
            }


            if (kind == StackValueKind.NativeInt || kind == StackValueKind.ByRef || kind == StackValueKind.ObjRef)
            {
                //we need to put the type back if we changed it because it started out a pointer
                result = CastToTypeDesc(result, type);
            }
            PushExpression(kind, "binop", result, type);
        }

        private TypeDesc WidenBytesAndShorts(TypeDesc type)
        {
            switch (type.Category)
            {
                case TypeFlags.Byte:
                case TypeFlags.SByte:
                case TypeFlags.Int16:
                case TypeFlags.UInt16:
                    return GetWellKnownType(WellKnownType.Int32);
                default:
                    return type;
            }
        }

        private void ImportShiftOperation(ILOpcode opcode)
        {
            LLVMValueRef result;
            StackEntry numBitsToShift = _stack.Pop();
            StackEntry valueToShift = _stack.Pop();

            LLVMValueRef valueToShiftValue = valueToShift.ValueForStackKind(valueToShift.Kind, _builder, TypeNeedsSignExtension(valueToShift.Type));

            // while it seems excessive that the bits to shift should need to be 64 bits, the LLVM docs say that both operands must be the same type and a compilation failure results if this is not the case.
            LLVMValueRef rhs;
            if (valueToShiftValue.TypeOf().Equals(LLVM.Int64Type()))
            {
                rhs = numBitsToShift.ValueAsInt64(_builder, false);
            }
            else
            {
                rhs = numBitsToShift.ValueAsInt32(_builder, false);
            }
            switch (opcode)
            {
                case ILOpcode.shl:
                    result = LLVM.BuildShl(_builder, valueToShiftValue, rhs, "shl");
                    break;
                case ILOpcode.shr:
                    result = LLVM.BuildAShr(_builder, valueToShiftValue, rhs, "shr");
                    break;
                case ILOpcode.shr_un:
                    result = LLVM.BuildLShr(_builder, valueToShiftValue, rhs, "shr");
                    break;
                default:
                    throw new InvalidOperationException(); // Should be unreachable
            }
            //TODO: do we need this if we sign extend above?
            PushExpression(valueToShift.Kind, "shiftop", result, WidenBytesAndShorts(valueToShift.Type));
        }

        bool TypeNeedsSignExtension(TypeDesc targetType)
        {
            var enumCleanTargetType = targetType?.UnderlyingType;
            if (enumCleanTargetType != null && targetType.IsPrimitive)
            {
                if (enumCleanTargetType.IsWellKnownType(WellKnownType.Byte) ||
                    enumCleanTargetType.IsWellKnownType(WellKnownType.Char) ||
                    enumCleanTargetType.IsWellKnownType(WellKnownType.UInt16) ||
                    enumCleanTargetType.IsWellKnownType(WellKnownType.UInt32) ||
                    enumCleanTargetType.IsWellKnownType(WellKnownType.UInt64) ||
                    enumCleanTargetType.IsWellKnownType(WellKnownType.UIntPtr))
                {
                    return false;
                }
                else
                {
                    return true;
                }
            }
            return false;
        }
        private void ImportCompareOperation(ILOpcode opcode)
        {
            var op1 = _stack.Pop();
            var op2 = _stack.Pop();

            // StackValueKind is carefully ordered to make this work (assuming the IL is valid)
            StackValueKind kind;

            if (op1.Kind > op2.Kind)
            {
                kind = op1.Kind;
            }
            else
            {
                kind = op2.Kind;
            }

            LLVMValueRef result;
            LLVMValueRef typeSaneOp1 = op1.ValueForStackKind(kind, _builder, TypeNeedsSignExtension(op1.Type));
            LLVMValueRef typeSaneOp2 = op2.ValueForStackKind(kind, _builder, TypeNeedsSignExtension(op2.Type));

            if (kind != StackValueKind.Float)
            {
                switch (opcode)
                {
                    case ILOpcode.ceq:
                        result = LLVM.BuildICmp(_builder, LLVMIntPredicate.LLVMIntEQ, typeSaneOp2, typeSaneOp1, "ceq");
                        break;
                    case ILOpcode.cgt:
                        result = LLVM.BuildICmp(_builder, LLVMIntPredicate.LLVMIntSGT, typeSaneOp2, typeSaneOp1, "cgt");
                        break;
                    case ILOpcode.clt:
                        result = LLVM.BuildICmp(_builder, LLVMIntPredicate.LLVMIntSLT, typeSaneOp2, typeSaneOp1, "clt");
                        break;
                    case ILOpcode.cgt_un:
                        result = LLVM.BuildICmp(_builder, LLVMIntPredicate.LLVMIntUGT, typeSaneOp2, typeSaneOp1, "cgt_un");
                        break;
                    case ILOpcode.clt_un:
                        result = LLVM.BuildICmp(_builder, LLVMIntPredicate.LLVMIntULT, typeSaneOp2, typeSaneOp1, "clt_un");
                        break;
                    default:
                        throw new NotSupportedException(); // unreachable
                }
            }
            else
            {
                if (op1.Type.IsWellKnownType(WellKnownType.Double) && op2.Type.IsWellKnownType(WellKnownType.Single))
                {
                    typeSaneOp2 = LLVM.BuildFPExt(_builder, typeSaneOp2, LLVM.DoubleType(), "fpextop2");
                }
                else if (op2.Type.IsWellKnownType(WellKnownType.Double) && op1.Type.IsWellKnownType(WellKnownType.Single))
                {
                    typeSaneOp1 = LLVM.BuildFPExt(_builder, typeSaneOp1, LLVM.DoubleType(), "fpextop1");
                }
                switch (opcode)
                {
                    case ILOpcode.ceq:
                        result = LLVM.BuildFCmp(_builder, LLVMRealPredicate.LLVMRealOEQ, typeSaneOp2, typeSaneOp1, "ceq");
                        break;
                    case ILOpcode.cgt:
                        result = LLVM.BuildFCmp(_builder, LLVMRealPredicate.LLVMRealOGT, typeSaneOp2, typeSaneOp1, "cgt");
                        break;
                    case ILOpcode.clt:
                        result = LLVM.BuildFCmp(_builder, LLVMRealPredicate.LLVMRealOLT, typeSaneOp2, typeSaneOp1, "clt");
                        break;
                    case ILOpcode.cgt_un:
                        result = LLVM.BuildFCmp(_builder, LLVMRealPredicate.LLVMRealUGT, typeSaneOp2, typeSaneOp1, "cgt_un");
                        break;
                    case ILOpcode.clt_un:
                        result = LLVM.BuildFCmp(_builder, LLVMRealPredicate.LLVMRealULT, typeSaneOp2, typeSaneOp1, "clt_un");
                        break;
                    default:
                        throw new NotSupportedException(); // unreachable
                }
            }

            PushExpression(StackValueKind.Int32, "cmpop", result, GetWellKnownType(WellKnownType.SByte));
        }

        private void ImportConvert(WellKnownType wellKnownType, bool checkOverflow, bool unsigned)
        {
            StackEntry value = _stack.Pop();
            TypeDesc destType = GetWellKnownType(wellKnownType);

            // Load the value and then convert it instead of using ValueAsType to avoid loading the incorrect size
            LLVMValueRef loadedValue = value.ValueAsType(value.Type, _builder);
            LLVMValueRef converted = CastIfNecessary(loadedValue, GetLLVMTypeForTypeDesc(destType), value.Name(), wellKnownType == WellKnownType.UInt64 /* unsigned is always false, so check for the type explicitly */);
            PushExpression(GetStackValueKind(destType), "conv", converted, destType);
        }

        private void ImportUnaryOperation(ILOpcode opCode)
        {
            var argument = _stack.Pop();

            LLVMValueRef result;
            switch (opCode)
            {
                case ILOpcode.neg:
                    if (argument.Kind == StackValueKind.Float)
                    {
                        result = LLVM.BuildFNeg(_builder, argument.ValueForStackKind(argument.Kind, _builder, false), "neg");
                    }
                    else
                    {
                        result = LLVM.BuildNeg(_builder, argument.ValueForStackKind(argument.Kind, _builder, true), "neg");
                    }
                    break;
                case ILOpcode.not:
                    result = LLVM.BuildNot(_builder, argument.ValueForStackKind(argument.Kind, _builder, true), "not");
                    break;
                default:
                    throw new NotSupportedException(); // unreachable
            }

            PushExpression(argument.Kind, "unaryop", result, argument.Type);
        }

        private void ImportCpOpj(int token)
        {
            var type = ResolveTypeToken(token);

            if (!type.IsValueType)
            {
                throw new InvalidOperationException();
            }

            var src = _stack.Pop();

            if (src.Kind != StackValueKind.NativeInt && src.Kind != StackValueKind.ByRef && src.Kind != StackValueKind.ObjRef)
            {
                throw new InvalidOperationException();
            }

            var dest = _stack.Pop();

            if (dest.Kind != StackValueKind.NativeInt && dest.Kind != StackValueKind.ByRef && dest.Kind != StackValueKind.ObjRef)
            {
                throw new InvalidOperationException();
            }

            var pointerType = GetLLVMTypeForTypeDesc(type.MakePointerType());

            var value = LLVM.BuildLoad(_builder, src.ValueAsType(pointerType, _builder), "cpobj.load");

            LLVM.BuildStore(_builder, value, dest.ValueAsType(pointerType, _builder));
        }

        private void ImportUnbox(int token, ILOpcode opCode)
        {
            TypeDesc type = ResolveTypeToken(token);
            TypeDesc methodType = (TypeDesc)_methodIL.GetObject(token);
            LLVMValueRef eeType;
            var eeTypeDesc = GetEETypePtrTypeDesc();
            ExpressionEntry eeTypeExp;
            if (methodType.IsRuntimeDeterminedSubtype)
            {
                eeType = CallGenericHelper(ReadyToRunHelperId.TypeHandle, methodType);
                eeTypeExp = new ExpressionEntry(StackValueKind.ByRef, "eeType", eeType, eeTypeDesc);
            }
            else
            {
                eeType = GetEETypePointerForTypeDesc(methodType, true);
                eeTypeExp = new LoadExpressionEntry(StackValueKind.ByRef, "eeType", eeType, eeTypeDesc);
            }
            StackEntry boxedObject = _stack.Pop();
            if (opCode == ILOpcode.unbox)
            {
                if (methodType.IsNullable)
                    throw new NotImplementedException();

                var arguments = new StackEntry[] { eeTypeExp, boxedObject };
                PushNonNull(CallRuntime(_compilation.TypeSystemContext, RuntimeExport, "RhUnbox2", arguments));
            }
            else //unbox_any
            {
                Debug.Assert(opCode == ILOpcode.unbox_any);
                LLVMValueRef untypedObjectValue = LLVM.BuildAlloca(_builder, GetLLVMTypeForTypeDesc(methodType), "objptr");
                var arguments = new StackEntry[]
                {
                    boxedObject,
                    new ExpressionEntry(StackValueKind.ByRef, "objPtr", untypedObjectValue, methodType.MakePointerType()),
                    eeTypeExp
                };
                CallRuntime(_compilation.TypeSystemContext, RuntimeExport, "RhUnboxAny", arguments);
                PushLoadExpression(GetStackValueKind(methodType), "unboxed", untypedObjectValue, methodType);
            }
        }

        LLVMValueRef GetShadowStack()
        {
            int offset = GetTotalParameterOffset() + GetTotalLocalOffset();
            return LLVM.BuildGEP(_builder, LLVM.GetFirstParam(_currentFunclet),
                new LLVMValueRef[] { LLVM.ConstInt(LLVM.Int32Type(), (uint)offset, LLVMMisc.False) },
                String.Empty);
        }

        private void ImportRefAnyVal(int token)
        {
        }

        private void ImportCkFinite()
        {
        }

        private void ImportMkRefAny(int token)
        {
        }

        private void ImportLdToken(int token)
        {
            var ldtokenValue = _methodIL.GetObject(token);
            if (ldtokenValue is TypeDesc)
            {
                TypeDesc runtimeTypeHandleTypeDesc = GetWellKnownType(WellKnownType.RuntimeTypeHandle);
                var typeDesc = (TypeDesc)ldtokenValue;
                MethodDesc helper = _compilation.TypeSystemContext.GetHelperEntryPoint("LdTokenHelpers", "GetRuntimeTypeHandle");
                AddMethodReference(helper);
                var fn = LLVMFunctionForMethod(helper, helper, null/* static method */, false /* not virt */, _constrainedType, helper, out bool hasHiddenParam, out LLVMValueRef dictPtrPtrStore, out LLVMValueRef fatFunctionPtr);

                if (typeDesc.IsRuntimeDeterminedSubtype)
                {
                    var hiddenParam = CallGenericHelper(ReadyToRunHelperId.TypeHandle, typeDesc);
                    var handleRef = LLVM.BuildCall(_builder, fn, new LLVMValueRef[]
                    {
                        GetShadowStack(),
                        hiddenParam
                    }, "getHelper");
                    _stack.Push(new LdTokenEntry<TypeDesc>(StackValueKind.ValueType, "ldtoken", typeDesc, handleRef, runtimeTypeHandleTypeDesc));
                }
                else
                {
                    PushLoadExpression(StackValueKind.ByRef, "ldtoken", GetEETypePointerForTypeDesc(typeDesc, true), GetEETypePtrTypeDesc());
                    HandleCall(helper, helper.Signature, helper);
                    var callExp = _stack.Pop();
                    _stack.Push(new LdTokenEntry<TypeDesc>(StackValueKind.ValueType, "ldtoken", typeDesc, callExp.ValueAsInt32(_builder, false), runtimeTypeHandleTypeDesc));
                }
            }
            else if (ldtokenValue is FieldDesc)
            {
                LLVMValueRef fieldHandle = LLVM.ConstStruct(new LLVMValueRef[] { BuildConstInt32(0) }, true);
                StackEntry value = new LdTokenEntry<FieldDesc>(StackValueKind.ValueType, null, (FieldDesc)ldtokenValue, fieldHandle, GetWellKnownType(WellKnownType.RuntimeFieldHandle));
                _stack.Push(value);
            }
            else if (ldtokenValue is MethodDesc)
            {
                throw new NotImplementedException();
            }
            else
            {
                throw new InvalidOperationException();
            }
        }

        private void ImportLocalAlloc()
        {
            StackEntry allocSizeEntry = _stack.Pop();
            LLVMValueRef allocSize = allocSizeEntry.ValueAsInt32(_builder, false);
            LLVMValueRef allocatedMemory = LLVM.BuildArrayAlloca(_builder, LLVMTypeRef.Int8Type(), allocSize, "localloc" + _currentOffset);
            LLVM.SetAlignment(allocatedMemory, (uint)_pointerSize);
            if (_methodIL.IsInitLocals)
            {
                ImportCallMemset(allocatedMemory, 0, allocSize);
            }

            PushExpression(StackValueKind.NativeInt, "localloc" + _currentOffset, allocatedMemory, _compilation.TypeSystemContext.GetPointerType(GetWellKnownType(WellKnownType.Void)));
        }

        private void ImportEndFilter()
        {
        }

        private void ImportCpBlk()
        {
        }

        private void ImportInitBlk()
        {
        }

        private void ImportRethrow()
        {
            EmitTrapCall();
        }

        private void ImportSizeOf(int token)
        {
            TypeDesc type = (TypeDesc)_methodIL.GetObject(token);
            int size = type.GetElementSize().AsInt;
            PushExpression(StackValueKind.Int32, "sizeof", LLVM.ConstInt(LLVM.Int32Type(), (ulong)size, LLVMMisc.False), GetWellKnownType(WellKnownType.Int32));
        }

        private void ImportRefAnyType()
        {
        }

        private void ImportArgList()
        {
        }

        private void ImportUnalignedPrefix(byte alignment)
        {
        }

        private void ImportVolatilePrefix()
        {
        }

        private void ImportTailPrefix()
        {
        }

        private void ImportConstrainedPrefix(int token)
        {
            _constrainedType = (TypeDesc)_methodIL.GetObject(token);
        }

        private void ImportNoPrefix(byte mask)
        {
        }

        private void ImportReadOnlyPrefix()
        {
        }

        private void ImportThrow()
        {
            var exceptionObject = _stack.Pop();

            EmitTrapCall();
        }

        private void ThrowIfNull(LLVMValueRef entry)
        {
            if (NullRefFunction.Pointer == IntPtr.Zero)
            {
                NullRefFunction = LLVM.AddFunction(Module, "corert.throwifnull", LLVM.FunctionType(LLVM.VoidType(), new LLVMTypeRef[] { LLVM.PointerType(LLVMTypeRef.Int8Type(), 0), LLVM.PointerType(LLVMTypeRef.Int8Type(), 0) }, false));
                var builder = LLVM.CreateBuilder();
                var block = LLVM.AppendBasicBlock(NullRefFunction, "Block");
                var throwBlock = LLVM.AppendBasicBlock(NullRefFunction, "ThrowBlock");
                var retBlock = LLVM.AppendBasicBlock(NullRefFunction, "RetBlock");
                LLVM.PositionBuilderAtEnd(builder, block);
                LLVM.BuildCondBr(builder, LLVM.BuildICmp(builder, LLVMIntPredicate.LLVMIntEQ, LLVM.GetParam(NullRefFunction, 1), LLVM.ConstPointerNull(LLVM.PointerType(LLVMTypeRef.Int8Type(), 0)), "nullCheck"),
                    throwBlock, retBlock);
                LLVM.PositionBuilderAtEnd(builder, throwBlock);
                MetadataType nullRefType = _compilation.NodeFactory.TypeSystemContext.SystemModule.GetType("System", "NullReferenceException");

                var arguments = new StackEntry[] { new LoadExpressionEntry(StackValueKind.ValueType, "eeType", GetEETypePointerForTypeDesc(nullRefType, true), GetEETypePtrTypeDesc()) };

                MetadataType helperType = _compilation.TypeSystemContext.SystemModule.GetKnownType("System.Runtime", RuntimeExport);
                MethodDesc helperMethod = helperType.GetKnownMethod("RhNewObject", null);
                var resultAddress = LLVM.BuildIntCast(builder, LLVM.BuildAlloca(builder, LLVM.Int32Type(), "resultAddress"), LLVM.PointerType(LLVMTypeRef.Int8Type(), 0), "castResultAddress");
                HandleDirectCall(helperMethod, helperMethod.Signature, arguments, null, default(LLVMValueRef), 0, LLVM.GetParam(NullRefFunction, 0), builder, true, resultAddress, helperMethod);

                var exceptionEntry = new ExpressionEntry(GetStackValueKind(nullRefType), "RhNewObject_return", resultAddress, nullRefType);

                var ctorDef = nullRefType.GetDefaultConstructor();

                var constructedExceptionObject = HandleDirectCall(ctorDef, ctorDef.Signature, new StackEntry[] { exceptionEntry }, null, default(LLVMValueRef), 0, LLVM.GetParam(NullRefFunction, 0), builder, false, default(LLVMValueRef), ctorDef);

                EmitTrapCall(builder);
                LLVM.PositionBuilderAtEnd(builder, retBlock);
                LLVM.BuildRetVoid(builder);
            }

            LLVMValueRef shadowStack = LLVM.BuildGEP(_builder, LLVM.GetFirstParam(_currentFunclet), new LLVMValueRef[] { LLVM.ConstInt(LLVM.Int32Type(), (uint)(GetTotalLocalOffset() + GetTotalParameterOffset()), LLVMMisc.False) }, String.Empty);

            LLVM.BuildCall(_builder, NullRefFunction, new LLVMValueRef[] { shadowStack, entry }, string.Empty);
        }

        private LLVMValueRef GetInstanceFieldAddress(StackEntry objectEntry, FieldDesc field)
        {
            var objectType = objectEntry.Type ?? field.OwningType;
            LLVMValueRef untypedObjectValue;
            LLVMTypeRef llvmObjectType = GetLLVMTypeForTypeDesc(objectType);
            if (objectType.IsValueType && !objectType.IsPointer && objectEntry.Kind != StackValueKind.NativeInt && objectEntry.Kind != StackValueKind.ByRef)
            {
                if (objectEntry is LoadExpressionEntry)
                {
                    untypedObjectValue = CastToRawPointer(((LoadExpressionEntry)objectEntry).RawLLVMValue);
                }
                else
                {
                    untypedObjectValue = LLVM.BuildAlloca(_builder, llvmObjectType, "objptr");
                    LLVM.BuildStore(_builder, objectEntry.ValueAsType(llvmObjectType, _builder), untypedObjectValue);
                    untypedObjectValue = LLVM.BuildPointerCast(_builder, untypedObjectValue, LLVM.PointerType(LLVMTypeRef.Int8Type(), 0), "objptrcast");
                }
            }
            else
            {
                untypedObjectValue = objectEntry.ValueAsType(LLVM.PointerType(LLVMTypeRef.Int8Type(), 0), _builder);
            }

            if (field.Offset.AsInt == 0)
            {
                return untypedObjectValue;
            }
            else
            {
                var loadLocation = LLVM.BuildGEP(_builder, untypedObjectValue,
                    new LLVMValueRef[] { LLVM.ConstInt(LLVM.Int32Type(), (ulong)field.Offset.AsInt, LLVMMisc.False) }, String.Empty);
                return loadLocation;
            }
        }

        private LLVMValueRef GetFieldAddress(FieldDesc runtimeDeterminedField, FieldDesc field, bool isStatic)
        {
            if (field.IsStatic)
            {
                //pop unused value
                if (!isStatic)
                    _stack.Pop();

                ISymbolNode node = null;
                MetadataType owningType = (MetadataType)_compilation.ConvertToCanonFormIfNecessary(field.OwningType, CanonicalFormKind.Specific);
                LLVMValueRef staticBase;
                int fieldOffset;
                // If the type is non-BeforeFieldInit, this is handled before calling any methods on it
                //TODO : this seems to call into the cctor if the cctor itself accesses static fields. e.g. SR.  Try a test with an ++ in the cctor
                bool needsCctorCheck = (owningType.IsBeforeFieldInit || (!owningType.IsBeforeFieldInit && owningType != _thisType)) && _compilation.TypeSystemContext.HasLazyStaticConstructor(owningType);

                if (field.HasRva)
                {
                    node = _compilation.GetFieldRvaData(field);
                    staticBase = LoadAddressOfSymbolNode(node);
                    fieldOffset = 0;
                    // Run static constructor if necessary
                    if (needsCctorCheck)
                    {
                        TriggerCctor(owningType);
                    }
                }
                else
                {
                    fieldOffset = field.Offset.AsInt;
                    TypeDesc runtimeDeterminedOwningType = runtimeDeterminedField.OwningType;
                    if (field.IsThreadStatic)
                    {
                        if (runtimeDeterminedOwningType.IsRuntimeDeterminedSubtype)
                        {
                            staticBase = CallGenericHelper(ReadyToRunHelperId.GetThreadStaticBase, runtimeDeterminedOwningType);
                        }
                        else
                        {
                            ExpressionEntry returnExp;
                            node = TriggerCctorWithThreadStaticStorage((MetadataType)runtimeDeterminedOwningType, needsCctorCheck, out returnExp);
                            staticBase = returnExp.ValueAsType(returnExp.Type, _builder);
                        }
                    }
                    else
                    {
                        if (field.HasGCStaticBase)
                        {
                            if (runtimeDeterminedOwningType.IsRuntimeDeterminedSubtype)
                            {
                                needsCctorCheck = false; // no cctor for canonical types
                                staticBase = CallGenericHelper(ReadyToRunHelperId.GetGCStaticBase, runtimeDeterminedOwningType);
                            }
                            else
                            {
                                node = _compilation.NodeFactory.TypeGCStaticsSymbol(owningType);
                                LLVMValueRef basePtrPtr = LoadAddressOfSymbolNode(node);
                                staticBase = LLVM.BuildLoad(_builder, LLVM.BuildLoad(_builder, LLVM.BuildPointerCast(_builder, basePtrPtr, LLVM.PointerType(LLVM.PointerType(LLVM.PointerType(LLVM.Int8Type(), 0), 0), 0), "castBasePtrPtr"), "basePtr"), "base");
                            }
                        }
                        else
                        {
                            if (runtimeDeterminedOwningType.IsRuntimeDeterminedSubtype)
                            {
                                needsCctorCheck = false; // no cctor for canonical types
                                staticBase = CallGenericHelper(ReadyToRunHelperId.GetNonGCStaticBase, runtimeDeterminedOwningType);
                            }
                            else
                            {
                                node = _compilation.NodeFactory.TypeNonGCStaticsSymbol(owningType);
                                staticBase = LoadAddressOfSymbolNode(node);
                            }
                        }
                        // Run static constructor if necessary
                        if (needsCctorCheck)
                        {
                            TriggerCctor(owningType);
                        }
                    }
                }

                if (node != null) _dependencies.Add(node);

                LLVMValueRef castStaticBase = LLVM.BuildPointerCast(_builder, staticBase, LLVM.PointerType(LLVM.Int8Type(), 0), owningType.Name + "_statics");
                LLVMValueRef fieldAddr = LLVM.BuildGEP(_builder, castStaticBase, new LLVMValueRef[] { BuildConstInt32(fieldOffset) }, field.Name + "_addr");


                return fieldAddr;
            }
            else
            {
                return GetInstanceFieldAddress(_stack.Pop(), field);
            }
        }

        ISymbolNode GetGenericLookupHelperAndAddReference(ReadyToRunHelperId helperId, object helperArg, out LLVMValueRef helper, IEnumerable<LLVMTypeRef> additionalArgs = null)
        {
            ISymbolNode node;
            var retType = helperId == ReadyToRunHelperId.DelegateCtor
                ? LLVMTypeRef.VoidType()
                : LLVMTypeRef.PointerType(LLVMTypeRef.Int8Type(), 0);
            var helperArgs = new List<LLVMTypeRef>
            {
                LLVMTypeRef.PointerType(LLVMTypeRef.Int8Type(), 0),
                LLVMTypeRef.PointerType(LLVMTypeRef.Int8Type(), 0),
            };
            if (additionalArgs != null) helperArgs.AddRange(additionalArgs);
            if (_method.RequiresInstMethodDescArg())
            {
                node = _compilation.NodeFactory.ReadyToRunHelperFromDictionaryLookup(helperId, helperArg, _method);
                helper = GetOrCreateLLVMFunction(node.GetMangledName(_compilation.NameMangler),
                    LLVMTypeRef.FunctionType(retType, helperArgs.ToArray(), false));
            }
            else
            {
                 Debug.Assert(_method.RequiresInstMethodTableArg() || _method.AcquiresInstMethodTableFromThis());
                node = _compilation.NodeFactory.ReadyToRunHelperFromTypeLookup(helperId, helperArg, _method.OwningType);
                helper = GetOrCreateLLVMFunction(node.GetMangledName(_compilation.NameMangler),
                    LLVMTypeRef.FunctionType(retType, helperArgs.ToArray(), false));
            }
            // cpp backend relies on a lazy static constructor to get this node added during the dependency generation. 
            // If left to when the code is written that uses the helper then its too late.
            IMethodNode helperNode = (IMethodNode)_compilation.NodeFactory.HelperEntrypoint(HelperEntrypoint.EnsureClassConstructorRunAndReturnNonGCStaticBase);

            _dependencies.Add(node);
            _dependencies.Add(helperNode);
            return node;
        }

        /// <summary>
        /// Triggers a static constructor check and call for types that have them
        /// </summary>
        private void TriggerCctor(MetadataType type)
        {
            if (type.IsCanonicalSubtype(CanonicalFormKind.Specific)) return; // TODO - what to do here?
            ISymbolNode classConstructionContextSymbol = _compilation.NodeFactory.TypeNonGCStaticsSymbol(type);
            _dependencies.Add(classConstructionContextSymbol);
            LLVMValueRef firstNonGcStatic = LoadAddressOfSymbolNode(classConstructionContextSymbol);

            // TODO: Codegen could check whether it has already run rather than calling into EnsureClassConstructorRun
            // but we'd have to figure out how to manage the additional basic blocks
            LLVMValueRef classConstructionContextPtr = LLVM.BuildGEP(_builder, firstNonGcStatic, new LLVMValueRef[] { BuildConstInt32(-2) }, "classConstructionContext");
            StackEntry classConstructionContext = new AddressExpressionEntry(StackValueKind.NativeInt, "classConstructionContext", classConstructionContextPtr, GetWellKnownType(WellKnownType.IntPtr));
            CallRuntime("System.Runtime.CompilerServices", _compilation.TypeSystemContext, ClassConstructorRunner, "EnsureClassConstructorRun", new StackEntry[] { classConstructionContext });
        }

        /// <summary>
        /// Triggers creation of thread static storage and the static constructor if present
        /// </summary>
        private ISymbolNode TriggerCctorWithThreadStaticStorage(MetadataType type, bool needsCctorCheck, out ExpressionEntry returnExp)
        {
            ISymbolNode threadStaticIndexSymbol = _compilation.NodeFactory.TypeThreadStaticIndex(type);
            LLVMValueRef threadStaticIndex = LoadAddressOfSymbolNode(threadStaticIndexSymbol);

            StackEntry typeManagerSlotEntry = new LoadExpressionEntry(StackValueKind.ValueType, "typeManagerSlot", threadStaticIndex, GetWellKnownType(WellKnownType.Int32));
            LLVMValueRef typeTlsIndexPtr =
                LLVM.BuildGEP(_builder, threadStaticIndex, new LLVMValueRef[] { BuildConstInt32(1) }, "typeTlsIndexPtr"); // index is the second field after the ptr.
            StackEntry tlsIndexExpressionEntry = new LoadExpressionEntry(StackValueKind.ValueType, "typeTlsIndex", typeTlsIndexPtr, GetWellKnownType(WellKnownType.Int32));

            if (needsCctorCheck)
            {
                ISymbolNode classConstructionContextSymbol = _compilation.NodeFactory.TypeNonGCStaticsSymbol(type);
                _dependencies.Add(classConstructionContextSymbol);
                LLVMValueRef firstNonGcStatic = LoadAddressOfSymbolNode(classConstructionContextSymbol);

                // TODO: Codegen could check whether it has already run rather than calling into EnsureClassConstructorRun
                // but we'd have to figure out how to manage the additional basic blocks
                LLVMValueRef classConstructionContextPtr = LLVM.BuildGEP(_builder, firstNonGcStatic, new LLVMValueRef[] { BuildConstInt32(-2) }, "classConstructionContext");
                StackEntry classConstructionContext = new AddressExpressionEntry(StackValueKind.NativeInt, "classConstructionContext", classConstructionContextPtr,
                    GetWellKnownType(WellKnownType.IntPtr));

                returnExp = CallRuntime("System.Runtime.CompilerServices", _compilation.TypeSystemContext, ClassConstructorRunner, "CheckStaticClassConstructionReturnThreadStaticBase", new StackEntry[]
                                                                             {
                                                                                 typeManagerSlotEntry,
                                                                                 tlsIndexExpressionEntry,
                                                                                 classConstructionContext
                                                                             });
                return threadStaticIndexSymbol;
            }
            else
            {
                returnExp = CallRuntime("Internal.Runtime", _compilation.TypeSystemContext, ThreadStatics, "GetThreadStaticBaseForType", new StackEntry[]
                                                                                                                             {
                                                                                                                                 typeManagerSlotEntry,
                                                                                                                                 tlsIndexExpressionEntry
                                                                                                                             });
                return threadStaticIndexSymbol;
            }
        }

        private void TriggerCctor(MetadataType type, LLVMValueRef staticBaseValueRef, string runnerMethodName)
        {
            var classConstCtx = LLVM.BuildGEP(_builder,
                LLVM.BuildBitCast(_builder, staticBaseValueRef, LLVMTypeRef.PointerType(LLVMTypeRef.Int8Type(), 0),
                    "ptr8"), new LLVMValueRef[] { BuildConstInt32(-8) }, "backToClassCtx");
            StackEntry classConstructionContext = new AddressExpressionEntry(StackValueKind.NativeInt, "classConstructionContext", classConstCtx,
                GetWellKnownType(WellKnownType.IntPtr));
            StackEntry staticBaseEntry = new AddressExpressionEntry(StackValueKind.NativeInt, "staticBase", staticBaseValueRef,
                GetWellKnownType(WellKnownType.IntPtr));

            CallRuntime("System.Runtime.CompilerServices", _compilation.TypeSystemContext, ClassConstructorRunner, runnerMethodName, new StackEntry[]
                                                                         {
                                                                             classConstructionContext,
                                                                             staticBaseEntry
                                                                         });
        }

        private void ImportLoadField(int token, bool isStatic)
        {
            FieldDesc field = (FieldDesc)_methodIL.GetObject(token);
            LLVMValueRef fieldAddress = GetFieldAddress(field, (FieldDesc)_canonMethodIL.GetObject(token), isStatic);
<<<<<<< HEAD
            TypeDesc fieldType = field.FieldType;
            if (fieldType is RuntimeDeterminedType runtimeDeterminedType)
            {
                fieldType = runtimeDeterminedType.CanonicalType;
            }

            PushLoadExpression(GetStackValueKind(field.FieldType), $"Field_{field.Name}", fieldAddress, fieldType);
=======

            PushLoadExpression(GetStackValueKind(field.FieldType), $"Field_{field.Name}", fieldAddress, field.FieldType);
>>>>>>> f52a8e50
        }

        private void ImportAddressOfField(int token, bool isStatic)
        {
            FieldDesc field = (FieldDesc)_methodIL.GetObject(token);
            LLVMValueRef fieldAddress = GetFieldAddress(field, (FieldDesc)_canonMethodIL.GetObject(token), isStatic);
            _stack.Push(new AddressExpressionEntry(StackValueKind.ByRef, $"FieldAddress_{field.Name}", fieldAddress, field.FieldType.MakeByRefType()));
        }

        private void ImportStoreField(int token, bool isStatic)
        {
            FieldDesc runtimeDeterminedField = (FieldDesc)_methodIL.GetObject(token);
            FieldDesc field = (FieldDesc)_canonMethodIL.GetObject(token);
            StackEntry valueEntry = _stack.Pop();
            //            TypeDesc owningType = _compilation.ConvertToCanonFormIfNecessary(field.OwningType, CanonicalFormKind.Specific);
            TypeDesc fieldType = _compilation.ConvertToCanonFormIfNecessary(field.FieldType, CanonicalFormKind.Specific);

            LLVMValueRef fieldAddress = GetFieldAddress(runtimeDeterminedField, field, isStatic);
            CastingStore(fieldAddress, valueEntry, fieldType);
        }

        // Loads symbol address. Address is represented as a i32*
        private LLVMValueRef LoadAddressOfSymbolNode(ISymbolNode node)
        {
            LLVMValueRef addressOfAddress = WebAssemblyObjectWriter.GetSymbolValuePointer(Module, node, _compilation.NameMangler, false);
            //return addressOfAddress;
            return LLVM.BuildLoad(_builder, addressOfAddress, "LoadAddressOfSymbolNode");
        }

        private void ImportLoadString(int token)
        {
            TypeDesc stringType = this._compilation.TypeSystemContext.GetWellKnownType(WellKnownType.String);

            string str = (string)_methodIL.GetObject(token);
            ISymbolNode node = _compilation.NodeFactory.SerializedStringObject(str);
            LLVMValueRef stringDataPointer = LoadAddressOfSymbolNode(node);
            _dependencies.Add(node);
            _stack.Push(new ExpressionEntry(GetStackValueKind(stringType), String.Empty, stringDataPointer, stringType));
        }

        private void ImportInitObj(int token)
        {
            TypeDesc type = ResolveTypeToken(token);
            var valueEntry = _stack.Pop();
            var llvmType = GetLLVMTypeForTypeDesc(type);
            if (llvmType.TypeKind == LLVMTypeKind.LLVMStructTypeKind)
            {
                ImportCallMemset(valueEntry.ValueAsType(LLVM.PointerType(LLVM.Int8Type(), 0), _builder), 0, type.GetElementSize().AsInt);
            }
            else if (llvmType.TypeKind == LLVMTypeKind.LLVMIntegerTypeKind)
                LLVM.BuildStore(_builder, LLVM.ConstInt(llvmType, 0, LLVMMisc.False), valueEntry.ValueAsType(LLVM.PointerType(llvmType, 0), _builder));
            else if (llvmType.TypeKind == LLVMTypeKind.LLVMPointerTypeKind)
                LLVM.BuildStore(_builder, LLVM.ConstNull(llvmType), valueEntry.ValueAsType(LLVM.PointerType(llvmType, 0), _builder));
            else if (llvmType.TypeKind == LLVMTypeKind.LLVMFloatTypeKind || llvmType.TypeKind == LLVMTypeKind.LLVMDoubleTypeKind)
                LLVM.BuildStore(_builder, LLVM.ConstReal(llvmType, 0.0), valueEntry.ValueAsType(LLVM.PointerType(llvmType, 0), _builder));
            else
                throw new NotImplementedException();
        }

        private void ImportBox(int token)
        {
            LLVMValueRef eeType;
            TypeDesc type = (TypeDesc)_methodIL.GetObject(token);

            StackEntry eeTypeEntry;
            var eeTypeDesc = GetEETypePtrTypeDesc();
            bool truncDouble = type.Equals(GetWellKnownType(WellKnownType.Single));
            if (type.IsRuntimeDeterminedSubtype)
            {
                eeType = CallGenericHelper(ReadyToRunHelperId.TypeHandle, type);
                eeTypeEntry = new ExpressionEntry(StackValueKind.ValueType, "eeType", eeType, eeTypeDesc.MakePointerType());
                type = type.ConvertToCanonForm(CanonicalFormKind.Specific);
            }
            else
            {
                eeType = GetEETypePointerForTypeDesc(type, true);
                eeTypeEntry = new LoadExpressionEntry(StackValueKind.ValueType, "eeType", eeType, eeTypeDesc.MakePointerType());
            }
            var toBoxValue = _stack.Pop();
            StackEntry valueAddress;
            if (truncDouble)
            {
                var doubleToBox = toBoxValue.ValueAsType(LLVMTypeRef.DoubleType(), _builder);
                var singleToBox = LLVM.BuildFPTrunc(_builder, doubleToBox, LLVMTypeRef.FloatType(), "trunc");
                toBoxValue = new ExpressionEntry(StackValueKind.Float, "singleToBox", singleToBox,
                    GetWellKnownType(WellKnownType.Single));
            }
            valueAddress = TakeAddressOf(toBoxValue);
            if (type.IsValueType)
            {
                var arguments = new StackEntry[] { eeTypeEntry, valueAddress };
                PushNonNull(CallRuntime(_compilation.TypeSystemContext, RuntimeExport, "RhBox", arguments));
            }
            else
            {
                var arguments = new StackEntry[] { valueAddress, eeTypeEntry };
                PushNonNull(CallRuntime(_compilation.TypeSystemContext, RuntimeExport, "RhBoxAny", arguments));
            }
        }

        private void ImportLeave(BasicBlock target)
        {
            for (int i = _exceptionRegions.Length - 1; i >= 0; i--)
            {
                var r = _exceptionRegions[i];

                if (r.ILRegion.Kind == ILExceptionRegionKind.Finally &&
                    IsOffsetContained(_currentOffset - 1, r.ILRegion.TryOffset, r.ILRegion.TryLength) &&
                    !IsOffsetContained(target.StartOffset, r.ILRegion.TryOffset, r.ILRegion.TryLength))
                {
                    // Work backwards through containing finally blocks to call them in the right order
                    BasicBlock finallyBlock = _basicBlocks[r.ILRegion.HandlerOffset];
                    MarkBasicBlock(finallyBlock);
                    var funcletParams = new LLVMValueRef[FuncletsRequireHiddenContext() ? 2 : 1];
                    funcletParams[0] = LLVM.GetFirstParam(_currentFunclet);
                    if (FuncletsRequireHiddenContext())
                    {
                        funcletParams[1] = LLVM.GetParam(_currentFunclet, GetHiddenContextParamNo());
                    }
                    LLVM.BuildCall(_builder, GetFuncletForBlock(finallyBlock), funcletParams, String.Empty);
                }
            }

            MarkBasicBlock(target);
            LLVM.BuildBr(_builder, GetLLVMBasicBlockForBlock(target));
        }

        private static bool IsOffsetContained(int offset, int start, int length)
        {
            return start <= offset && offset < start + length;
        }

        private void ImportNewArray(int token)
        {
            TypeDesc runtimeDeterminedType = (TypeDesc)_methodIL.GetObject(token);
            TypeDesc runtimeDeterminedArrayType = runtimeDeterminedType.MakeArrayType();
            var sizeOfArray = _stack.Pop();
            StackEntry[] arguments;
            var eeTypeDesc = _compilation.TypeSystemContext.SystemModule.GetKnownType("Internal.Runtime", "EEType").MakePointerType();
            if (runtimeDeterminedArrayType.IsRuntimeDeterminedSubtype)
            {
                var lookedUpType = CallGenericHelper(ReadyToRunHelperId.TypeHandle, runtimeDeterminedArrayType);
                arguments = new StackEntry[] { new ExpressionEntry(StackValueKind.ValueType, "eeType", lookedUpType, eeTypeDesc), sizeOfArray };
            }
            else
            {
                arguments = new StackEntry[] { new LoadExpressionEntry(StackValueKind.ValueType, "eeType", GetEETypePointerForTypeDesc(runtimeDeterminedArrayType, true), eeTypeDesc), sizeOfArray };
                //TODO: call GetNewArrayHelperForType from JitHelper.cs (needs refactoring)
            }
            PushNonNull(CallRuntime(_compilation.TypeSystemContext, InternalCalls, "RhpNewArray", arguments, runtimeDeterminedArrayType));
        }

        LLVMValueRef GetGenericContext()
        {
            Debug.Assert(_method.IsSharedByGenericInstantiations);
            if (_method.AcquiresInstMethodTableFromThis())
            {
                LLVMValueRef typedAddress;
                LLVMValueRef thisPtr;
                
                typedAddress = CastIfNecessary(_builder, LLVM.GetFirstParam(_currentFunclet),
                    LLVM.PointerType(LLVM.PointerType(LLVM.PointerType(LLVMTypeRef.Int8Type(), 0), 0), 0));
                thisPtr = LLVM.BuildLoad(_builder, typedAddress, "loadThis");

                return LLVM.BuildLoad(_builder, thisPtr, "methodTablePtrRef");
            }
<<<<<<< HEAD
            return CastIfNecessary(_builder, LLVM.GetParam(_currentFunclet, GetHiddenContextParamNo() /* hidden param after shadow stack and return slot if present */), LLVMTypeRef.PointerType(LLVMTypeRef.Int8Type(), 0), "HiddenArg");
        }

        uint GetHiddenContextParamNo()
        {
            return 1 + (NeedsReturnStackSlot(_method.Signature) ? (uint)1 : 0);
        }

        bool FuncletsRequireHiddenContext()
        {
            return _method.IsSharedByGenericInstantiations && !_method.AcquiresInstMethodTableFromThis();
=======
            return CastIfNecessary(_builder, LLVM.GetParam(_llvmFunction, 1 + (NeedsReturnStackSlot(_method.Signature) ? (uint)1 : 0) /* hidden param after shadow stack and return slot if present */), LLVMTypeRef.PointerType(LLVMTypeRef.Int8Type(), 0), "HiddenArg");
>>>>>>> f52a8e50
        }

        private LLVMValueRef ArrayBaseSizeRef()
        {
            return BuildConstInt32(ArrayBaseSize());
        }

        private int ArrayBaseSize()
        {
            return 2 * _compilation.NodeFactory.Target.PointerSize;
        }

        private void ImportLoadElement(int token)
        {
            ImportLoadElement(ResolveTypeToken(token));
        }

        private void ImportLoadElement(TypeDesc elementType)
        {
            StackEntry index = _stack.Pop();
            StackEntry arrayReference = _stack.Pop();
            var nullSafeElementType = elementType ?? GetWellKnownType(WellKnownType.Object);
            PushLoadExpression(GetStackValueKind(nullSafeElementType), $"{arrayReference.Name()}Element", GetElementAddress(index.ValueAsInt32(_builder, true), arrayReference.ValueAsType(LLVM.PointerType(LLVM.Int8Type(), 0), _builder), nullSafeElementType), nullSafeElementType);
        }

        private void ImportStoreElement(int token)
        {
            ImportStoreElement(ResolveTypeToken(token));
        }

        private void ImportStoreElement(TypeDesc elementType)
        {
            StackEntry value = _stack.Pop();
            StackEntry index = _stack.Pop();
            StackEntry arrayReference = _stack.Pop();
            var nullSafeElementType = elementType ?? GetWellKnownType(WellKnownType.Object);
            LLVMValueRef elementAddress = GetElementAddress(index.ValueAsInt32(_builder, true), arrayReference.ValueAsType(LLVM.PointerType(LLVM.Int8Type(), 0), _builder), nullSafeElementType);
            CastingStore(elementAddress, value, nullSafeElementType);
        }

        private void ImportLoadLength()
        {
            StackEntry arrayReference = _stack.Pop();
            var arrayReferenceValue = arrayReference.ValueAsType(LLVM.PointerType(LLVM.Int8Type(), 0), _builder);
            ThrowIfNull(arrayReferenceValue);
            LLVMValueRef lengthPtr = LLVM.BuildGEP(_builder, arrayReferenceValue, new LLVMValueRef[] { BuildConstInt32(_compilation.NodeFactory.Target.PointerSize) }, "arrayLength");
            LLVMValueRef castLengthPtr = LLVM.BuildPointerCast(_builder, lengthPtr, LLVM.PointerType(LLVM.Int32Type(), 0), "castArrayLength");
            PushLoadExpression(StackValueKind.Int32, "arrayLength", castLengthPtr, GetWellKnownType(WellKnownType.Int32));
        }

        private void ImportAddressOfElement(int token)
        {
            TypeDesc elementType = ResolveTypeToken(token);
            var byRefElement = elementType.MakeByRefType();
            StackEntry index = _stack.Pop();
            StackEntry arrayReference = _stack.Pop();

            PushExpression(GetStackValueKind(byRefElement), $"{arrayReference.Name()}ElementAddress", GetElementAddress(index.ValueAsInt32(_builder, true), arrayReference.ValueAsType(LLVM.PointerType(LLVM.Int8Type(), 0), _builder), elementType), byRefElement);
        }

        private LLVMValueRef GetElementAddress(LLVMValueRef elementPosition, LLVMValueRef arrayReference, TypeDesc arrayElementType)
        {
            ThrowIfNull(arrayReference);
            var elementSize = arrayElementType.GetElementSize();
            LLVMValueRef elementOffset = LLVM.BuildMul(_builder, elementPosition, BuildConstInt32(elementSize.AsInt), "elementOffset");
            LLVMValueRef arrayOffset = LLVM.BuildAdd(_builder, elementOffset, ArrayBaseSizeRef(), "arrayOffset");
            return LLVM.BuildGEP(_builder, arrayReference, new LLVMValueRef[] { arrayOffset }, "elementPointer");
        }

        LLVMValueRef EmitRuntimeHelperCall(string name, TypeDesc returnType, LLVMValueRef[] parameters)
        {
            var runtimeHelperSig = LLVM.FunctionType(GetLLVMTypeForTypeDesc(returnType), parameters.Select(valRef => LLVM.TypeOf(valRef)).ToArray(), false);
            var runtimeHelper = GetOrCreateLLVMFunction(name, runtimeHelperSig);
            return LLVM.BuildCall(_builder, runtimeHelper, parameters, "call_" + name);
        }

        private void ImportEndFinally()
        {
            LLVM.BuildRetVoid(_builder);
        }

        private void ImportFallthrough(BasicBlock next)
        {
            EvaluationStack<StackEntry> entryStack = next.EntryStack;

            if (entryStack != null)
            {
                if (entryStack.Length != _stack.Length)
                    throw new InvalidProgramException();

                for (int i = 0; i < entryStack.Length; i++)
                {
                    // TODO: Do we need to allow conversions?
                    if (entryStack[i].Kind != _stack[i].Kind)
                        throw new InvalidProgramException();

                    if (entryStack[i].Kind == StackValueKind.ValueType)
                    {
                        if (entryStack[i].Type != _stack[i].Type)
                            throw new InvalidProgramException();
                    }
                }
            }
            else
            {
                if (_stack.Length > 0)
                {
                    entryStack = new EvaluationStack<StackEntry>(_stack.Length);
                    for (int i = 0; i < _stack.Length; i++)
                    {
                        entryStack.Push(NewSpillSlot(_stack[i]));
                    }
                }
                next.EntryStack = entryStack;
            }

            if (entryStack != null)
            {
                for (int i = 0; i < entryStack.Length; i++)
                {
                    var currentEntry = _stack[i];
                    var entry = entryStack[i] as SpilledExpressionEntry;
                    if (entry == null)
                        throw new InvalidProgramException();

                    StoreTemp(entry.LocalIndex, currentEntry.ValueAsType(entry.Type, _builder));
                }
            }

            MarkBasicBlock(next);

        }

        private const string RuntimeExport = "RuntimeExports";
        private const string InternalCalls = "InternalCalls";
        private const string TypeCast = "TypeCast";
        private const string DispatchResolve = "DispatchResolve";
        private const string ThreadStatics = "ThreadStatics";
        private const string ClassConstructorRunner = "ClassConstructorRunner";

        private ExpressionEntry CallRuntime(TypeSystemContext context, string className, string methodName, StackEntry[] arguments, TypeDesc forcedReturnType = null)
        {
            return CallRuntime("System.Runtime", context, className, methodName, arguments, forcedReturnType);
        }

        private ExpressionEntry CallRuntime(string @namespace, TypeSystemContext context, string className, string methodName, StackEntry[] arguments, TypeDesc forcedReturnType = null)
        {
            MetadataType helperType = context.SystemModule.GetKnownType(@namespace, className);
            MethodDesc helperMethod = helperType.GetKnownMethod(methodName, null);
            if ((helperMethod.IsInternalCall && helperMethod.HasCustomAttribute("System.Runtime", "RuntimeImportAttribute")))
                return ImportRawPInvoke(helperMethod, arguments, forcedReturnType: forcedReturnType);
            else
                return HandleCall(helperMethod, helperMethod.Signature, helperMethod, arguments, helperMethod);
        }

        private void PushNonNull(StackEntry entry)
        {
            if (entry != null)
            {
                _stack.Push(entry);
            }
        }

        private StackEntry NewSpillSlot(StackEntry entry)
        {
            var entryType = entry.Type ?? GetWellKnownType(WellKnownType.Object); //type is required here, currently the only time entry.Type is null is if someone has pushed a null literal
            var entryIndex = _spilledExpressions.Count;
            var newEntry = new SpilledExpressionEntry(entry.Kind, entry is ExpressionEntry ? ((ExpressionEntry)entry).Name : "spilled" + entryIndex, entryType, entryIndex, this);
            _spilledExpressions.Add(newEntry);
            return newEntry;
        }

        private StackEntry TakeAddressOf(StackEntry entry)
        {
            var entryType = entry.Type ?? GetWellKnownType(WellKnownType.Object); //type is required here, currently the only time entry.Type is null is if someone has pushed a null literal

            LLVMValueRef addressValue;
            if (entry is LoadExpressionEntry)
            {
                addressValue = ((LoadExpressionEntry)entry).RawLLVMValue;
            }
            else if (entry is SpilledExpressionEntry)
            {
                int spillIndex = ((SpilledExpressionEntry)entry).LocalIndex;
                addressValue = LoadVarAddress(spillIndex, LocalVarKind.Temp, out TypeDesc unused);
            }
            else
            {
                //This path should only ever be taken for constants and the results of a primitive cast (not writable)
                //all other cases should be operating on a LoadExpressionEntry
                var entryIndex = _spilledExpressions.Count;
                var newEntry = new SpilledExpressionEntry(entry.Kind, entry is ExpressionEntry ? ((ExpressionEntry)entry).Name : "address_of_temp" + entryIndex, entryType, entryIndex, this);
                _spilledExpressions.Add(newEntry);

                if (entry is ExpressionEntry)
                    addressValue = StoreTemp(entryIndex, ((ExpressionEntry)entry).RawLLVMValue);
                else
                    addressValue = StoreTemp(entryIndex, entry.ValueForStackKind(entry.Kind, _builder, false));
            }

            return new AddressExpressionEntry(StackValueKind.NativeInt, "address_of", addressValue, entry.Type.MakePointerType());
        }

        private TypeDesc ResolveTypeToken(int token)
        {
            return (TypeDesc)_canonMethodIL.GetObject(token);
        }

        private TypeDesc GetWellKnownType(WellKnownType wellKnownType)
        {
            return _compilation.TypeSystemContext.GetWellKnownType(wellKnownType);
        }

        private void ReportInvalidBranchTarget(int targetOffset)
        {
            ThrowHelper.ThrowInvalidProgramException();
        }

        private void ReportFallthroughAtEndOfMethod()
        {
            ThrowHelper.ThrowInvalidProgramException();
        }

        private void ReportMethodEndInsideInstruction()
        {
            ThrowHelper.ThrowInvalidProgramException();
        }

        private void ReportInvalidInstruction(ILOpcode opcode)
        {
            ThrowHelper.ThrowInvalidProgramException();
        }

        private void EmitTrapCall(LLVMBuilderRef builder = default(LLVMBuilderRef))
        {
            if (builder.Pointer == IntPtr.Zero)
                builder = _builder;

            if (TrapFunction.Pointer == IntPtr.Zero)
            {
                TrapFunction = LLVM.AddFunction(Module, "llvm.trap", LLVM.FunctionType(LLVM.VoidType(), Array.Empty<LLVMTypeRef>(), false));
            }
            LLVM.BuildCall(builder, TrapFunction, Array.Empty<LLVMValueRef>(), string.Empty);
            LLVM.BuildUnreachable(builder);
        }

        private void EmitDoNothingCall()
        {
            if (DoNothingFunction.Pointer == IntPtr.Zero)
            {
                DoNothingFunction = LLVM.AddFunction(Module, "llvm.donothing", LLVM.FunctionType(LLVM.VoidType(), Array.Empty<LLVMTypeRef>(), false));
            }
            LLVM.BuildCall(_builder, DoNothingFunction, Array.Empty<LLVMValueRef>(), string.Empty);
        }

        public override string ToString()
        {
            return _method.ToString();
        }

        //TOOD refactor with cctor
        public ExpressionEntry OutputCodeForGetThreadStaticBaseForType(LLVMValueRef threadStaticIndex)
        {
            var threadStaticIndexPtr = LLVM.BuildPointerCast(_builder, threadStaticIndex,
                LLVMTypeRef.PointerType(LLVMTypeRef.PointerType(LLVMTypeRef.Int32Type(), 0), 0), "tsiPtr");
            LLVMValueRef typeTlsIndexPtr =
                LLVM.BuildGEP(_builder, threadStaticIndexPtr, new LLVMValueRef[] { BuildConstInt32(1) }, "typeTlsIndexPtr"); // index is the second field after the ptr.

            StackEntry typeManagerSlotEntry = new LoadExpressionEntry(StackValueKind.ValueType, "typeManagerSlot", threadStaticIndexPtr, GetWellKnownType(WellKnownType.Int32));
            StackEntry tlsIndexExpressionEntry = new LoadExpressionEntry(StackValueKind.ValueType, "typeTlsIndex", typeTlsIndexPtr, GetWellKnownType(WellKnownType.Int32));

            var expressionEntry = CallRuntime("Internal.Runtime", _compilation.TypeSystemContext, ThreadStatics,
                "GetThreadStaticBaseForType", new StackEntry[]
                {
                    typeManagerSlotEntry, 
                    tlsIndexExpressionEntry
                });
            return expressionEntry;
        }

        private LLVMValueRef RemoveFatOffset(LLVMBuilderRef builder, LLVMValueRef fatFunctionRef)
        {
            return LLVM.BuildAnd(builder,
                CastIfNecessary(builder, fatFunctionRef, LLVMTypeRef.Int32Type()),
                BuildConstUInt32(~(uint)_compilation.TypeSystemContext.Target.FatFunctionPointerOffset), "minusFatOffset");
        }
    }
}<|MERGE_RESOLUTION|>--- conflicted
+++ resolved
@@ -899,11 +899,6 @@
 
         private void CastingStore(LLVMValueRef address, StackEntry value, TypeDesc targetType, string targetName = null)
         {
-            if (value is GenericReturnExpressionEntry)
-            {
-                targetType = ((GenericReturnExpressionEntry)value).GenericReturnTypeDesc;
-            }
-
             var typedStoreLocation = CastToPointerToTypeDesc(address, targetType, targetName);
             LLVM.BuildStore(_builder, value.ValueAsType(targetType, _builder), typedStoreLocation);
         }
@@ -1532,7 +1527,7 @@
                                 {
                                     new LoadExpressionEntry(StackValueKind.ValueType, "eeType", GetEETypePointerForTypeDesc(type, true),
                                         GetEETypePtrTypeDesc()),
-                                    _stack.Pop()
+                                        _stack.Pop()
                                 };
             }
 
@@ -1690,7 +1685,8 @@
             {
                 FunctionPointerEntry functionPointer = ((FunctionPointerEntry)_stack.Peek());
                 TypeDesc canonDelegateType = callee.OwningType.ConvertToCanonForm(CanonicalFormKind.Specific);
-                DelegateCreationInfo delegateInfo = _compilation.GetDelegateCtor(canonDelegateType, functionPointer.Method, followVirtualDispatch: false);
+                DelegateCreationInfo delegateInfo = _compilation.GetDelegateCtor(canonDelegateType,
+                    functionPointer.Method, followVirtualDispatch: false);
                 MethodDesc delegateTargetMethod = delegateInfo.TargetMethod;
                 callee = delegateInfo.Constructor.Method;
                 if (delegateInfo.NeedsRuntimeLookup && !functionPointer.IsVirtual)
@@ -1702,10 +1698,10 @@
                     {
                         MethodDesc thunkMethod = delegateInfo.Thunk.Method;
                         AddMethodReference(thunkMethod);
-                        PushExpression(StackValueKind.NativeInt, "invokeThunk", 
+                        PushExpression(StackValueKind.NativeInt, "invokeThunk",
                             GetOrCreateLLVMFunction(
                                 _compilation.NameMangler.GetMangledMethodName(thunkMethod).ToString(),
-                                thunkMethod.Signature, 
+                                thunkMethod.Signature,
                                 false));
                     }
                     var sigLength = callee.Signature.Length;
@@ -1714,7 +1710,8 @@
                     {
                         stackCopy[i] = _stack.Pop();
                     }
-                    var thisEntry = _stack.Pop();  // the extra newObjResult which we dont want as we are not going through HandleCall
+                    var thisEntry =
+                        _stack.Pop(); // the extra newObjResult which we dont want as we are not going through HandleCall
                     // by convention(?) the delegate initialize methods take this as the first parameter which is not in the ctor
                     // method sig, so add that here
                     int curOffset = 0;
@@ -1722,16 +1719,16 @@
                     // pass this (delegate obj) as first param
                     LLVMTypeRef llvmTypeRefForThis = GetLLVMTypeForTypeDesc(thisEntry.Type);
                     curOffset = PadOffset(thisEntry.Type, curOffset);
-                    LLVMValueRef thisAddr = LLVM.BuildGEP(_builder, shadowStack, new LLVMValueRef[] { LLVM.ConstInt(LLVM.Int32Type(), (ulong)curOffset, LLVMMisc.False) }, "thisLoc");
-                    LLVMValueRef llvmValueRefForThis = thisEntry.ValueAsType(LLVMTypeRef.PointerType(LLVMTypeRef.Int8Type(), 0), _builder);
-                    LLVM.BuildStore(_builder, llvmValueRefForThis, CastIfNecessary(_builder, thisAddr, LLVM.PointerType(llvmTypeRefForThis, 0), "thisCast"));
+                    LLVMValueRef thisAddr = LLVM.BuildGEP(_builder, shadowStack,
+                        new LLVMValueRef[] {LLVM.ConstInt(LLVM.Int32Type(), (ulong)curOffset, LLVMMisc.False)},
+                        "thisLoc");
+                    LLVMValueRef llvmValueRefForThis =
+                        thisEntry.ValueAsType(LLVMTypeRef.PointerType(LLVMTypeRef.Int8Type(), 0), _builder);
+                    LLVM.BuildStore(_builder, llvmValueRefForThis,
+                        CastIfNecessary(_builder, thisAddr, LLVM.PointerType(llvmTypeRefForThis, 0), "thisCast"));
                     curOffset = PadNextOffset(GetWellKnownType(WellKnownType.Object), curOffset);
 
-                    List<LLVMValueRef> helperParams = new List<LLVMValueRef>
-                    {
-                        shadowStack,
-                        GetGenericContext()
-                    };
+                    List<LLVMValueRef> helperParams = new List<LLVMValueRef> {shadowStack, GetGenericContext()};
 
                     for (var i = 0; i < sigLength; i++)
                     {
@@ -1746,47 +1743,60 @@
                         }
                         else
                         {
-                            LLVMValueRef llvmValueRefForArg = argStackEntry.ValueAsType(LLVMTypeRef.PointerType(LLVMTypeRef.Int8Type(), 0), _builder);
+                            LLVMValueRef llvmValueRefForArg =
+                                argStackEntry.ValueAsType(LLVMTypeRef.PointerType(LLVMTypeRef.Int8Type(), 0), _builder);
                             curOffset = PadOffset(argTypeDesc, curOffset);
-                            LLVMValueRef argAddr = LLVM.BuildGEP(_builder, shadowStack, new LLVMValueRef[] { LLVM.ConstInt(LLVM.Int32Type(), (ulong)curOffset, LLVMMisc.False) }, "arg" + i);
-                            LLVM.BuildStore(_builder, llvmValueRefForArg, CastIfNecessary(_builder, argAddr, LLVM.PointerType(llvmTypeRefForArg, 0), $"parameter{i}_"));
+                            LLVMValueRef argAddr = LLVM.BuildGEP(_builder, shadowStack,
+                                new LLVMValueRef[] {LLVM.ConstInt(LLVM.Int32Type(), (ulong)curOffset, LLVMMisc.False)},
+                                "arg" + i);
+                            LLVM.BuildStore(_builder, llvmValueRefForArg,
+                                CastIfNecessary(_builder, argAddr, LLVM.PointerType(llvmTypeRefForArg, 0),
+                                    $"parameter{i}_"));
                             curOffset = PadNextOffset(argTypeDesc, curOffset);
                         }
                     }
 
-                    var node = GetGenericLookupHelperAndAddReference(ReadyToRunHelperId.DelegateCtor, delegateInfo, out helper,
+                    var node = GetGenericLookupHelperAndAddReference(ReadyToRunHelperId.DelegateCtor, delegateInfo,
+                        out helper,
                         additionalTypes);
                     LLVM.BuildCall(_builder, helper, helperParams.ToArray(), string.Empty);
                     return;
                 }
                 if (!functionPointer.IsVirtual && delegateTargetMethod.OwningType.IsValueType &&
-                         !delegateTargetMethod.Signature.IsStatic)
+                    !delegateTargetMethod.Signature.IsStatic)
                 {
                     _stack.Pop(); // remove the target
 
-                    MethodDesc canonDelegateTargetMethod = delegateTargetMethod.GetCanonMethodTarget(CanonicalFormKind.Specific);
+                    MethodDesc canonDelegateTargetMethod =
+                        delegateTargetMethod.GetCanonMethodTarget(CanonicalFormKind.Specific);
                     ISymbolNode targetNode = delegateInfo.GetTargetNode(_compilation.NodeFactory);
                     _dependencies.Add(targetNode);
                     if (delegateTargetMethod != canonDelegateTargetMethod)
                     {
                         var funcRef = LoadAddressOfSymbolNode(targetNode);
                         var toInt = LLVM.BuildPtrToInt(_builder, funcRef, LLVMTypeRef.Int32Type(), "toInt");
-                        var withOffset = LLVM.BuildOr(_builder, toInt, BuildConstUInt32((uint)_compilation.TypeSystemContext.Target.FatFunctionPointerOffset), "withOffset");
+                        var withOffset = LLVM.BuildOr(_builder, toInt,
+                            BuildConstUInt32((uint)_compilation.TypeSystemContext.Target.FatFunctionPointerOffset),
+                            "withOffset");
                         PushExpression(StackValueKind.NativeInt, "fatthunk", withOffset);
                     }
                     else
                     {
-                        PushExpression(StackValueKind.NativeInt, "thunk", GetOrCreateLLVMFunction(targetNode.GetMangledName(_compilation.NodeFactory.NameMangler), delegateTargetMethod.Signature, false));
+                        PushExpression(StackValueKind.NativeInt, "thunk",
+                            GetOrCreateLLVMFunction(targetNode.GetMangledName(_compilation.NodeFactory.NameMangler),
+                                delegateTargetMethod.Signature, false));
                     }
                 }
                 else if (callee.Signature.Length == 3)
                 {
                     // These are the invoke thunks e.g. {[S.P.CoreLib]System.Func`1<System.__Canon>.InvokeOpenStaticThunk()} that are passed to e.g. {[S.P.CoreLib]System.Delegate.InitializeOpenStaticThunk(object,native int,native int)}
                     // only push this if there is the third argument, i.e. not {[S.P.CoreLib]System.Delegate.InitializeClosedInstance(object,native int)}
-                    PushExpression(StackValueKind.NativeInt, "thunk", GetOrCreateLLVMFunction(_compilation.NodeFactory.NameMangler.GetMangledMethodName(delegateInfo.Thunk.Method).ToString(), delegateInfo.Thunk.Method.Signature, false));
-                }
-            }
-
+                    PushExpression(StackValueKind.NativeInt, "thunk",
+                        GetOrCreateLLVMFunction(
+                            _compilation.NodeFactory.NameMangler.GetMangledMethodName(delegateInfo.Thunk.Method)
+                                .ToString(), delegateInfo.Thunk.Method.Signature, false));
+                }
+            }
             HandleCall(callee, callee.Signature, runtimeDeterminedMethod, opcode, localConstrainedType);
         }
 
@@ -1871,7 +1881,6 @@
                 }
                 return GetCallableVirtualMethod(thisPointer, callee, runtimeDeterminedMethod);
             }
-<<<<<<< HEAD
 
             hasHiddenParam = canonMethod.RequiresInstArg();
             AddMethodReference(canonMethod);
@@ -1883,19 +1892,6 @@
             ISymbolNode node = _compilation.NodeFactory.MethodGenericDictionary(method);
             _dependencies.Add(node);
 
-=======
-
-            hasHiddenParam = canonMethod.RequiresInstArg();
-            AddMethodReference(canonMethod);
-            return GetOrCreateLLVMFunction(canonMethodName, canonMethod.Signature, hasHiddenParam);
-        }
-
-        private ISymbolNode GetMethodGenericDictionaryNode(MethodDesc method)
-        {
-            ISymbolNode node = _compilation.NodeFactory.MethodGenericDictionary(method);
-            _dependencies.Add(node);
-
->>>>>>> f52a8e50
             return node;
         }
 
@@ -2540,11 +2536,7 @@
                 return needsReturnSlot ? returnSlot : 
                     (
                         canonMethod != null && canonMethod.Signature.ReturnType != actualReturnType
-<<<<<<< HEAD
                         ? CreateGenericReturnExpression(canonMethod.Signature.ReturnType, GetStackValueKind(actualReturnType), callee?.Name + "_return", llvmReturn, actualReturnType)
-=======
-                        ? new GenericReturnExpressionEntry(canonMethod.Signature.ReturnType, GetStackValueKind(actualReturnType), callee?.Name + "_return", llvmReturn, actualReturnType)
->>>>>>> f52a8e50
                         : new ExpressionEntry(GetStackValueKind(actualReturnType), callee?.Name + "_return", llvmReturn, actualReturnType));
             }
             else
@@ -2553,17 +2545,18 @@
             }
         }
 
-<<<<<<< HEAD
         // generic structs need to be cast to the actualReturnType
-        private ExpressionEntry CreateGenericReturnExpression(TypeDesc signatureReturnType, StackValueKind stackValueKind, string calleeName, LLVMValueRef llvmReturn, TypeDesc actualReturnType)
+        private ExpressionEntry CreateGenericReturnExpression(TypeDesc signatureReturnType,
+            StackValueKind stackValueKind, string calleeName, LLVMValueRef llvmReturn, TypeDesc actualReturnType)
         {
             Debug.Assert(llvmReturn.TypeOf().IsPackedStruct);
+
             var memStructPtr = LLVM.BuildAlloca(_builder, llvmReturn.TypeOf(), "memStruct");
             LLVM.BuildStore(_builder, llvmReturn, memStructPtr);
-            var castPtr = LLVM.BuildPointerCast(_builder, memStructPtr, LLVMTypeRef.PointerType(GetLLVMTypeForTypeDesc(actualReturnType), 0), "castPtr");
+            var castPtr = LLVM.BuildPointerCast(_builder, memStructPtr,
+                LLVMTypeRef.PointerType(GetLLVMTypeForTypeDesc(actualReturnType), 0), "castPtr");
             return new LoadExpressionEntry(stackValueKind, calleeName, castPtr, actualReturnType);
         }
-
 
         // simple calling cases, not virtual, not calli
         private LLVMValueRef HandleDirectCall(MethodDesc callee, MethodSignature signature,
@@ -2572,16 +2565,6 @@
             LLVMBuilderRef builder, bool needsReturnSlot,
             LLVMValueRef castReturnAddress, MethodDesc runtimeDeterminedMethod)
         {
-=======
-
-        // simple calling cases, not virtual, not calli
-        private LLVMValueRef HandleDirectCall(MethodDesc callee, MethodSignature signature,
-            StackEntry[] argumentValues,
-            TypeDesc constrainedType, LLVMValueRef calliTarget, int offset, LLVMValueRef baseShadowStack,
-            LLVMBuilderRef builder, bool needsReturnSlot,
-            LLVMValueRef castReturnAddress, MethodDesc runtimeDeterminedMethod)
-        {
->>>>>>> f52a8e50
             LLVMValueRef fn = LLVMFunctionForMethod(callee, callee, signature.IsStatic ? null : argumentValues[0], false, constrainedType, runtimeDeterminedMethod, out bool hasHiddenParam, out LLVMValueRef dictPtrPtrStore, out LLVMValueRef fatFunctionPtr);
 
             LLVMValueRef shadowStack = LLVM.BuildGEP(builder, baseShadowStack, new LLVMValueRef[] { LLVM.ConstInt(LLVM.Int32Type(), (uint)offset, LLVMMisc.False) }, String.Empty);
@@ -4113,18 +4096,14 @@
         {
             FieldDesc field = (FieldDesc)_methodIL.GetObject(token);
             LLVMValueRef fieldAddress = GetFieldAddress(field, (FieldDesc)_canonMethodIL.GetObject(token), isStatic);
-<<<<<<< HEAD
             TypeDesc fieldType = field.FieldType;
+
             if (fieldType is RuntimeDeterminedType runtimeDeterminedType)
             {
                 fieldType = runtimeDeterminedType.CanonicalType;
             }
 
             PushLoadExpression(GetStackValueKind(field.FieldType), $"Field_{field.Name}", fieldAddress, fieldType);
-=======
-
-            PushLoadExpression(GetStackValueKind(field.FieldType), $"Field_{field.Name}", fieldAddress, field.FieldType);
->>>>>>> f52a8e50
         }
 
         private void ImportAddressOfField(int token, bool isStatic)
@@ -4291,7 +4270,6 @@
 
                 return LLVM.BuildLoad(_builder, thisPtr, "methodTablePtrRef");
             }
-<<<<<<< HEAD
             return CastIfNecessary(_builder, LLVM.GetParam(_currentFunclet, GetHiddenContextParamNo() /* hidden param after shadow stack and return slot if present */), LLVMTypeRef.PointerType(LLVMTypeRef.Int8Type(), 0), "HiddenArg");
         }
 
@@ -4303,9 +4281,6 @@
         bool FuncletsRequireHiddenContext()
         {
             return _method.IsSharedByGenericInstantiations && !_method.AcquiresInstMethodTableFromThis();
-=======
-            return CastIfNecessary(_builder, LLVM.GetParam(_llvmFunction, 1 + (NeedsReturnStackSlot(_method.Signature) ? (uint)1 : 0) /* hidden param after shadow stack and return slot if present */), LLVMTypeRef.PointerType(LLVMTypeRef.Int8Type(), 0), "HiddenArg");
->>>>>>> f52a8e50
         }
 
         private LLVMValueRef ArrayBaseSizeRef()
