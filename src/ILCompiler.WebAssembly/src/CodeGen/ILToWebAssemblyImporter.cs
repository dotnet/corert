// Licensed to the .NET Foundation under one or more agreements.
// The .NET Foundation licenses this file to you under the MIT license.
// See the LICENSE file in the project root for more information.

using System;
using System.Collections.Generic;
using System.Diagnostics;
using System.Diagnostics.Tracing;
using System.IO;
using System.Linq;
using Internal.TypeSystem;
using ILCompiler;
using LLVMSharp;
using ILCompiler.CodeGen;
using ILCompiler.DependencyAnalysis;
using ILCompiler.DependencyAnalysisFramework;
using ILCompiler.WebAssembly;
using Internal.IL.Stubs;
using Internal.Runtime;
using Internal.TypeSystem.Ecma;

namespace Internal.IL
{
    // Implements an IL scanner that scans method bodies to be compiled by the code generation
    // backend before the actual compilation happens to gain insights into the code.
    partial class ILImporter
    {
        public enum LocalVarKind
        {
            Argument,
            Local,
            Temp
        }

        ArrayBuilder<object> _dependencies = new ArrayBuilder<object>();
        public IEnumerable<object> GetDependencies()
        {
            return _dependencies.ToArray();
        }

        public LLVMModuleRef Module { get; }
        public static LLVMContextRef Context { get; private set; }
        private static Dictionary<TypeDesc, LLVMTypeRef> LlvmStructs { get; } = new Dictionary<TypeDesc, LLVMTypeRef>();
        private static MetadataFieldLayoutAlgorithm LayoutAlgorithm { get; } = new MetadataFieldLayoutAlgorithm();
        private readonly MethodDesc _method;
        private readonly MethodIL _methodIL;
        private readonly MethodIL _canonMethodIL;
        private readonly MethodSignature _signature;
        private readonly TypeDesc _thisType;
        private readonly WebAssemblyCodegenCompilation _compilation;
        private readonly string _mangledName;
        private LLVMValueRef _llvmFunction;
        private LLVMValueRef _currentFunclet;
        private bool _isUnboxingThunk;
        private LLVMBasicBlockRef _curBasicBlock;
        private LLVMBuilderRef _builder;
        private readonly LocalVariableDefinition[] _locals;
        private readonly LLVMValueRef[] _localSlots;
        private readonly LLVMValueRef[] _argSlots;
        private List<SpilledExpressionEntry> _spilledExpressions = new List<SpilledExpressionEntry>();
        private int _pointerSize;
        private readonly byte[] _ilBytes;
        private MethodDebugInformation _debugInformation;
        private LLVMMetadataRef _debugFunction;
        private TypeDesc _constrainedType = null;
        private TypeDesc _canonThisType;
        private LLVMBasicBlockRef _currentEndIfBlock;
        /// <summary>
        /// Offset by which fat function pointers are shifted to distinguish them
        /// from real function pointers.
        /// </summary> // TODO : cant we delete this and FatFunctionPointerConstants.Offset
        internal const uint FatFunctionPointerOffset = 0x40000000;

        List<LLVMValueRef> _exceptionFunclets;

        /// <summary>
        /// Stack of values pushed onto the IL stack: locals, arguments, values, function pointer, ...
        /// </summary>
        private EvaluationStack<StackEntry> _stack = new EvaluationStack<StackEntry>(0);

        private class BasicBlock
        {
            // Common fields
            public enum ImportState : byte
            {
                Unmarked,
                IsPending
            }

            public BasicBlock Next;

            public int StartOffset;
            public ImportState State = ImportState.Unmarked;

            public EvaluationStack<StackEntry> EntryStack;

            public bool TryStart;
            public bool FilterStart;
            public bool HandlerStart;

            public LLVMBasicBlockRef Block;
        }

        private class ExceptionRegion
        {
            public ILExceptionRegion ILRegion;
        }
        private ExceptionRegion[] _exceptionRegions;
        public ILImporter(WebAssemblyCodegenCompilation compilation, MethodDesc method, MethodIL methodIL, string mangledName, bool isUnboxingThunk)
        {
            Module = compilation.Module;
            _compilation = compilation;
            _method = method;
            _isUnboxingThunk = isUnboxingThunk;
            // stubs for Unix calls which are not available to this target yet
            if ((method.OwningType as EcmaType)?.Name == "Interop" && method.Name == "GetRandomBytes")
            {
                // this would normally fill the buffer parameter, but we'll just leave the buffer as is and that will be our "random" data for now
                methodIL = new ILStubMethodIL(method, new byte[] { (byte)ILOpcode.ret }, Array.Empty<LocalVariableDefinition>(), null);
            }
            else if ((method.OwningType as EcmaType)?.Name == "CalendarData" && method.Name == "EnumCalendarInfo")
            {
                // just return false 
                methodIL = new ILStubMethodIL(method, new byte[] { (byte)ILOpcode.ldc_i4_0, (byte)ILOpcode.ret }, Array.Empty<LocalVariableDefinition>(), null);
            }

            _canonMethodIL = methodIL;

            // Get the runtime determined method IL so that this works right in shared code
            // and tokens in shared code resolve to runtime determined types.
            MethodIL uninstantiatiedMethodIL = methodIL.GetMethodILDefinition();
            if (methodIL != uninstantiatiedMethodIL)
            {
                MethodDesc sharedMethod = method.GetSharedRuntimeFormMethodTarget();
                _methodIL = new InstantiatedMethodIL(sharedMethod, uninstantiatiedMethodIL);
            }
            else
            {
                _methodIL = methodIL;
            }

            _mangledName = mangledName;
            _ilBytes = methodIL.GetILBytes();
            _locals = methodIL.GetLocals();
            _localSlots = new LLVMValueRef[_locals.Length];
            _argSlots = new LLVMValueRef[method.Signature.Length];
            _signature = method.Signature;
            _thisType = method.OwningType;
            _canonThisType = method.GetCanonMethodTarget(CanonicalFormKind.Specific).OwningType;
            var ilExceptionRegions = methodIL.GetExceptionRegions();
            _exceptionRegions = new ExceptionRegion[ilExceptionRegions.Length];
            _exceptionFunclets = new List<LLVMValueRef>(_exceptionRegions.Length);
            int curRegion = 0;
            foreach (ILExceptionRegion region in ilExceptionRegions.OrderBy(region => region.TryOffset))
            {
                _exceptionRegions[curRegion++] = new ExceptionRegion() { ILRegion = region };
            }

            // TODO : maybe just do this once here, and store result in field
            var isUnboxingStub = false; // TODO : write test for this and if it passes, then delete?
            var hasHiddenParam = false;
            if (method != null)
            {
                if (isUnboxingStub)
                    hasHiddenParam = method.IsSharedByGenericInstantiations &&
                                     (method.HasInstantiation || method.Signature.IsStatic);
                else
                    hasHiddenParam = method.RequiresInstArg();
            }
            if (_method.ToString().Contains("TestDelegateToCanonMethods") &&
                _method.ToString().Contains("_Canon") &&
                _method.ToString().Contains("MakeString") &&
                _method.ToString().Contains("GenStruct"))
            {

            }
                _llvmFunction = GetOrCreateLLVMFunction(mangledName, method.Signature, hasHiddenParam);
            _currentFunclet = _llvmFunction;
            _builder = LLVM.CreateBuilder();
            _pointerSize = compilation.NodeFactory.Target.PointerSize;

            _debugInformation = _compilation.GetDebugInfo(_methodIL);

            Context = LLVM.GetModuleContext(Module);
        }

        public void Import()
        {

            FindBasicBlocks();

            GenerateProlog();

            try
            {
//                if (_method.ToString() ==
//                    "[HelloWasm]Stack`1+StackDelegate<System.__Canon>.InvokeOpenStaticThunk(__Canon[])")
//                {
//
//                }
                ImportBasicBlocks();
            }
            catch
            {
                LLVMBasicBlockRef trapBlock = LLVM.AppendBasicBlock(_llvmFunction, "Trap");

                // Change the function body to trap
                foreach (BasicBlock block in _basicBlocks)
                {
                    if (block != null && block.Block.Pointer != IntPtr.Zero)
                    {
                        LLVM.ReplaceAllUsesWith(block.Block, trapBlock);
                        LLVM.DeleteBasicBlock(block.Block);
                    }
                }

                foreach (LLVMValueRef funclet in _exceptionFunclets)
                {
                    LLVM.DeleteFunction(funclet);
                }

                LLVM.PositionBuilderAtEnd(_builder, trapBlock);
                EmitTrapCall();
                throw;
            }
            finally
            {
                // Generate thunk for runtime exports
                if (_method.IsRuntimeExport || _method.IsNativeCallable)
                {
                    EcmaMethod ecmaMethod = ((EcmaMethod)_method);
                    string exportName = ecmaMethod.IsRuntimeExport ? ecmaMethod.GetRuntimeExportName() : ecmaMethod.GetNativeCallableExportName();
                    if (exportName == null)
                    {
                        exportName = ecmaMethod.Name;
                    }

                    EmitNativeToManagedThunk(_compilation, _method, exportName, _llvmFunction);
                }
            }
        }

        private void GenerateProlog()
        {
//            var s = _method.ToString();
//            Console.WriteLine(s);
//            if (s.Contains("ToString"))
//            {
//
//            }
            LLVMBasicBlockRef prologBlock = LLVM.AppendBasicBlock(_llvmFunction, "Prolog");
            LLVM.PositionBuilderAtEnd(_builder, prologBlock);

            // Copy arguments onto the stack to allow
            // them to be referenced by address
            int thisOffset = 0;
            if (!_signature.IsStatic)
            {
                thisOffset = 1;
            }

            // Keep track of where we are in the llvm signature, starting after the
            // shadow stack pointer and return address
            int signatureIndex = 1;
            if (NeedsReturnStackSlot(_signature))
            {
                signatureIndex++;
            }
            if (_method.RequiresInstArg()) // hidden param after shadow stack pointer and return slot if present
            {
                signatureIndex++;
            }

            IList<string> argNames = null;
            if (_debugInformation != null)
            {
                argNames = GetParameterNamesForMethod(_method);
            }

            for (int i = 0; i < _signature.Length; i++)
            {
                if (CanStoreTypeOnStack(_signature[i]))
                {
                    LLVMValueRef storageAddr;
                    LLVMValueRef argValue = LLVM.GetParam(_llvmFunction, (uint)signatureIndex);

                    // The caller will always pass the argument on the stack. If this function doesn't have 
                    // EH, we can put it in an alloca for efficiency and better debugging. Otherwise,
                    // copy it to the shadow stack so funclets can find it
                    int argOffset = i + thisOffset;
                    if (_exceptionRegions.Length == 0)
                    {
                        string argName = String.Empty;
                        if (argNames != null && argNames[argOffset] != null)
                        {
                            argName = argNames[argOffset] + "_";
                        }
                        argName += $"arg{argOffset}_";

                        storageAddr = LLVM.BuildAlloca(_builder, GetLLVMTypeForTypeDesc(_signature[i]), argName);
                        _argSlots[i] = storageAddr;
                    }
                    else
                    {
                        storageAddr = CastIfNecessary(LoadVarAddress(argOffset, LocalVarKind.Argument, out _), LLVM.PointerType(LLVM.TypeOf(argValue), 0));
                    }
                    //                    Debug.Assert(argValue.Pointer != IntPtr.Zero);
                    //                    Debug.Assert(storageAddr.Pointer != IntPtr.Zero);
                    //                    var s = argValue.ToString();
                    //                    s = storageAddr.ToString();
                    LLVM.BuildStore(_builder, argValue, storageAddr);
                    signatureIndex++;
                }
            }

            string[] localNames = new string[_locals.Length];
            if (_debugInformation != null)
            {
                foreach (ILLocalVariable localDebugInfo in _debugInformation.GetLocalVariables() ?? Enumerable.Empty<ILLocalVariable>())
                {
                    // Check whether the slot still exists as the compiler may remove it for intrinsics
                    int slot = localDebugInfo.Slot;
                    if (slot < localNames.Length)
                    {
                        localNames[localDebugInfo.Slot] = localDebugInfo.Name;
                    }
                }
            }

            for (int i = 0; i < _locals.Length; i++)
            {
                if (CanStoreVariableOnStack(_locals[i].Type))
                {
                    string localName = String.Empty;
                    if (localNames[i] != null)
                    {
                        localName = localNames[i] + "_";
                    }

                    localName += $"local{i}_";

                    LLVMValueRef localStackSlot = LLVM.BuildAlloca(_builder, GetLLVMTypeForTypeDesc(_locals[i].Type), localName);
                    _localSlots[i] = localStackSlot;
                }
            }

            if (_methodIL.IsInitLocals)
            {
                for (int i = 0; i < _locals.Length; i++)
                {
                    LLVMValueRef localAddr = LoadVarAddress(i, LocalVarKind.Local, out TypeDesc localType);
                    if (CanStoreVariableOnStack(localType))
                    {
                        LLVMTypeRef llvmType = GetLLVMTypeForTypeDesc(localType);
                        LLVMTypeKind typeKind = LLVM.GetTypeKind(llvmType);
                        switch (typeKind)
                        {
                            case LLVMTypeKind.LLVMIntegerTypeKind:
                                if (llvmType.Equals(LLVM.Int1Type()))
                                {
                                    LLVM.BuildStore(_builder, BuildConstInt1(0), localAddr);
                                }
                                else if (llvmType.Equals(LLVM.Int8Type()))
                                {
                                    LLVM.BuildStore(_builder, BuildConstInt8(0), localAddr);
                                }
                                else if (llvmType.Equals(LLVM.Int16Type()))
                                {
                                    LLVM.BuildStore(_builder, BuildConstInt16(0), localAddr);
                                }
                                else if (llvmType.Equals(LLVM.Int32Type()))
                                {
                                    LLVM.BuildStore(_builder, BuildConstInt32(0), localAddr);
                                }
                                else if (llvmType.Equals(LLVM.Int64Type()))
                                {
                                    LLVM.BuildStore(_builder, BuildConstInt64(0), localAddr);
                                }
                                else
                                {
                                    throw new Exception("Unexpected LLVM int type");
                                }
                                break;

                            case LLVMTypeKind.LLVMPointerTypeKind:
                                LLVM.BuildStore(_builder, LLVM.ConstPointerNull(llvmType), localAddr);
                                break;

                            default:
                                LLVMValueRef castAddr = LLVM.BuildPointerCast(_builder, localAddr, LLVM.PointerType(LLVM.Int8Type(), 0), $"cast_local{i}_");
                                ImportCallMemset(castAddr, 0, localType.GetElementSize().AsInt);
                                break;
                        }
                    }
                    else
                    {
                        LLVMValueRef castAddr = LLVM.BuildPointerCast(_builder, localAddr, LLVM.PointerType(LLVM.Int8Type(), 0), $"cast_local{i}_");
                        ImportCallMemset(castAddr, 0, localType.GetElementSize().AsInt);
                    }
                }
            }

            if (_thisType is MetadataType metadataType && !metadataType.IsBeforeFieldInit
                && (!_method.IsStaticConstructor && _method.Signature.IsStatic || _method.IsConstructor || (_thisType.IsValueType && !_method.Signature.IsStatic))
                && _compilation.TypeSystemContext.HasLazyStaticConstructor(metadataType))
            {
                TriggerCctor(metadataType);
            }

            LLVMBasicBlockRef block0 = GetLLVMBasicBlockForBlock(_basicBlocks[0]);
            LLVM.BuildBr(_builder, block0);
        }

        private LLVMValueRef CreateLLVMFunction(string mangledName, MethodSignature signature, bool hasHiddenParameter)
        {
            if (mangledName.ToString().Contains("TestConstrainedMethodCalls") &&
                mangledName.ToString().Contains("_Canon") &&
                mangledName.ToString().Contains("Foo") &&
                mangledName.ToString().Contains("Frob"))
            {

            }

            return LLVM.AddFunction(Module, mangledName, GetLLVMSignatureForMethod(signature, hasHiddenParameter));
        }

        private LLVMValueRef GetOrCreateLLVMFunction(string mangledName, MethodSignature signature, bool hasHiddenParam)
        {

            LLVMValueRef llvmFunction = LLVM.GetNamedFunction(Module, mangledName);

            if (llvmFunction.Pointer == IntPtr.Zero)
            {
                return CreateLLVMFunction(mangledName, signature, hasHiddenParam);
            }
            return llvmFunction;
        }

        private LLVMValueRef GetOrCreateLLVMFunction(string mangledName, LLVMTypeRef functionType)
        {
            LLVMValueRef llvmFunction = LLVM.GetNamedFunction(Module, mangledName);

            if (llvmFunction.Pointer == IntPtr.Zero)
            {
                return LLVM.AddFunction(Module, mangledName, functionType);
            }
            return llvmFunction;
        }

        /// <summary>
        /// Gets or creates an LLVM function for an exception handling funclet
        /// </summary>
        private LLVMValueRef GetOrCreateFunclet(ILExceptionRegionKind kind, int handlerOffset)
        {
            string funcletName = _mangledName + "$" + kind.ToString() + handlerOffset.ToString("X");
            LLVMValueRef funclet = LLVM.GetNamedFunction(Module, funcletName);
            if (funclet.Pointer == IntPtr.Zero)
            {
                // Funclets only accept a shadow stack pointer
                LLVMTypeRef universalFuncletSignature = LLVM.FunctionType(LLVM.VoidType(), new LLVMTypeRef[] { LLVM.PointerType(LLVM.Int8Type(), 0) }, false);
                funclet = LLVM.AddFunction(Module, funcletName, universalFuncletSignature);
                _exceptionFunclets.Add(funclet);
            }

            return funclet;
        }

        private void ImportCallMemset(LLVMValueRef targetPointer, byte value, int length)
        {
            LLVMValueRef objectSizeValue = BuildConstInt32(length);
            ImportCallMemset(targetPointer, value, objectSizeValue);
        }

        private void ImportCallMemset(LLVMValueRef targetPointer, byte value, LLVMValueRef length)
        {
            var memsetSignature = LLVM.FunctionType(LLVM.VoidType(), new LLVMTypeRef[] { LLVM.PointerType(LLVM.Int8Type(), 0), LLVM.Int8Type(), LLVM.Int32Type(), LLVM.Int32Type(), LLVM.Int1Type() }, false);
            LLVM.BuildCall(_builder, GetOrCreateLLVMFunction("llvm.memset.p0i8.i32", memsetSignature), new LLVMValueRef[] { targetPointer, BuildConstInt8(value), length, BuildConstInt32(1), BuildConstInt1(0) }, String.Empty);
        }

        private void PushLoadExpression(StackValueKind kind, string name, LLVMValueRef rawLLVMValue, TypeDesc type)
        {
            Debug.Assert(kind != StackValueKind.Unknown, "Unknown stack kind");
            _stack.Push(new LoadExpressionEntry(kind, name, rawLLVMValue, type));
        }

        /// <summary>
        /// Push an expression named <paramref name="name"/> of kind <paramref name="kind"/>.
        /// </summary>
        /// <param name="kind">Kind of entry in stack</param>
        /// <param name="name">Variable to be pushed</param>
        /// <param name="type">Type if any of <paramref name="name"/></param>
        private void PushExpression(StackValueKind kind, string name, LLVMValueRef llvmValue, TypeDesc type = null)
        {
            Debug.Assert(kind != StackValueKind.Unknown, "Unknown stack kind");

            switch (kind)
            {
                case StackValueKind.Int32:
                    {
                        if (!type.IsWellKnownType(WellKnownType.Int32)
                            && !type.IsWellKnownType(WellKnownType.IntPtr)
                            && !type.IsWellKnownType(WellKnownType.UInt32)
                            && !type.IsWellKnownType(WellKnownType.UIntPtr))
                        {
                            llvmValue = LLVM.BuildIntCast(_builder, llvmValue, LLVM.Int32Type(), "");
                        }
                    }
                    break;

                case StackValueKind.Int64:
                    {
                        if (!type.IsWellKnownType(WellKnownType.Int64)
                            && !(type.IsWellKnownType(WellKnownType.UInt64)))
                        {
                            llvmValue = LLVM.BuildIntCast(_builder, llvmValue, LLVM.Int64Type(), "");
                        }
                    }
                    break;

                case StackValueKind.NativeInt:
                    break;
            }

            _stack.Push(new ExpressionEntry(kind, name, llvmValue, type));
        }

        private void MarkInstructionBoundary()
        {
        }

        private LLVMBasicBlockRef GetLLVMBasicBlockForBlock(BasicBlock block)
        {
            if (block.Block.Pointer == IntPtr.Zero)
            {
                LLVMValueRef blockFunclet = GetFuncletForBlock(block);

                block.Block = LLVM.AppendBasicBlock(blockFunclet, "Block" + block.StartOffset.ToString("X"));
            }
            return block.Block;
        }

        /// <summary>
        /// Gets or creates the LLVM function or funclet the basic block is part of
        /// </summary>
        private LLVMValueRef GetFuncletForBlock(BasicBlock block)
        {
            LLVMValueRef blockFunclet;

            // Find the matching funclet for this block
            ExceptionRegion ehRegion = GetHandlerRegion(block.StartOffset);

            if (ehRegion != null)
            {
                blockFunclet = GetOrCreateFunclet(ehRegion.ILRegion.Kind, ehRegion.ILRegion.HandlerOffset);
            }
            else
            {
                blockFunclet = _llvmFunction;
            }

            return blockFunclet;
        }

        /// <summary>
        /// Returns the most nested exception handler region the offset is in
        /// </summary>
        /// <returns>An exception region or null if it is not in an exception region</returns>
        private ExceptionRegion GetHandlerRegion(int offset)
        {
            // Iterate backwards to find the most nested region
            for (int i = _exceptionRegions.Length - 1; i >= 0; i--)
            {
                ExceptionRegion region = _exceptionRegions[i];
                if (IsOffsetContained(offset, region.ILRegion.HandlerOffset, region.ILRegion.HandlerLength))
                {
                    return region;
                }
            }

            return null;
        }

        private void StartImportingBasicBlock(BasicBlock basicBlock)
        {
            _stack.Clear();

            EvaluationStack<StackEntry> entryStack = basicBlock.EntryStack;
            if (entryStack != null)
            {
                int n = entryStack.Length;
                for (int i = 0; i < n; i++)
                {
                    _stack.Push(entryStack[i].Duplicate(_builder));
                }
            }

            _curBasicBlock = GetLLVMBasicBlockForBlock(basicBlock);
            _currentFunclet = GetFuncletForBlock(basicBlock);

            LLVM.PositionBuilderAtEnd(_builder, _curBasicBlock);
            //            if (_method.Name == "StartupCodeMain")
            //            {
            //                LLVMValueRef symbolAddress = WebAssemblyObjectWriter.GetOrAddGlobalSymbol(Module,
            //                    "__EEType_S_P_StackTraceMetadata_Internal_StackTraceMetadata_StackTraceMetadata_PerModuleMethodNameResolverHashtable___SYMBOL");
            //                PrintInt32(LLVM.ConstInt(LLVMTypeRef.Int32Type(), 20, false));
            //                PrintIntPtr(symbolAddress);
            //                var eetype = CastToRawPointer(LLVM.BuildLoad(_builder, symbolAddress, "eetype"));
            //
            //                var dictAddr = LLVM.BuildGEP(_builder, eetype, new[] {BuildConstInt32(36)}, "dictSlot");
            //                PrintInt32(LLVM.ConstInt(LLVMTypeRef.Int32Type(), 21, false));
            //                PrintIntPtr(dictAddr);
            //
            //                var dictAddr2 = LLVM.BuildGEP(_builder, eetype, new[] { BuildConstInt32(16) }, "dictSlot");
            //                PrintInt32(LLVM.ConstInt(LLVMTypeRef.Int32Type(), 22, false));
            //                PrintIntPtr(dictAddr2);
            //            }
        }

        private void EndImportingBasicBlock(BasicBlock basicBlock)
        {
            var terminator = (_currentEndIfBlock.Pointer != IntPtr.Zero ? _currentEndIfBlock : basicBlock.Block).GetBasicBlockTerminator();
            if (terminator.Pointer == IntPtr.Zero)
            {
                if (_basicBlocks.Length > _currentOffset)
                {
                    if (_basicBlocks[_currentOffset].StartOffset == 0)
                        throw new InvalidProgramException();
                    MarkBasicBlock(_basicBlocks[_currentOffset]);

                    LLVM.BuildBr(_builder, GetLLVMBasicBlockForBlock(_basicBlocks[_currentOffset]));
                }
            }
        }

        private void StartImportingInstruction()
        {
            if (_debugInformation != null)
            {
                bool foundSequencePoint = false;
                ILSequencePoint curSequencePoint = default;
                foreach (var sequencePoint in _debugInformation.GetSequencePoints() ?? Enumerable.Empty<ILSequencePoint>())
                {
                    if (sequencePoint.Offset == _currentOffset)
                    {
                        curSequencePoint = sequencePoint;
                        foundSequencePoint = true;
                        break;
                    }
                    else if (sequencePoint.Offset < _currentOffset)
                    {
                        curSequencePoint = sequencePoint;
                        foundSequencePoint = true;
                    }
                }

                if (!foundSequencePoint)
                {
                    return;
                }

                // LLVM can't process empty string file names
                if (String.IsNullOrWhiteSpace(curSequencePoint.Document))
                {
                    return;
                }

                DebugMetadata debugMetadata;
                if (!_compilation.DebugMetadataMap.TryGetValue(curSequencePoint.Document, out debugMetadata))
                {
                    string fullPath = curSequencePoint.Document;
                    string fileName = Path.GetFileName(fullPath);
                    string directory = Path.GetDirectoryName(fullPath) ?? String.Empty;
                    LLVMMetadataRef fileMetadata = LLVMPInvokes.LLVMDIBuilderCreateFile(_compilation.DIBuilder, fullPath, fullPath.Length,
                        directory, directory.Length);

                    // todo: get the right value for isOptimized
                    LLVMMetadataRef compileUnitMetadata = LLVMPInvokes.LLVMDIBuilderCreateCompileUnit(_compilation.DIBuilder, LLVMDWARFSourceLanguage.LLVMDWARFSourceLanguageC,
                        fileMetadata, "ILC", 3, isOptimized: false, String.Empty, 0, 1, String.Empty, 0, LLVMDWARFEmissionKind.LLVMDWARFEmissionFull, 0, false, false);
                    LLVM.AddNamedMetadataOperand(Module, "llvm.dbg.cu", LLVM.MetadataAsValue(Context, compileUnitMetadata));

                    debugMetadata = new DebugMetadata(fileMetadata, compileUnitMetadata);
                    _compilation.DebugMetadataMap[fullPath] = debugMetadata;
                }

                if (_debugFunction.Pointer == IntPtr.Zero)
                {
                    _debugFunction = LLVM.DIBuilderCreateFunction(_compilation.DIBuilder, debugMetadata.CompileUnit, _method.Name, String.Empty, debugMetadata.File,
                        (uint)_debugInformation.GetSequencePoints().FirstOrDefault().LineNumber, default(LLVMMetadataRef), 1, 1, 1, 0, IsOptimized: 0, _llvmFunction);
                }

                LLVMMetadataRef currentLine = LLVMPInvokes.LLVMDIBuilderCreateDebugLocation(Context, (uint)curSequencePoint.LineNumber, 0, _debugFunction, default(LLVMMetadataRef));
                LLVM.SetCurrentDebugLocation(_builder, LLVM.MetadataAsValue(Context, currentLine));
            }
        }

        private void EndImportingInstruction()
        {
            // If this was constrained used in a call, it's already been cleared,
            // but if it was on some other instruction, it shoudln't carry forward
            _constrainedType = null;

            // Reset the debug position so it doesn't end up applying to the wrong instructions
            LLVM.SetCurrentDebugLocation(_builder, default(LLVMValueRef));
        }

        private void ImportNop()
        {
            EmitDoNothingCall();
        }

        private void ImportBreak()
        {
            if (DebugtrapFunction.Pointer == IntPtr.Zero)
            {
                DebugtrapFunction = LLVM.AddFunction(Module, "llvm.debugtrap", LLVM.FunctionType(LLVM.VoidType(), Array.Empty<LLVMTypeRef>(), false));
            }
            LLVM.BuildCall(_builder, DebugtrapFunction, Array.Empty<LLVMValueRef>(), string.Empty);
        }

        private void ImportLoadVar(int index, bool argument)
        {
            LLVMValueRef typedLoadLocation = LoadVarAddress(index, argument ? LocalVarKind.Argument : LocalVarKind.Local, out TypeDesc type);
            PushLoadExpression(GetStackValueKind(type), (argument ? "arg" : "loc") + index + "_", typedLoadLocation, type);
        }

        private LLVMValueRef LoadTemp(int index)
        {
            LLVMValueRef address = LoadVarAddress(index, LocalVarKind.Temp, out TypeDesc type);
            return LLVM.BuildLoad(_builder, CastToPointerToTypeDesc(address, type, $"Temp{index}_"), $"LdTemp{index}_");
        }

        internal LLVMValueRef LoadTemp(int index, LLVMTypeRef asType)
        {
            LLVMValueRef address = LoadVarAddress(index, LocalVarKind.Temp, out TypeDesc type);
            return LLVM.BuildLoad(_builder, CastIfNecessary(address, LLVM.PointerType(asType, 0), $"Temp{index}_"), $"LdTemp{index}_");
        }

        private LLVMValueRef StoreTemp(int index, LLVMValueRef value, string name = null)
        {
            LLVMValueRef address = LoadVarAddress(index, LocalVarKind.Temp, out TypeDesc type);
            LLVM.BuildStore(_builder, CastToTypeDesc(value, type, name), CastToPointerToTypeDesc(address, type, $"Temp{index}_"));
            return address;
        }

        internal static LLVMValueRef LoadValue(LLVMBuilderRef builder, LLVMValueRef address, TypeDesc sourceType, LLVMTypeRef targetType, bool signExtend, string loadName = null)
        {
            var underlyingSourceType = sourceType.UnderlyingType;
            if (targetType.TypeKind == LLVMTypeKind.LLVMIntegerTypeKind && underlyingSourceType.IsPrimitive && !underlyingSourceType.IsPointer)
            {
                LLVMValueRef loadValueRef = CastIfNecessaryAndLoad(builder, address, underlyingSourceType, loadName);
                return CastIntValue(builder, loadValueRef, targetType, signExtend);
            }
            else if (targetType.TypeKind == LLVMTypeKind.LLVMDoubleTypeKind)
            {
                LLVMValueRef loadValueRef = CastIfNecessaryAndLoad(builder, address, underlyingSourceType, loadName);
                return CastDoubleValue(builder, loadValueRef, targetType);
            }
            else
            {
                var typedAddress = CastIfNecessary(builder, address, LLVM.PointerType(targetType, 0));
                return LLVM.BuildLoad(builder, typedAddress, loadName ?? "ldvalue");
            }
        }

        private static LLVMValueRef CastIfNecessaryAndLoad(LLVMBuilderRef builder, LLVMValueRef address, TypeDesc sourceTypeDesc, string loadName)
        {
            LLVMTypeRef sourceLLVMType = ILImporter.GetLLVMTypeForTypeDesc(sourceTypeDesc);
            LLVMValueRef typedAddress = CastIfNecessary(builder, address, LLVM.PointerType(sourceLLVMType, 0));
            return LLVM.BuildLoad(builder, typedAddress, loadName ?? "ldvalue");
        }

        private static LLVMValueRef CastIntValue(LLVMBuilderRef builder, LLVMValueRef value, LLVMTypeRef type, bool signExtend)
        {
            LLVMTypeKind typeKind = LLVM.TypeOf(value).TypeKind;
            if (LLVM.TypeOf(value).Pointer == type.Pointer)
            {
                return value;
            }
            else if (typeKind == LLVMTypeKind.LLVMPointerTypeKind)
            {
                return LLVM.BuildPtrToInt(builder, value, type, "intcast");
            }
            else if (typeKind == LLVMTypeKind.LLVMFloatTypeKind || typeKind == LLVMTypeKind.LLVMDoubleTypeKind)
            {
                if (signExtend)
                {
                    return LLVM.BuildFPToSI(builder, value, type, "fptosi");
                }
                else
                {
                    return LLVM.BuildFPToUI(builder, value, type, "fptoui");
                }
            }
            else if (signExtend && type.GetIntTypeWidth() > LLVM.TypeOf(value).GetIntTypeWidth())
            {
                return LLVM.BuildSExtOrBitCast(builder, value, type, "SExtOrBitCast");
            }
            else if (type.GetIntTypeWidth() > LLVM.TypeOf(value).GetIntTypeWidth())
            {
                return LLVM.BuildZExtOrBitCast(builder, value, type, "ZExtOrBitCast");
            }
            else
            {
                Debug.Assert(typeKind == LLVMTypeKind.LLVMIntegerTypeKind);
                return LLVM.BuildIntCast(builder, value, type, "intcast");
            }
        }

        private static LLVMValueRef CastDoubleValue(LLVMBuilderRef builder, LLVMValueRef value, LLVMTypeRef type)
        {
            if (LLVM.TypeOf(value).Pointer == type.Pointer)
            {
                return value;
            }
            Debug.Assert(LLVM.TypeOf(value).TypeKind == LLVMTypeKind.LLVMFloatTypeKind);
            return LLVM.BuildFPExt(builder, value, type, "fpext");
        }

        private LLVMValueRef LoadVarAddress(int index, LocalVarKind kind, out TypeDesc type)
        {
            int varBase;
            int varCountBase;
            int varOffset;
            LLVMTypeRef valueType;

            if (kind == LocalVarKind.Argument)
            {
                varCountBase = 0;
                varBase = 0;
                if (!_signature.IsStatic)
                {
                    varCountBase = 1;
                }

                GetArgSizeAndOffsetAtIndex(index, out int argSize, out varOffset, out int realArgIndex);

                if (!_signature.IsStatic && index == 0)
                {
                    type = _thisType;
                    if (type.IsValueType)
                    {
                        type = type.MakeByRefType();
                    }
                }
                else
                {
                    type = _signature[index - varCountBase];
                }
                valueType = GetLLVMTypeForTypeDesc(type);

                // If the argument can be passed as a real argument rather than on the shadow stack,
                // get its address here
                if (realArgIndex != -1)
                {
                    return _argSlots[realArgIndex];
                }
            }
            else if (kind == LocalVarKind.Local)
            {
                varBase = GetTotalParameterOffset();
                GetLocalSizeAndOffsetAtIndex(index, out int localSize, out varOffset);
                valueType = GetLLVMTypeForTypeDesc(_locals[index].Type);
                type = _locals[index].Type;
                if (varOffset == -1)
                {
                    Debug.Assert(_localSlots[index].Pointer != IntPtr.Zero);
                    return _localSlots[index];
                }
            }
            else
            {
                varBase = GetTotalRealLocalOffset() + GetTotalParameterOffset();
                GetSpillSizeAndOffsetAtIndex(index, out int localSize, out varOffset);
                valueType = GetLLVMTypeForTypeDesc(_spilledExpressions[index].Type);
                type = _spilledExpressions[index].Type;
            }

            return LLVM.BuildGEP(_builder, LLVM.GetFirstParam(_currentFunclet),
                new LLVMValueRef[] { LLVM.ConstInt(LLVM.Int32Type(), (uint)(varBase + varOffset), LLVMMisc.False) },
                $"{kind}{index}_");

        }

        private StackValueKind GetStackValueKind(TypeDesc type)
        {
            switch (type.Category)
            {
                case TypeFlags.Boolean:
                case TypeFlags.Char:
                case TypeFlags.SByte:
                case TypeFlags.Byte:
                case TypeFlags.Int16:
                case TypeFlags.UInt16:
                case TypeFlags.Int32:
                case TypeFlags.UInt32:
                    return StackValueKind.Int32;
                case TypeFlags.Int64:
                case TypeFlags.UInt64:
                    return StackValueKind.Int64;
                case TypeFlags.Single:
                case TypeFlags.Double:
                    return StackValueKind.Float;
                case TypeFlags.IntPtr:
                case TypeFlags.UIntPtr:
                    return StackValueKind.NativeInt;
                case TypeFlags.ValueType:
                case TypeFlags.Nullable:
                    return StackValueKind.ValueType;
                case TypeFlags.Enum:
                    return GetStackValueKind(type.UnderlyingType);
                case TypeFlags.Class:
                case TypeFlags.Interface:
                case TypeFlags.Array:
                case TypeFlags.SzArray:
                    return StackValueKind.ObjRef;
                case TypeFlags.ByRef:
                    return StackValueKind.ByRef;
                case TypeFlags.Pointer:
                    return StackValueKind.NativeInt;
                default:
                    return StackValueKind.Unknown;
            }
        }

        private void ImportStoreVar(int index, bool argument)
        {
            TypeDesc varType;
            StackEntry toStore = _stack.Pop();
            LLVMValueRef varAddress = LoadVarAddress(index, argument ? LocalVarKind.Argument : LocalVarKind.Local, out varType);
            CastingStore(varAddress, toStore, varType, $"Variable{index}_");
        }

        private void ImportStoreHelper(LLVMValueRef toStore, LLVMTypeRef valueType, LLVMValueRef basePtr, uint offset, string name = null, LLVMBuilderRef builder = default(LLVMBuilderRef))
        {
            if (builder.Pointer == IntPtr.Zero)
                builder = _builder;

            LLVMValueRef typedToStore = CastIfNecessary(builder, toStore, valueType, name);

            var storeLocation = LLVM.BuildGEP(builder, basePtr,
                new LLVMValueRef[] { LLVM.ConstInt(LLVM.Int32Type(), offset, LLVMMisc.False) },
                String.Empty);
            var typedStoreLocation = CastIfNecessary(builder, storeLocation, LLVM.PointerType(valueType, 0), "TypedStore" + (name ?? ""));
            LLVM.BuildStore(builder, typedToStore, typedStoreLocation);
        }

        private LLVMValueRef CastToRawPointer(LLVMValueRef source, string name = null)
        {
            return CastIfNecessary(source, LLVM.PointerType(LLVM.Int8Type(), 0), name);
        }

        private LLVMValueRef CastToTypeDesc(LLVMValueRef source, TypeDesc type, string name = null)
        {
            return CastIfNecessary(source, GetLLVMTypeForTypeDesc(type), (name ?? "") + type.ToString());
        }

        private LLVMValueRef CastToPointerToTypeDesc(LLVMValueRef source, TypeDesc type, string name = null)
        {
            return CastIfNecessary(source, LLVM.PointerType(GetLLVMTypeForTypeDesc(type), 0), (name ?? "") + type.ToString());
        }

        private void CastingStore(LLVMValueRef address, StackEntry value, TypeDesc targetType, string targetName = null)
        {
            var typedStoreLocation = CastToPointerToTypeDesc(address, targetType, targetName);
            LLVM.BuildStore(_builder, value.ValueAsType(targetType, _builder), typedStoreLocation);
        }

        private LLVMValueRef CastIfNecessary(LLVMValueRef source, LLVMTypeRef valueType, string name = null)
        {
            return CastIfNecessary(_builder, source, valueType, name);
        }

        internal static LLVMValueRef CastIfNecessary(LLVMBuilderRef builder, LLVMValueRef source, LLVMTypeRef valueType, string name = null)
        {
            LLVMTypeRef sourceType = LLVM.TypeOf(source);
            if (sourceType.Pointer == valueType.Pointer)
                return source;

            LLVMTypeKind toStoreKind = LLVM.GetTypeKind(sourceType);
            LLVMTypeKind valueTypeKind = LLVM.GetTypeKind(valueType);

            LLVMValueRef typedToStore = source;
            if (toStoreKind == LLVMTypeKind.LLVMPointerTypeKind && valueTypeKind == LLVMTypeKind.LLVMPointerTypeKind)
            {
                typedToStore = LLVM.BuildPointerCast(builder, source, valueType, "CastPtr" + (name ?? ""));
            }
            else if (toStoreKind == LLVMTypeKind.LLVMPointerTypeKind && valueTypeKind == LLVMTypeKind.LLVMIntegerTypeKind)
            {
                typedToStore = LLVM.BuildPtrToInt(builder, source, valueType, "CastInt" + (name ?? ""));
            }
            else if (toStoreKind == LLVMTypeKind.LLVMIntegerTypeKind && valueTypeKind == LLVMTypeKind.LLVMArrayTypeKind)
            {
                typedToStore = LLVM.BuildLoad(builder, CastIfNecessary(builder, source, LLVM.PointerType(valueType, 0), name), "CastArrayLoad" + (name ?? ""));
            }
            else if (toStoreKind == LLVMTypeKind.LLVMPointerTypeKind && valueTypeKind == LLVMTypeKind.LLVMArrayTypeKind)
            {
                typedToStore = LLVM.BuildLoad(builder, CastIfNecessary(builder, source, LLVM.PointerType(valueType, 0), name), "CastArrayLoad" + (name ?? ""));
            }
            else if (toStoreKind == LLVMTypeKind.LLVMPointerTypeKind && valueTypeKind != LLVMTypeKind.LLVMIntegerTypeKind)
            {
                throw new NotImplementedException($"trying to cast {toStoreKind} to {valueTypeKind}");
            }
            else if (toStoreKind == LLVMTypeKind.LLVMIntegerTypeKind && valueTypeKind == LLVMTypeKind.LLVMPointerTypeKind)
            {
                typedToStore = LLVM.BuildIntToPtr(builder, source, valueType, "CastPtr" + (name ?? ""));
            }
            else if (toStoreKind != LLVMTypeKind.LLVMIntegerTypeKind && valueTypeKind == LLVMTypeKind.LLVMPointerTypeKind)
            {
                throw new NotImplementedException($"trying to cast {toStoreKind} to {valueTypeKind}");
            }
            else if (toStoreKind == LLVMTypeKind.LLVMFloatTypeKind && valueTypeKind == LLVMTypeKind.LLVMDoubleTypeKind)
            {
                typedToStore = LLVM.BuildFPExt(builder, source, valueType, "CastFloatToDouble" + (name ?? ""));
            }

            else if (toStoreKind == LLVMTypeKind.LLVMDoubleTypeKind && valueTypeKind == LLVMTypeKind.LLVMFloatTypeKind)
            {
                typedToStore = LLVM.BuildFPTrunc(builder, source, valueType, "CastDoubleToFloat" + (name ?? ""));
            }
            else if (toStoreKind != valueTypeKind && toStoreKind != LLVMTypeKind.LLVMIntegerTypeKind && valueTypeKind != LLVMTypeKind.LLVMIntegerTypeKind)
            {
                throw new NotImplementedException($"trying to cast {toStoreKind} to {valueTypeKind}");
            }
            else if (toStoreKind == valueTypeKind && toStoreKind == LLVMTypeKind.LLVMIntegerTypeKind)
            {
                Debug.Assert(toStoreKind != LLVMTypeKind.LLVMPointerTypeKind && valueTypeKind != LLVMTypeKind.LLVMPointerTypeKind);
                typedToStore = LLVM.BuildIntCast(builder, source, valueType, "CastInt" + (name ?? ""));
            }
            else if (toStoreKind == LLVMTypeKind.LLVMIntegerTypeKind && (valueTypeKind == LLVMTypeKind.LLVMDoubleTypeKind || valueTypeKind == LLVMTypeKind.LLVMFloatTypeKind))
            {
                //TODO: keep track of the TypeDesc so we can call BuildUIToFP when the integer is unsigned
                typedToStore = LLVM.BuildSIToFP(builder, source, valueType, "CastSIToFloat" + (name ?? ""));
            }
            else if ((toStoreKind == LLVMTypeKind.LLVMDoubleTypeKind || toStoreKind == LLVMTypeKind.LLVMFloatTypeKind) &&
                valueTypeKind == LLVMTypeKind.LLVMIntegerTypeKind)
            {
                //TODO: keep track of the TypeDesc so we can call BuildFPToUI when the integer is unsigned
                typedToStore = LLVM.BuildFPToSI(builder, source, valueType, "CastFloatSI" + (name ?? ""));
            }

            return typedToStore;
        }

        internal static LLVMTypeRef GetLLVMTypeForTypeDesc(TypeDesc type)
        {
            switch (type.Category)
            {
                case TypeFlags.Boolean:
                    return LLVM.Int1Type();

                case TypeFlags.SByte:
                case TypeFlags.Byte:
                    return LLVM.Int8Type();

                case TypeFlags.Int16:
                case TypeFlags.UInt16:
                case TypeFlags.Char:
                    return LLVM.Int16Type();

                case TypeFlags.Int32:
                case TypeFlags.UInt32:
                    return LLVM.Int32Type();
                case TypeFlags.IntPtr:
                case TypeFlags.UIntPtr:
                case TypeFlags.Array:
                case TypeFlags.SzArray:
                case TypeFlags.ByRef:
                case TypeFlags.Class:
                case TypeFlags.Interface:
                    return LLVM.PointerType(LLVM.Int8Type(), 0);

                case TypeFlags.Pointer:
                    return LLVM.PointerType(type.GetParameterType().IsVoid ? LLVM.Int8Type() : GetLLVMTypeForTypeDesc(type.GetParameterType()), 0);

                case TypeFlags.Int64:
                case TypeFlags.UInt64:
                    return LLVM.Int64Type();

                case TypeFlags.Single:
                    return LLVM.FloatType();

                case TypeFlags.Double:
                    return LLVM.DoubleType();

                case TypeFlags.ValueType:
                case TypeFlags.Nullable:
                    {
                        if (!LlvmStructs.TryGetValue(type, out LLVMTypeRef llvmStructType))
                        {
                            // LLVM thinks certain sizes of struct have a different calling convention than Clang does.
                            // Treating them as ints fixes that and is more efficient in general
                            int structSize = type.GetElementSize().AsInt;
                            int structAlignment = ((DefType)type).InstanceFieldAlignment.AsInt;
                            switch (structSize)
                            {
                                case 1:
                                    llvmStructType = LLVM.Int8Type();
                                    break;
                                case 2:
                                    if (structAlignment == 2)
                                    {
                                        llvmStructType = LLVM.Int16Type();
                                    }
                                    else
                                    {
                                        goto default;
                                    }
                                    break;
                                case 4:
                                    if (structAlignment == 4)
                                    {
                                        if (StructIsWrappedPrimitive(type, type.Context.GetWellKnownType(WellKnownType.Single)))
                                        {
                                            llvmStructType = LLVM.FloatType();
                                        }
                                        else
                                        {
                                            llvmStructType = LLVM.Int32Type();
                                        }
                                    }
                                    else
                                    {
                                        goto default;
                                    }
                                    break;
                                case 8:
                                    if (structAlignment == 8)
                                    {
                                        if (StructIsWrappedPrimitive(type, type.Context.GetWellKnownType(WellKnownType.Double)))
                                        {
                                            llvmStructType = LLVM.DoubleType();
                                        }
                                        else
                                        {
                                            llvmStructType = LLVM.Int64Type();
                                        }
                                    }
                                    else
                                    {
                                        goto default;
                                    }
                                    break;

                                default:
                                    // Forward-declare the struct in case there's a reference to it in the fields.
                                    // This must be a named struct or LLVM hits a stack overflow
                                    llvmStructType = LLVM.StructCreateNamed(Context, type.ToString());
                                    LlvmStructs[type] = llvmStructType;

                                    FieldDesc[] instanceFields = type.GetFields().Where(field => !field.IsStatic).ToArray();
                                    FieldAndOffset[] fieldLayout = new FieldAndOffset[instanceFields.Length];
                                    for (int i = 0; i < instanceFields.Length; i++)
                                    {
                                        fieldLayout[i] = new FieldAndOffset(instanceFields[i], instanceFields[i].Offset);
                                    }

                                    // Sort fields by offset and size in order to handle generating unions
                                    FieldAndOffset[] sortedFields = fieldLayout.OrderBy(fieldAndOffset => fieldAndOffset.Offset.AsInt).
                                        ThenByDescending(fieldAndOffset => fieldAndOffset.Field.FieldType.GetElementSize().AsInt).ToArray();

                                    List<LLVMTypeRef> llvmFields = new List<LLVMTypeRef>(sortedFields.Length);
                                    int lastOffset = -1;
                                    int nextNewOffset = -1;
                                    TypeDesc prevType = null;
                                    int totalSize = 0;

                                    foreach (FieldAndOffset fieldAndOffset in sortedFields)
                                    {
                                        int curOffset = fieldAndOffset.Offset.AsInt;

                                        if (prevType == null || (curOffset != lastOffset && curOffset >= nextNewOffset))
                                        {
                                            // The layout should be in order
                                            Debug.Assert(curOffset > lastOffset);

                                            int prevElementSize;
                                            if (prevType == null)
                                            {
                                                lastOffset = 0;
                                                prevElementSize = 0;
                                            }
                                            else
                                            {
                                                prevElementSize = prevType.GetElementSize().AsInt;
                                            }

                                            // Pad to this field if necessary
                                            int paddingSize = curOffset - lastOffset - prevElementSize;
                                            if (paddingSize > 0)
                                            {
                                                AddPaddingFields(paddingSize, llvmFields);
                                                totalSize += paddingSize;
                                            }

                                            TypeDesc fieldType = fieldAndOffset.Field.FieldType;
                                            int fieldSize = fieldType.GetElementSize().AsInt;

                                            llvmFields.Add(GetLLVMTypeForTypeDesc(fieldType));

                                            totalSize += fieldSize;
                                            lastOffset = curOffset;
                                            prevType = fieldType;
                                            nextNewOffset = curOffset + fieldSize;
                                        }
                                    }

                                    // If explicit layout is greater than the sum of fields, add padding
                                    if (totalSize < structSize)
                                    {
                                        AddPaddingFields(structSize - totalSize, llvmFields);
                                    }

                                    LLVM.StructSetBody(llvmStructType, llvmFields.ToArray(), true);
                                    break;
                            }

                            LlvmStructs[type] = llvmStructType;
                        }
                        return llvmStructType;
                    }

                case TypeFlags.Enum:
                    return GetLLVMTypeForTypeDesc(type.UnderlyingType);

                case TypeFlags.Void:
                    return LLVM.VoidType();

                default:
                    throw new NotImplementedException(type.Category.ToString());
            }
        }

        /// <summary>
        /// Returns true if a type is a struct that just wraps a given primitive
        /// or another struct that does so and can thus be treated as that primitive
        /// </summary>
        /// <param name="type">The struct to evaluate</param>
        /// <param name="primitiveType">The primitive to check for</param>
        /// <returns>True if the struct is a wrapper of the primitive</returns>
        private static bool StructIsWrappedPrimitive(TypeDesc type, TypeDesc primitiveType)
        {
            Debug.Assert(type.IsValueType);
            Debug.Assert(primitiveType.IsPrimitive);

            if (type.GetElementSize().AsInt != primitiveType.GetElementSize().AsInt)
            {
                return false;
            }

            FieldDesc[] fields = type.GetFields().ToArray();
            int instanceFieldCount = 0;
            bool foundPrimitive = false;

            foreach (FieldDesc field in fields)
            {
                if (field.IsStatic)
                {
                    continue;
                }

                instanceFieldCount++;

                // If there's more than one field, figuring out whether this is a primitive gets complicated, so assume it's not
                if (instanceFieldCount > 1)
                {
                    break;
                }

                TypeDesc fieldType = field.FieldType;
                if (fieldType == primitiveType)
                {
                    foundPrimitive = true;
                }
                else if (fieldType.IsValueType && !fieldType.IsPrimitive && StructIsWrappedPrimitive(fieldType, primitiveType))
                {
                    foundPrimitive = true;
                }
            }

            if (instanceFieldCount == 1 && foundPrimitive)
            {
                return true;
            }

            return false;
        }

        /// <summary>
        /// Pad out a struct at the current location
        /// </summary>
        /// <param name="paddingSize">Number of bytes of padding to add</param>
        /// <param name="llvmFields">The set of llvm fields in the struct so far</param>
        private static void AddPaddingFields(int paddingSize, List<LLVMTypeRef> llvmFields)
        {
            int numInts = paddingSize / 4;
            int numBytes = paddingSize - numInts * 4;
            for (int i = 0; i < numInts; i++)
            {
                llvmFields.Add(LLVM.Int32Type());
            }
            for (int i = 0; i < numBytes; i++)
            {
                llvmFields.Add(LLVM.Int8Type());
            }
        }

        private int GetTotalLocalOffset()
        {
            int offset = GetTotalRealLocalOffset();
            for (int i = 0; i < _spilledExpressions.Count; i++)
            {
                offset = PadNextOffset(_spilledExpressions[i].Type, offset);
            }
            return offset.AlignUp(_pointerSize);
        }

        private int GetTotalRealLocalOffset()
        {
            int offset = 0;
            for (int i = 0; i < _locals.Length; i++)
            {
                TypeDesc localType = _locals[i].Type;
                if (!CanStoreVariableOnStack(localType))
                {
                    offset = PadNextOffset(localType, offset);
                }
            }
            return offset.AlignUp(_pointerSize);
        }

        private bool CanStoreVariableOnStack(TypeDesc variableType)
        {
            // Keep all variables on the shadow stack if there is exception
            // handling so funclets can access them
            if (_exceptionRegions.Length == 0)
            {
                return CanStoreTypeOnStack(variableType);
            }
            return false;
        }

        /// <summary>
        /// Returns true if the type can be stored on the local stack
        /// instead of the shadow stack in this method.
        /// </summary>
        private static bool CanStoreTypeOnStack(TypeDesc type)
        {
            if (type is DefType defType)
            {
                if (!defType.IsGCPointer && !defType.ContainsGCPointers)
                {
                    return true;
                }
            }
            else if (type is PointerType)
            {
                return true;
            }

            return false;
        }

        /// <summary>
        /// Returns true if the method returns a type that must be kept
        /// on the shadow stack
        /// </summary>
        private static bool NeedsReturnStackSlot(MethodSignature signature)
        {
            return !signature.ReturnType.IsVoid && !CanStoreTypeOnStack(signature.ReturnType);
        }

        private int GetTotalParameterOffset()
        {
            int offset = 0;
            for (int i = 0; i < _signature.Length; i++)
            {
                if (!CanStoreVariableOnStack(_signature[i]))
                {
                    offset = PadNextOffset(_signature[i], offset);
                }
            }
            if (!_signature.IsStatic)
            {
                // If this is a struct, then it's a pointer on the stack
                if (_thisType.IsValueType)
                {
                    offset = PadNextOffset(_thisType.MakeByRefType(), offset);
                }
                else
                {
                    offset = PadNextOffset(_thisType, offset);
                }
            }

            // hidden param not on shadow stack
            //            var isUnboxingStub = false; // TODO : write test for this and if it passes, then delete?
            //            var hasHiddenParam = false; // TODO can this ever be true
            //            if (_method != null)
            //            {
            //                if (isUnboxingStub)
            //                    hasHiddenParam = _method.IsSharedByGenericInstantiations &&
            //                                     (_method.HasInstantiation || _method.Signature.IsStatic);
            //                else
            //                    hasHiddenParam = _method.RequiresInstArg();
            //            }
            //            if (hasHiddenParam)
            //            {
            //                offset += _pointerSize; // TODO should we try to get a TypeDesc for the hidden param?
            //            }
            //
            return offset.AlignUp(_pointerSize);
        }

        private void GetArgSizeAndOffsetAtIndex(int index, out int size, out int offset, out int realArgIndex)
        {
            realArgIndex = -1;

            int thisSize = 0;
            if (!_signature.IsStatic)
            {
                thisSize = _thisType.IsValueType ? _thisType.Context.Target.PointerSize : _thisType.GetElementSize().AsInt.AlignUp(_pointerSize);
                if (index == 0)
                {
                    size = thisSize;
                    offset = 0;
                    return;
                }
                else
                {
                    index--;
                }
            }

            var argType = _signature[index];
            size = argType.GetElementSize().AsInt;

            int potentialRealArgIndex = 0;

            offset = thisSize;

            if (!CanStoreVariableOnStack(argType) && CanStoreTypeOnStack(argType))
            {
                // this is an arg that was passed on the stack and is now copied to the shadow stack: move past args that are passed on shadow stack
                for (int i = 0; i < _signature.Length; i++)
                {
                    if (!CanStoreTypeOnStack(_signature[i]))
                    {
                        offset = PadNextOffset(_signature[i], offset);
                    }
                }
            }

            for (int i = 0; i < index; i++)
            {
                // We could compact the set of argSlots to only those that we'd keep on the stack, but currently don't
                potentialRealArgIndex++;

                if (CanStoreTypeOnStack(_signature[index]))
                {
                    if (CanStoreTypeOnStack(_signature[i]) && !CanStoreVariableOnStack(_signature[index]) && !CanStoreVariableOnStack(_signature[i]))
                    {
                        offset = PadNextOffset(_signature[i], offset);
                    }
                }
                // if this is a shadow stack arg, then only count other shadow stack args as stack args come later
                else if (!CanStoreVariableOnStack(_signature[i]) && !CanStoreTypeOnStack(_signature[i]))
                {
                    offset = PadNextOffset(_signature[i], offset);
                }
            }

            if (CanStoreVariableOnStack(argType))
            {
                realArgIndex = potentialRealArgIndex;
                offset = -1;
            }
            else
            {
                offset = PadOffset(argType, offset);
            }
        }

        private void GetLocalSizeAndOffsetAtIndex(int index, out int size, out int offset)
        {
            LocalVariableDefinition local = _locals[index];
            size = local.Type.GetElementSize().AsInt;

            if (CanStoreVariableOnStack(local.Type))
            {
                offset = -1;
            }
            else
            {
                offset = 0;
                for (int i = 0; i < index; i++)
                {
                    if (!CanStoreVariableOnStack(_locals[i].Type))
                    {
                        offset = PadNextOffset(_locals[i].Type, offset);
                    }
                }
                offset = PadOffset(local.Type, offset);
            }
        }

        private void GetSpillSizeAndOffsetAtIndex(int index, out int size, out int offset)
        {
            SpilledExpressionEntry spill = _spilledExpressions[index];
            size = spill.Type.GetElementSize().AsInt;

            offset = 0;
            for (int i = 0; i < index; i++)
            {
                offset = PadNextOffset(_spilledExpressions[i].Type, offset);
            }
            offset = PadOffset(spill.Type, offset);
        }

        public int PadNextOffset(TypeDesc type, int atOffset)
        {
            var size = type is DefType && type.IsValueType ? ((DefType)type).InstanceFieldSize : type.Context.Target.LayoutPointerSize;
            return PadOffset(type, atOffset) + size.AsInt;
        }

        public int PadOffset(TypeDesc type, int atOffset)
        {
            var fieldAlignment = type is DefType && type.IsValueType ? ((DefType)type).InstanceFieldAlignment : type.Context.Target.LayoutPointerSize;
            var alignment = LayoutInt.Min(fieldAlignment, new LayoutInt(ComputePackingSize(type))).AsInt;
            var padding = (atOffset + (alignment - 1)) & ~(alignment - 1);
            return padding;
        }

        private static int ComputePackingSize(TypeDesc type)
        {
            if (type is MetadataType)
            {
                var metaType = type as MetadataType;
                var layoutMetadata = metaType.GetClassLayout();

                // If a type contains pointers then the metadata specified packing size is ignored (On desktop this is disqualification from ManagedSequential)
                if (layoutMetadata.PackingSize == 0 || metaType.ContainsGCPointers)
                    return type.Context.Target.DefaultPackingSize;
                else
                    return layoutMetadata.PackingSize;
            }
            else
                return type.Context.Target.DefaultPackingSize;
        }

        private void ImportAddressOfVar(int index, bool argument)
        {
            TypeDesc type;
            LLVMValueRef typedLoadLocation = LoadVarAddress(index, argument ? LocalVarKind.Argument : LocalVarKind.Local, out type);
            _stack.Push(new AddressExpressionEntry(StackValueKind.ByRef, "ldloca", typedLoadLocation, type.MakeByRefType()));
        }

        private void ImportDup()
        {
            var entry = _stack.Pop();
            _stack.Push(entry.Duplicate(_builder));
            _stack.Push(entry.Duplicate(_builder));
        }

        private void ImportPop()
        {
            _stack.Pop();
        }

        private void ImportJmp(int token)
        {
            throw new NotImplementedException("jmp");
        }

        private void ImportCasting(ILOpcode opcode, int token)
        {
            TypeDesc type = ResolveTypeToken(token);

            //TODO: call GetCastingHelperNameForType from JitHelper.cs (needs refactoring)
            string function;
            bool throwing = opcode == ILOpcode.castclass;
            if (type.IsArray)
                function = throwing ? "CheckCastArray" : "IsInstanceOfArray";
            else if (type.IsInterface)
                function = throwing ? "CheckCastInterface" : "IsInstanceOfInterface";
            else
                function = throwing ? "CheckCastClass" : "IsInstanceOfClass";

            StackEntry[] arguments;
            if (type.IsRuntimeDeterminedSubtype)
            {
                LLVMValueRef helper;
                var node = GetGenericLookupHelperAndAddReference(ReadyToRunHelperId.TypeHandle, type, out helper);
                _dependencies.Add(node);

                //TODO refactor call to shadow stack & helper
                var typeHandle = LLVM.BuildCall(_builder, helper, new LLVMValueRef[]
                {
                    GetShadowStack(),
                    GetGenericContext()
                }, "getHelper");

                //todo refactor argument creation with else below
                arguments = new StackEntry[]
                            {
                                new ExpressionEntry(StackValueKind.ValueType, "eeType", typeHandle,
                                    _compilation.TypeSystemContext.SystemModule.GetKnownType("System", "EETypePtr")),
                                _stack.Pop()
                            };
            }
            else
            {
                arguments = new StackEntry[]
                                {
                                    new LoadExpressionEntry(StackValueKind.ValueType, "eeType", GetEETypePointerForTypeDesc(type, true),
                                        _compilation.TypeSystemContext.SystemModule.GetKnownType("System", "EETypePtr")),
                                    _stack.Pop()
                                };
            }

            _stack.Push(CallRuntime(_compilation.TypeSystemContext, TypeCast, function, arguments, type));
        }

        private void ImportLoadNull()
        {
            _stack.Push(new ExpressionEntry(StackValueKind.ObjRef, "null", LLVM.ConstInt(LLVM.Int32Type(), 0, LLVMMisc.False)));
        }

        private void ImportReturn()
        {
            if (_signature.ReturnType.IsVoid)
            {
                LLVM.BuildRetVoid(_builder);
                return;
            }

            StackEntry retVal = _stack.Pop();
            LLVMTypeRef valueType = GetLLVMTypeForTypeDesc(_signature.ReturnType);
            LLVMValueRef castValue = retVal.ValueAsType(valueType, _builder);

            if (NeedsReturnStackSlot(_signature))
            {
                var retParam = LLVM.GetNextParam(LLVM.GetFirstParam(_llvmFunction));
                ImportStoreHelper(castValue, valueType, retParam, 0);
                LLVM.BuildRetVoid(_builder);
            }
            else
            {
                LLVM.BuildRet(_builder, castValue);
            }
        }

        private void ImportCall(ILOpcode opcode, int token)
        {
            MethodDesc runtimeDeterminedMethod = (MethodDesc)_methodIL.GetObject(token);
            MethodDesc callee = (MethodDesc)_canonMethodIL.GetObject(token);

            if (_method.ToString().Contains("InitializeClosedInstanceSlow") && _method.ToString().Contains("RunReferenceTypeShared") &&
                _method.ToString().Contains("Canon>") &&
                callee.ToString().Contains("InitializeClosedInstanceSlow"))
            {
            
            }
            //            if (callee.ToString().Contains("Array") && callee.ToString().Contains("IndexOf"))
            //            {
            //
            //            }
            //            if (callee.ToString().Contains("Unsafe") && callee.ToString().Contains("As") )
            //            {
            //
            //            }


            //            var extraPush = false;
            if (callee.IsIntrinsic)
            {
                if (ImportIntrinsicCall(callee, runtimeDeterminedMethod))
                {
                    return;
                }
            }

            if (callee.IsRawPInvoke() || (callee.IsInternalCall && callee.HasCustomAttribute("System.Runtime", "RuntimeImportAttribute")))
            {
                ImportRawPInvoke(callee);
                return;
            }

            TypeDesc localConstrainedType = _constrainedType;
            _constrainedType = null;

            if (opcode == ILOpcode.newobj)
            {
                if (_method.ToString().Contains("Run")
                    && _method.ToString().Contains("TestGvmDelegates"))
                {
                    //                PrintInt32(BuildConstInt32(512));
                    //                LLVMValueRef invokeOpenInstanceThunkAddr = WebAssemblyObjectWriter.InvokeOpenInstanceThunk;
                    //                //return addressOfAddress;
                    //                //                var sym = LLVM.BuildLoad(builder, addressOfAddress,
                    //                //                    "LoadAddressOfSymbolNode");
                    //
                    //                PrintIntPtr(invokeOpenInstanceThunkAddr);
                }
                TypeDesc newType = callee.OwningType;
                if (newType.IsArray)
                {
                    var paramCnt = callee.Signature.Length;
                    var eeTypeDesc = _compilation.TypeSystemContext.SystemModule.GetKnownType("Internal.Runtime", "EEType").MakePointerType();
                    LLVMValueRef dimensions = LLVM.BuildArrayAlloca(_builder, LLVMTypeRef.Int32Type(), BuildConstInt32(paramCnt), "newobj_array_pdims_" + _currentOffset);
                    for (int i = paramCnt - 1; i >= 0; --i)
                    {
                        LLVM.BuildStore(_builder, _stack.Pop().ValueAsInt32(_builder, true),
                            LLVM.BuildGEP(_builder, dimensions, new LLVMValueRef[] { BuildConstInt32(i) }, "pdims_ptr"));
                    }
                    var arguments = new StackEntry[]
                    {
                        new LoadExpressionEntry(StackValueKind.ValueType, "eeType", GetEETypePointerForTypeDesc(newType, true), eeTypeDesc),
                        new Int32ConstantEntry(paramCnt),
                        new AddressExpressionEntry(StackValueKind.ValueType, "newobj_array_pdims", dimensions)
                    };
                    MetadataType helperType = _compilation.TypeSystemContext.SystemModule.GetKnownType("Internal.Runtime.CompilerHelpers", "ArrayHelpers");
                    MethodDesc helperMethod = helperType.GetKnownMethod("NewObjArray", null);
                    PushNonNull(HandleCall(helperMethod, helperMethod.Signature, helperMethod, helperMethod.Signature, arguments, forcedReturnType: newType, runtimeDeterminedMethod: runtimeDeterminedMethod));
                    return;
                }
                else if (newType.IsString)
                {
                    // String constructors actually look like regular method calls
                    IMethodNode node = _compilation.NodeFactory.StringAllocator(callee);
                    _dependencies.Add(node);
                    callee = node.Method;
                    opcode = ILOpcode.call;
                }
                else
                {
                    if (callee.Signature.Length > _stack.Length) //System.Reflection.MemberFilter.ctor
                        throw new InvalidProgramException();

                    StackEntry newObjResult;
                    if (newType.IsValueType)
                    {
                        // Allocate a slot on the shadow stack for the value type
                        int spillIndex = _spilledExpressions.Count;
                        SpilledExpressionEntry spillEntry = new SpilledExpressionEntry(GetStackValueKind(newType), "newobj" + _currentOffset, newType, spillIndex, this);
                        _spilledExpressions.Add(spillEntry);
                        LLVMValueRef addrOfValueType = LoadVarAddress(spillIndex, LocalVarKind.Temp, out TypeDesc unused);
                        AddressExpressionEntry valueTypeByRef = new AddressExpressionEntry(StackValueKind.ByRef, "newobj_slot" + _currentOffset, addrOfValueType, newType.MakeByRefType());

                        // The ctor needs a reference to the spill slot, but the 
                        // actual value ends up on the stack after the ctor is done
                        _stack.InsertAt(spillEntry, _stack.Top - callee.Signature.Length);
                        _stack.InsertAt(valueTypeByRef, _stack.Top - callee.Signature.Length);
                    }
                    else
                    {
                        TypeDesc typeToAlloc;
                        var runtimeDeterminedRetType = runtimeDeterminedMethod.OwningType;

                        if (runtimeDeterminedRetType.IsRuntimeDeterminedSubtype)
                        {
                            // TODO: refactore with AllocateObject?
                            var method = (MethodDesc)_canonMethodIL.GetObject(token);

                            typeToAlloc = _compilation.ConvertToCanonFormIfNecessary(runtimeDeterminedRetType, CanonicalFormKind.Specific);
                            LLVMValueRef helper;
                            var node = GetGenericLookupHelperAndAddReference(ReadyToRunHelperId.TypeHandle, typeToAlloc, out helper);
                            //                            int offset = GetTotalParameterOffset() + GetTotalLocalOffset();

                            var typeRef = LLVM.BuildCall(_builder, helper, new LLVMValueRef[]
                            {
                    GetShadowStack(),
                                GetGenericContext()
                            }, "getHelper");
                            var eeTypeDesc = _compilation.TypeSystemContext.SystemModule.GetKnownType("System", "EETypePtr");
                            var arguments = new StackEntry[] { new ExpressionEntry(StackValueKind.ValueType, "eeType", typeRef, eeTypeDesc) };
                            newObjResult = CallRuntime(_compilation.TypeSystemContext, RuntimeExport, "RhNewObject", arguments);
                        }
                        else
                        {
                            typeToAlloc = callee.OwningType;
                            newObjResult = AllocateObject(typeToAlloc);
                        }

                        //one for the real result and one to be consumed by ctor
                        _stack.InsertAt(newObjResult, _stack.Top - callee.Signature.Length);
                        _stack.InsertAt(newObjResult, _stack.Top - callee.Signature.Length);
//                        extraPush = true;
                    }
                }
            }
            else
            {
                // !newobj
                if (opcode == ILOpcode.callvirt && localConstrainedType != null)
                {
                    if (localConstrainedType.IsRuntimeDeterminedSubtype)
                        localConstrainedType = localConstrainedType.ConvertToCanonForm(CanonicalFormKind.Specific);
                }
            }

            var suppressHandleCall = false;
            if (opcode == ILOpcode.newobj && callee.OwningType.IsDelegate)
            {
                FunctionPointerEntry functionPointer = ((FunctionPointerEntry)_stack.Peek());
                TypeDesc canonDelegateType = callee.OwningType.ConvertToCanonForm(CanonicalFormKind.Specific);
                DelegateCreationInfo delegateInfo = _compilation.GetDelegateCtor(canonDelegateType, functionPointer.Method, followVirtualDispatch: false);
                MethodDesc delegateTargetMethod = delegateInfo.TargetMethod;
                callee = delegateInfo.Constructor.Method;
                if (_method.ToString().Contains("TestDelegateToCanonMethods") &&
                    _method.ToString().Contains("Run"))
//                    && callee.ToString().Contains("OpenStatic"))
                {
                }
                if (delegateInfo.NeedsRuntimeLookup && !functionPointer.IsVirtual)
                {
                    //TODO: can we not move this to a function as in cpp line ~1420
                    LLVMValueRef helper;
                    List<LLVMTypeRef> additionalTypes = new List<LLVMTypeRef>();
                    var shadowStack = GetShadowStack();
                    List<LLVMValueRef> helperParams = new List<LLVMValueRef>
                    {
                        shadowStack,
                        GetGenericContext()
                    };

                    if (delegateInfo.Thunk != null)
                    {
                        MethodDesc thunkMethod = delegateInfo.Thunk.Method;
                        AddMethodReference(thunkMethod);
                        PushExpression(StackValueKind.NativeInt, "invokeThunk", 
                            GetOrCreateLLVMFunction(
                                _compilation.NameMangler.GetMangledMethodName(thunkMethod).ToString(),
                                thunkMethod.Signature, 
                                false));
                    }
                    var sigLength = callee.Signature.Length;
                    var stackCopy = new StackEntry[sigLength];
                    for (var i = 0; i < sigLength; i++)
                    {
                        stackCopy[i] = _stack.Pop();
                    }
                    var thisEntry = _stack.Pop();  // the extra newObjResult which we dont want as we are not going through HandleCall
                    // by convention(?) the delegate initialize methods take this as the first parameter which is not in the ctor
                    // method sig, so add that here
//                    _stack.Peek();
//                    _stack.Push(thisEntry);
                    int curOffset = 0;

                    // pass this (delegate obj) as first param
                    LLVMTypeRef llvmTypeRefForThis = GetLLVMTypeForTypeDesc(thisEntry.Type);
                    curOffset = PadOffset(thisEntry.Type, curOffset);
                    LLVMValueRef thisAddr = LLVM.BuildGEP(_builder, shadowStack, new LLVMValueRef[] { LLVM.ConstInt(LLVM.Int32Type(), (ulong)curOffset, LLVMMisc.False) }, "thisLoc");
                    LLVMValueRef llvmValueRefForThis = thisEntry.ValueAsType(LLVMTypeRef.PointerType(LLVMTypeRef.Int8Type(), 0), _builder);
                    LLVM.BuildStore(_builder, llvmValueRefForThis, CastIfNecessary(_builder, thisAddr, LLVM.PointerType(llvmTypeRefForThis, 0), "thisCast"));
                    curOffset = PadNextOffset(GetWellKnownType(WellKnownType.Object), curOffset);

                    for (var i = 0; i < sigLength; i++)
                    {
                        TypeDesc argTypeDesc = callee.Signature[i];
                        LLVMTypeRef llvmTypeRefForArg = GetLLVMTypeForTypeDesc(argTypeDesc);
                        StackEntry argStackEntry = stackCopy[sigLength - i - 1];
                        if (CanStoreTypeOnStack(callee.Signature[i]))
                        {
                            LLVMValueRef llvmValueRefForArg = argStackEntry.ValueAsType(llvmTypeRefForArg, _builder);
                            additionalTypes.Add(llvmTypeRefForArg);
                            helperParams.Add(llvmValueRefForArg);
                        }
                        else
                        {
                            LLVMValueRef llvmValueRefForArg = argStackEntry.ValueAsType(LLVMTypeRef.PointerType(LLVMTypeRef.Int8Type(), 0), _builder);
                            curOffset = PadOffset(argTypeDesc, curOffset);
                            LLVMValueRef argAddr = LLVM.BuildGEP(_builder, shadowStack, new LLVMValueRef[] { LLVM.ConstInt(LLVM.Int32Type(), (ulong)curOffset, LLVMMisc.False) }, "arg" + i);
                            LLVM.BuildStore(_builder, llvmValueRefForArg, CastIfNecessary(_builder, argAddr, LLVM.PointerType(llvmTypeRefForArg, 0), $"parameter{i}_"));
                            curOffset = PadNextOffset(argTypeDesc, curOffset);
                        }
//                        _stack.Push(argStackEntry);
                    }
                    // invoke thunk ptr
//                    LLVMValueRef thunkPtrRef = argStackEntry.ValueAsType(llvmTypeRefForArg, _builder);
//                    additionalTypes.Add(llvmTypeRefForArg);
//                    helperParams.Add(thunkPtrRef);

                    var node = GetGenericLookupHelperAndAddReference(ReadyToRunHelperId.DelegateCtor, delegateInfo, out helper,
                        additionalTypes);
                    // TODO: remove if and look to see if this can be tidier
//                    if (_method.ToString().Contains("CallDelegate") &&
//                        _method.ToString().Contains("Canon"))
//                    {
                        suppressHandleCall = true;
//                        Debug.Assert(extraPush);
//                        _stack.Pop(); // remove one of the extra obj as we are not going through HandleCall
//                    }
                    LLVM.BuildCall(_builder, helper, helperParams.ToArray(), string.Empty);

                    // TODO: if you look at the llvm there's a bunch of redundant instructions after this call
                }
                else if (!functionPointer.IsVirtual && delegateTargetMethod.OwningType.IsValueType &&
                         !delegateTargetMethod.Signature.IsStatic)
                {
                    _stack.Pop(); // remove the target

                    MethodDesc canonDelegateTargetMethod = delegateTargetMethod.GetCanonMethodTarget(CanonicalFormKind.Specific);
                    ISymbolNode targetNode = delegateInfo.GetTargetNode(_compilation.NodeFactory);
                    _dependencies.Add(targetNode);
                    if (delegateTargetMethod != canonDelegateTargetMethod)
                    {
                        var funcRef = LoadAddressOfSymbolNode(targetNode);
                        var toInt = LLVM.BuildPtrToInt(_builder, funcRef, LLVMTypeRef.Int32Type(), "toInt");
                        var withOffset = LLVM.BuildOr(_builder, toInt, BuildConstUInt32(FatFunctionPointerOffset), "withOffset");
                        PushExpression(StackValueKind.NativeInt, "fatthunk", withOffset);
                    }
                    else
                    {
                        PushExpression(StackValueKind.NativeInt, "thunk", GetOrCreateLLVMFunction(targetNode.GetMangledName(_compilation.NodeFactory.NameMangler), delegateTargetMethod.Signature, false /* TODO: need a test for this to see if it can ever be true */));
                    }
                }
                else if (callee.Signature.Length == 3)
                {
                    //TODO what situation is this, if any and why is there no pop?
                    PushExpression(StackValueKind.NativeInt, "thunk", GetOrCreateLLVMFunction(_compilation.NodeFactory.NameMangler.GetMangledMethodName(delegateInfo.Thunk.Method).ToString(), delegateInfo.Thunk.Method.Signature, false /* TODO: need a test for this to see if it can ever be true */));
                }
            }

            if (!suppressHandleCall)
            {
                HandleCall(callee, callee.Signature, runtimeDeterminedMethod, opcode, localConstrainedType);
            }
        }

        private LLVMValueRef LLVMFunctionForMethod(MethodDesc callee, StackEntry thisPointer, bool isCallVirt,
            TypeDesc constrainedType, MethodDesc runtimeDeterminedMethod, out bool hasHiddenParam, out bool isGvm,
            out LLVMValueRef dictPtrPtrStore,
            out LLVMValueRef fatFunctionPtr)
        {
            hasHiddenParam = false;
            isGvm = false;
            dictPtrPtrStore = default(LLVMValueRef);
            fatFunctionPtr = default(LLVMValueRef);
            //            if (callee.ToString().Contains("Unsafe") && callee.ToString().Contains("As"))
            //            {
            //
            //            }
            // todo: try to remove this as its already done higher up
            var canonMethod = callee.GetCanonMethodTarget(CanonicalFormKind.Specific);
            var canonMethod2 = callee.GetCanonMethodTarget(CanonicalFormKind.Universal);

            string canonCalleeName = _compilation.NameMangler.GetMangledMethodName(canonMethod).ToString();
            TypeDesc owningType = callee.OwningType;
            bool delegateInvoke = false;
            // Sealed methods must not be called virtually due to sealed vTables, so call them directly, but not delegate Invoke
            // TODO this is copied from higher up the stack, pass or remove from higher up (better)
            if (owningType.IsDelegate)
            {
                if (callee.Name == "Invoke")
                {
                    //opcode = ILOpcode.call;
                    delegateInvoke = true;
                    //TODO make sure the canonMethod is not added as a reference
                }
            }
            if ((canonMethod.IsFinal || canonMethod.OwningType.IsSealed()) && !delegateInvoke)
            {
//                var isUnboxingStub = false; // TODO : write test for this and if it passes, then delete?
                if (canonMethod != null)
                {
                    var isSpecialUnboxingThunk = _compilation.NodeFactory.TypeSystemContext.IsSpecialUnboxingThunkTargetMethod(canonMethod);

                    if (isSpecialUnboxingThunk)
                    {
                        hasHiddenParam = false;
                    }
                    else
                    {
                        hasHiddenParam = canonMethod.RequiresInstArg();
                        AddMethodReference(canonMethod);
                    }
                }
                else AddMethodReference(canonMethod);
                return GetOrCreateLLVMFunction(canonCalleeName, canonMethod.Signature, hasHiddenParam);
            }

            if (thisPointer != null && canonMethod.IsVirtual && isCallVirt)
            {
                // TODO: Full resolution of virtual methods
                if (!canonMethod.IsNewSlot)
                    throw new NotImplementedException();

                bool isValueTypeCall = false;
                TypeDesc thisType = thisPointer.Type;
                TypeFlags category = thisType.Category;
                MethodDesc targetMethod = null;
                TypeDesc parameterType = null;

                if (category == TypeFlags.ByRef)
                {
                    parameterType = ((ByRefType)thisType).ParameterType;
                    if (parameterType.IsValueType)
                    {
                        isValueTypeCall = true;
                    }
                }

                if (constrainedType != null && constrainedType.IsValueType)
                {
                    isValueTypeCall = true;
                }

                if (isValueTypeCall)
                {
                    if (constrainedType != null)
                    {
                        targetMethod = constrainedType.TryResolveConstraintMethodApprox(canonMethod.OwningType, canonMethod, out _);
                    }
                    else if (canonMethod.OwningType.IsInterface)
                    {
                        targetMethod = parameterType.ResolveInterfaceMethodTarget(canonMethod);
                    }
                    else
                    {
                        targetMethod = parameterType.FindVirtualFunctionTargetMethodOnObjectType(canonMethod);
                    }
                }

                var isUnboxingStub = false; // TODO : write test for this and if it passes, then delete?
                if (callee != null)
                {
                    if (isUnboxingStub)
                        hasHiddenParam = callee.IsSharedByGenericInstantiations &&
                                         (callee.HasInstantiation || callee.Signature.IsStatic);
                    else
                        hasHiddenParam = callee.RequiresInstArg();
                }
                if (targetMethod != null)
                {
                    AddMethodReference(targetMethod);
                    return GetOrCreateLLVMFunction(_compilation.NameMangler.GetMangledMethodName(targetMethod).ToString(), canonMethod.Signature, hasHiddenParam);
                }
                if (isCallVirt && canonMethod.HasInstantiation && canonMethod.IsVirtual && !canonMethod.IsFinal &&
                    !canonMethod.OwningType.IsSealed())
                {
                    isGvm = true;
                    return GetCallableGenericVirtualMethod(thisPointer, canonMethod, callee, runtimeDeterminedMethod, out dictPtrPtrStore, out fatFunctionPtr);
                }
                return GetCallableVirtualMethod(thisPointer, runtimeDeterminedMethod, callee, hasHiddenParam, constrainedType);
            }
            else
            {
                // TODO refactor with same logic above
                if (canonMethod != null)
                {
                    var isSpecialUnboxingThunk = _compilation.NodeFactory.TypeSystemContext.IsSpecialUnboxingThunkTargetMethod(canonMethod);

                    //TODO do we ever hit the true branch
                    if (isSpecialUnboxingThunk)
                        hasHiddenParam = canonMethod.IsSharedByGenericInstantiations &&
                                         (canonMethod.HasInstantiation || canonMethod.Signature.IsStatic);
                    else
                    {
                        hasHiddenParam = canonMethod.RequiresInstArg();
                        AddMethodReference(canonMethod);
                    }
                }
                else AddMethodReference(canonMethod); // TOOD: delete this as its not used
                return GetOrCreateLLVMFunction(canonCalleeName, canonMethod.Signature, hasHiddenParam);
            }
        }

        private ISymbolNode GetMethodGenericDictionaryNode(MethodDesc method)
        {
            ISymbolNode node = _compilation.NodeFactory.MethodGenericDictionary(method);
            _dependencies.Add(node);

            return node;
        }

        private LLVMValueRef GetOrCreateMethodSlot(MethodDesc canonMethod, MethodDesc callee)
        {
            var vtableSlotSymbol = _compilation.NodeFactory.VTableSlot(callee);
            _dependencies.Add(vtableSlotSymbol);
            LLVMValueRef slot = LoadAddressOfSymbolNode(vtableSlotSymbol);
            return LLVM.BuildLoad(_builder, slot, $"{callee.Name}_slot");
        }

        private LLVMValueRef GetCallableVirtualMethod(StackEntry objectPtr, MethodDesc method, MethodDesc callee, bool hasHiddenParam, TypeDesc constrainedType)
        {
            Debug.Assert(method.IsVirtual);
            Debug.Assert(!hasHiddenParam);  // TODO delete if never happens

            LLVMValueRef slot = GetOrCreateMethodSlot(method, callee);
            var pointerSize = method.Context.Target.PointerSize;


            LLVMTypeRef llvmSignature = GetLLVMSignatureForMethod(method.Signature, hasHiddenParam);
            LLVMValueRef functionPtr;
            var thisPointer = objectPtr.ValueAsType(LLVM.PointerType(LLVM.Int8Type(), 0), _builder);
            ThrowIfNull(thisPointer);
            if (method.OwningType.IsInterface)
            {
                ExpressionEntry interfaceEEType;
                ExpressionEntry eeTypeExpression;
                if (method.OwningType.IsRuntimeDeterminedSubtype)
                {
                    LLVMValueRef helper;
                    var node = GetGenericLookupHelperAndAddReference(ReadyToRunHelperId.TypeHandle, method.OwningType, out helper);
                    var genericContext = GetGenericContext(constrainedType);
                    var hiddenParam = LLVM.BuildCall(_builder, helper, new LLVMValueRef[]
                    {
                        GetShadowStack(),
                        genericContext
                    }, "getHelper");
                    //                    PrintIntPtr(hiddenParam);
                    var eeTypeDesc = _compilation.TypeSystemContext.SystemModule.GetKnownType("System", "EETypePtr");
                    //TODO interfaceEEType can be refactored out
                    eeTypeExpression = CallRuntime("System", _compilation.TypeSystemContext, "Object", "get_EEType",
                        new[] { new ExpressionEntry(StackValueKind.ObjRef, "thisPointer", thisPointer) });
                    interfaceEEType = new ExpressionEntry(StackValueKind.ValueType, "interfaceEEType", hiddenParam, eeTypeDesc);
                }
                else
                {
                    var eeTypeDesc = _compilation.TypeSystemContext.SystemModule.GetKnownType("System", "EETypePtr");
                    interfaceEEType = new LoadExpressionEntry(StackValueKind.ValueType, "interfaceEEType", GetEETypePointerForTypeDesc(method.OwningType, true), eeTypeDesc);
                    eeTypeExpression = new LoadExpressionEntry(StackValueKind.ValueType, "eeType", thisPointer, eeTypeDesc);
                }
                //                PrintInt32(LLVM.ConstInt(LLVMTypeRef.Int32Type(), 256, false));

                var targetEntry = CallRuntime(_compilation.TypeSystemContext, DispatchResolve, "FindInterfaceMethodImplementationTarget", new StackEntry[] { eeTypeExpression, interfaceEEType, new ExpressionEntry(StackValueKind.Int32, "slot", slot, GetWellKnownType(WellKnownType.UInt16)) });
                //                PrintInt32(LLVM.ConstInt(LLVMTypeRef.Int32Type(), 257, false));
                functionPtr = targetEntry.ValueAsType(LLVM.PointerType(llvmSignature, 0), _builder);
            }
            else
            {
                var rawObjectPtr = CastIfNecessary(thisPointer, LLVM.PointerType(LLVM.PointerType(LLVM.PointerType(llvmSignature, 0), 0), 0), objectPtr.Name());
                var eeType = LLVM.BuildLoad(_builder, rawObjectPtr, "ldEEType");
                var slotPtr = LLVM.BuildGEP(_builder, eeType, new LLVMValueRef[] { slot }, "__getslot__");
                functionPtr = LLVM.BuildLoad(_builder, slotPtr, "ld__getslot__");
//                if (method.ToString().Contains("ToString"))
//                {
//                    PrintInt32(BuildConstInt32(96));
//                    PrintIntPtr(rawObjectPtr);
//                }
            }

            return functionPtr;
        }

        private LLVMValueRef GetCallableGenericVirtualMethod(StackEntry objectPtr, MethodDesc canonMethod, MethodDesc callee, MethodDesc runtimeDeterminedMethod, out LLVMValueRef dictPtrPtrStore,
            out LLVMValueRef fatFunctionPtr)
        {
            // this will only have a non-zero pointer the the GVM ptr is fat.
            dictPtrPtrStore = LLVM.BuildAlloca(_builder,
                LLVM.PointerType(LLVM.PointerType(LLVM.PointerType(LLVMTypeRef.Int8Type(), 0), 0), 0),
                "dictPtrPtrStore");

            if (_mangledName.Contains("TestWithGenClass") && callee.ToString().Contains("IMethod1"))
            {

            }
            _dependencies.Add(_compilation.NodeFactory.GVMDependencies(canonMethod));
            bool exactContextNeedsRuntimeLookup;
            if (canonMethod.HasInstantiation)
            {
                exactContextNeedsRuntimeLookup = callee.IsSharedByGenericInstantiations;
            }
            else
            {
                exactContextNeedsRuntimeLookup = canonMethod.OwningType.IsCanonicalSubtype(CanonicalFormKind.Any);
            }
            LLVMValueRef runtimeMethodHandle;
            if (exactContextNeedsRuntimeLookup)
            {
                LLVMValueRef helper;
                var node = GetGenericLookupHelperAndAddReference(ReadyToRunHelperId.MethodHandle, runtimeDeterminedMethod, out helper);
                _dependencies.Add(node);
                runtimeMethodHandle = LLVM.BuildCall(_builder, helper, new LLVMValueRef[]
                {
                    GetShadowStack(),
                    GetGenericContext()
                }, "getHelper");
            }
            else
            {
                var runtimeMethodHandleNode = _compilation.NodeFactory.RuntimeMethodHandle(runtimeDeterminedMethod);
                _dependencies.Add(runtimeMethodHandleNode);
                runtimeMethodHandle = LoadAddressOfSymbolNode(runtimeMethodHandleNode);
            }
            //                var rmhRef = LLVM.BuildLoad(_builder, LLVM.BuildLoad(_builder, LLVM.BuildPointerCast(_builder, rmhAddrRef, LLVM.PointerType(LLVM.PointerType(LLVM.PointerType(LLVM.Int32Type(), 0), 0), 0), "castBasePtrPtr"), "basePtr"), "base");

            var lookupSlotArgs = new StackEntry[]
            {
                objectPtr, 
                new ExpressionEntry(StackValueKind.ObjRef, "rmh", runtimeMethodHandle, GetWellKnownType(WellKnownType.Object))
            };
            var gvmPtr = CallRuntime(_compilation.TypeSystemContext, "TypeLoaderExports", "GVMLookupForSlot", lookupSlotArgs);
            var slotRef = gvmPtr.ValueAsType(LLVM.PointerType(LLVMTypeRef.Int8Type(), 0), _builder);
            PrintInt32(BuildConstInt32(1));
//            PrintIntPtr(slotRef);

            fatFunctionPtr = slotRef; // TODO: remove one of these variables
            var fatBranch = LLVM.AppendBasicBlock(_currentFunclet, "then");
            var notFatBranch = LLVM.AppendBasicBlock(_currentFunclet, "else");
            var endifBlock = LLVM.AppendBasicBlock(_currentFunclet, "endif");
            var functionPtrRef = LLVM.BuildAlloca(_builder, LLVMTypeRef.PointerType(LLVMTypeRef.Int8Type(), 0), "functionPtr");// TODO : try to use int8* to remove some casting.  Create the llvm and compare. int* done, not check for redundant casting
            // if
            var andResRef = LLVM.BuildAnd(_builder, CastIfNecessary(_builder, slotRef, LLVMTypeRef.Int32Type()), LLVM.ConstInt(LLVM.Int32Type(), (ulong)FatFunctionPointerOffset, LLVMMisc.False), "andPtrOffset");
            var eqz = LLVM.BuildICmp(_builder, LLVMIntPredicate.LLVMIntEQ, andResRef, BuildConstInt32(0), "eqz");
            LLVM.BuildCondBr(_builder, eqz, notFatBranch, fatBranch);

            // fat
            LLVM.PositionBuilderAtEnd(_builder, fatBranch);
            PrintInt32(BuildConstInt32(2));

            //TODO, change to use constant
            var gep = LLVM.BuildAnd(_builder,
                CastIfNecessary(_builder, slotRef, LLVMTypeRef.Int32Type()),
                BuildConstInt32(0x3fffffff), "minusFatOffset");
            var loadFuncPtr = LLVM.BuildLoad(_builder,
                CastIfNecessary(_builder, gep, LLVM.PointerType(LLVM.PointerType(LLVMTypeRef.Int8Type(), 0), 0)),
                "loadFuncPtr");
//            PrintIntPtr(loadFuncPtr);
            LLVM.BuildStore(_builder, loadFuncPtr, functionPtrRef);
            var dictPtrPtr = LLVM.BuildGEP(_builder,
                CastIfNecessary(_builder, gep,
                    LLVM.PointerType(LLVM.PointerType(LLVM.PointerType(LLVMTypeRef.Int8Type(), 0), 0), 0), "castDictPtrPtr"),
                new [] {BuildConstInt32(1)}, "dictPtrPtr");
            LLVM.BuildStore(_builder, dictPtrPtr, dictPtrPtrStore);

            LLVM.BuildBr(_builder, endifBlock);

            // not fat
            LLVM.PositionBuilderAtEnd(_builder, notFatBranch);
            PrintInt32(BuildConstInt32(3));

            LLVM.BuildStore(_builder, slotRef, functionPtrRef);
            // store null to indicate the GVM call needs no hidden param at run time
            LLVM.BuildStore(_builder, LLVM.ConstPointerNull(LLVM.PointerType(LLVM.PointerType(LLVM.PointerType(LLVMTypeRef.Int8Type(), 0), 0), 0)), dictPtrPtrStore);

            LLVM.BuildBr(_builder, endifBlock);

            // end if
            LLVM.PositionBuilderAtEnd(_builder, endifBlock);
            var loadPtr = LLVM.BuildLoad(_builder, functionPtrRef, "loadFromAlloc"); // TODO : can we remove this alloc and use phi?
            // dont know the type for sure, but will generate for no hidden dict param and change if necessary before calling.
            var asFunc = CastIfNecessary(_builder, loadPtr, LLVM.PointerType(GetLLVMSignatureForMethod(runtimeDeterminedMethod.Signature, false), 0) , "castToFunc");
            return asFunc;
        }

        private LLVMTypeRef GetLLVMSignatureForMethod(MethodSignature signature, bool hasHiddenParam)
        {
            TypeDesc returnType = signature.ReturnType;
            LLVMTypeRef llvmReturnType;
            bool returnOnStack = false;
            if (!NeedsReturnStackSlot(signature))
            {
                returnOnStack = true;
                llvmReturnType = GetLLVMTypeForTypeDesc(returnType);
            }
            else
            {
                llvmReturnType = LLVM.VoidType();
            }

            List<LLVMTypeRef> signatureTypes = new List<LLVMTypeRef>();
            signatureTypes.Add(LLVM.PointerType(LLVM.Int8Type(), 0)); // Shadow stack pointer

            if (!returnOnStack && returnType != GetWellKnownType(WellKnownType.Void))
            {
                signatureTypes.Add(LLVM.PointerType(LLVM.Int8Type(), 0));
            }

            if (hasHiddenParam)
            {
                signatureTypes.Add(LLVM.PointerType(LLVM.Int8Type(), 0)); // *EEType
            }

            // Intentionally skipping the 'this' pointer since it could always be a GC reference
            // and thus must be on the shadow stack
            foreach (TypeDesc type in signature)
            {
                if (CanStoreTypeOnStack(type))
                {
                    signatureTypes.Add(GetLLVMTypeForTypeDesc(type));
                }
            }

            return LLVM.FunctionType(llvmReturnType, signatureTypes.ToArray(), false);
        }

        private ExpressionEntry AllocateObject(TypeDesc type)
        {
            MetadataType metadataType = (MetadataType)type;
            var eeTypeDesc = _compilation.TypeSystemContext.SystemModule.GetKnownType("System", "EETypePtr");
            var arguments = new StackEntry[] { new LoadExpressionEntry(StackValueKind.ValueType, "eeType", GetEETypePointerForTypeDesc(metadataType, true), eeTypeDesc) };
            //TODO: call GetNewObjectHelperForType from JitHelper.cs (needs refactoring)
            return CallRuntime(_compilation.TypeSystemContext, RuntimeExport, "RhNewObject", arguments, type);
        }

        private static LLVMValueRef BuildConstInt1(int number)
        {
            Debug.Assert(number == 0 || number == 1, "Non-boolean int1");
            return LLVM.ConstInt(LLVM.Int1Type(), (ulong)number, LLVMMisc.False);
        }

        private static LLVMValueRef BuildConstInt8(byte number)
        {
            return LLVM.ConstInt(LLVM.Int8Type(), number, LLVMMisc.False);
        }

        private static LLVMValueRef BuildConstInt16(byte number)
        {
            return LLVM.ConstInt(LLVM.Int16Type(), number, LLVMMisc.False);
        }

        private static LLVMValueRef BuildConstInt32(int number)
        {
            return LLVM.ConstInt(LLVM.Int32Type(), (ulong)number, LLVMMisc.False);
        }

        private static LLVMValueRef BuildConstUInt32(uint number)
        {
            return LLVM.ConstInt(LLVM.Int32Type(), number, LLVMMisc.False);
        }

        private static LLVMValueRef BuildConstInt64(long number)
        {
            return LLVM.ConstInt(LLVM.Int64Type(), (ulong)number, LLVMMisc.False);
        }

        private LLVMValueRef GetEETypeForTypeDesc(TypeDesc target, bool constructed)
        {
            var eeTypePointer = GetEETypePointerForTypeDesc(target, constructed);
            return LLVM.BuildLoad(_builder, eeTypePointer, "eeTypePtrLoad");
        }

        private LLVMValueRef GetEETypePointerForTypeDesc(TypeDesc target, bool constructed)
        {
            ISymbolNode node;
            if (constructed)
            {
                node = _compilation.NodeFactory.MaximallyConstructableType(target);
            }
            else
            {
                node = _compilation.NodeFactory.NecessaryTypeSymbol(target);
            }
            LLVMValueRef eeTypePointer = WebAssemblyObjectWriter.GetSymbolValuePointer(Module, node, _compilation.NameMangler, false);
            _dependencies.Add(node);

            return eeTypePointer;
        }

        /// <summary>
        /// Implements intrinsic methods instread of calling them
        /// </summary>
        /// <returns>True if the method was implemented</returns>
        private bool ImportIntrinsicCall(MethodDesc method, MethodDesc runtimeDeterminedMethod)
        {
            Debug.Assert(method.IsIntrinsic);

            if (!(method.OwningType is MetadataType metadataType))
            {
                return false;
            }

            switch (method.Name)
            {
                case "InitializeArray":
                    if (metadataType.Namespace == "System.Runtime.CompilerServices" && metadataType.Name == "RuntimeHelpers")
                    {
                        StackEntry fieldSlot = _stack.Pop();
                        StackEntry arraySlot = _stack.Pop();

                        // TODO: Does fldHandle always come from ldtoken? If not, what to do with other cases?
                        if (!(fieldSlot is LdTokenEntry<FieldDesc> checkedFieldSlot) ||
                            !(_compilation.GetFieldRvaData(checkedFieldSlot.LdToken) is BlobNode fieldNode))
                            throw new InvalidProgramException("Provided field handle is invalid.");

                        LLVMValueRef src = LoadAddressOfSymbolNode(fieldNode);
                        _dependencies.Add(fieldNode);
                        int srcLength = fieldNode.GetData(_compilation.NodeFactory, false).Data.Length;

                        if (arraySlot.Type.IsSzArray)
                        {
                            // Handle single dimensional arrays (vectors).
                            LLVMValueRef arrayObjPtr = arraySlot.ValueAsType(LLVM.PointerType(LLVM.Int8Type(), 0), _builder);

                            var argsType = new LLVMTypeRef[]
                            {
                            LLVM.PointerType(LLVM.Int8Type(), 0),
                            LLVM.PointerType(LLVM.Int8Type(), 0),
                            LLVM.Int32Type(),
                            LLVM.Int32Type(),
                            LLVM.Int1Type()
                            };
                            LLVMValueRef memcpyFunction = GetOrCreateLLVMFunction("llvm.memcpy.p0i8.p0i8.i32", LLVM.FunctionType(LLVM.VoidType(), argsType, false));

                            var args = new LLVMValueRef[]
                            {
                            LLVM.BuildGEP(_builder, arrayObjPtr, new LLVMValueRef[] { ArrayBaseSize() }, string.Empty),
                            LLVM.BuildBitCast(_builder, src, LLVM.PointerType(LLVM.Int8Type(), 0), string.Empty),
                            BuildConstInt32(srcLength), // TODO: Handle destination array length to avoid runtime overflow.
                            BuildConstInt32(0), // Assume no alignment
                            BuildConstInt1(0)
                            };
                            LLVM.BuildCall(_builder, memcpyFunction, args, string.Empty);
                        }
                        else if (arraySlot.Type.IsMdArray)
                        {
                            // Handle multidimensional arrays.
                            // TODO: Add support for multidimensional array.
                            throw new NotImplementedException();
                        }
                        else
                        {
                            // Handle object-typed first argument. This include System.Array typed array, and any ill-typed argument.
                            // TODO: Emit runtime type check code on array argument and further memcpy.
                            // TODO: Maybe a new runtime interface for this is better than hand-written code emission?
                            throw new NotImplementedException();
                        }

                        return true;
                    }
                    break;
                case "get_Value":
                    if (metadataType.IsByReferenceOfT)
                    {
                        StackEntry byRefHolder = _stack.Pop();

                        TypeDesc byRefType = metadataType.Instantiation[0].MakeByRefType();
                        PushLoadExpression(StackValueKind.ByRef, "byref", byRefHolder.ValueForStackKind(StackValueKind.ByRef, _builder, false), byRefType);
                        return true;
                    }
                    break;
                case ".ctor":
                    if (metadataType.IsByReferenceOfT)
                    {
                        StackEntry byRefValueParamHolder = _stack.Pop();

                        // Allocate a slot on the shadow stack for the ByReference type
                        int spillIndex = _spilledExpressions.Count;
                        SpilledExpressionEntry spillEntry = new SpilledExpressionEntry(StackValueKind.ByRef, "byref" + _currentOffset, metadataType, spillIndex, this);
                        _spilledExpressions.Add(spillEntry);
                        LLVMValueRef addrOfValueType = LoadVarAddress(spillIndex, LocalVarKind.Temp, out TypeDesc unused);
                        var typedAddress = CastIfNecessary(_builder, addrOfValueType, LLVM.PointerType(LLVM.Int32Type(), 0));
                        LLVM.BuildStore(_builder, byRefValueParamHolder.ValueForStackKind(StackValueKind.ByRef, _builder, false), typedAddress);

                        _stack.Push(spillEntry);
                        return true;
                    }
                    break;
                case "GetValueInternal":
                    if (metadataType.Namespace == "System" && metadataType.Name == "RuntimeTypeHandle")
                    {
                        var typeHandleSlot = (LdTokenEntry<TypeDesc>)_stack.Pop();
                        TypeDesc typeOfEEType = typeHandleSlot.LdToken;

                        if (typeOfEEType.IsRuntimeDeterminedSubtype)
                        {
                            LLVMValueRef helper;
                            var node = GetGenericLookupHelperAndAddReference(ReadyToRunHelperId.TypeHandle, typeOfEEType, out helper);
                            var typeHandlerRef = LLVM.BuildCall(_builder, helper, new LLVMValueRef[]
                            {
                                GetShadowStack(),
                                GetGenericContext()
                            }, "getHelper");
                            PushExpression(StackValueKind.Int32, "eeType", typeHandlerRef, GetWellKnownType(WellKnownType.IntPtr));

                            _dependencies.Add(node);
                        }
                        else
                        {
                            // TODO: should this be a loadExpression?
                            PushExpression(StackValueKind.Int32, "eeType", GetEETypePointerForTypeDesc(typeOfEEType, true), GetWellKnownType(WellKnownType.IntPtr));
                        }
                        return true;
                    }
                    break;
            }

            return false;
        }

        private void HandleCall(MethodDesc callee, MethodSignature signature, MethodDesc runtimeDeterminedMethod, ILOpcode opcode = ILOpcode.call, TypeDesc constrainedType = null, LLVMValueRef calliTarget = default(LLVMValueRef), LLVMValueRef hiddenRef = default(LLVMValueRef))
        {
<<<<<<< HEAD
            var canonMethod = callee?.GetCanonMethodTarget(CanonicalFormKind.Specific);
            var canonMethodSignature = canonMethod?.Signature;

=======
            bool resolvedConstraint = false;  // Not used yet, but will need for IsArrayAddressMethod and the generic lookup
>>>>>>> a40c6222
            var parameterCount = signature.Length + (signature.IsStatic ? 0 : 1);
            // The last argument is the top of the stack. We need to reverse them and store starting at the first argument
            StackEntry[] argumentValues = new StackEntry[parameterCount];
            for (int i = 0; i < argumentValues.Length; i++)
            {
                argumentValues[argumentValues.Length - i - 1] = _stack.Pop();
            }
            if (constrainedType != null)
            {
                if (signature.IsStatic)
                {
                    // Constrained call on static method
                    ThrowHelper.ThrowInvalidProgramException(ExceptionStringID.InvalidProgramSpecific, _method);
                }
                StackEntry thisByRef = argumentValues[0];
                if (thisByRef.Kind != StackValueKind.ByRef)
                {
                    // Constrained call without byref
                    ThrowHelper.ThrowInvalidProgramException(ExceptionStringID.InvalidProgramSpecific, _method);
                }

                // If this is a constrained call and the 'this' pointer is a reference type, it's a byref,
                // dereference it before calling.
                if (!constrainedType.IsValueType)
                {
                    TypeDesc objectType = thisByRef.Type.GetParameterType();
                    argumentValues[0] = new LoadExpressionEntry(StackValueKind.ObjRef, "thisPtr", thisByRef.ValueAsType(objectType, _builder), objectType);
                }
                else if (opcode == ILOpcode.callvirt)
                {
                    bool forceUseRuntimeLookup;
                    MethodDesc directMethod = constrainedType.TryResolveConstraintMethodApprox(callee.OwningType, callee, out forceUseRuntimeLookup);

                    if (directMethod == null)
                    {
                        TypeDesc objectType = thisByRef.Type;
                        var eeTypeDesc = _compilation.TypeSystemContext.SystemModule.GetKnownType("System", "EETypePtr");
                        argumentValues[0] = CallRuntime(_compilation.TypeSystemContext, RuntimeExport, "RhBox",
                            new StackEntry[]
                            {
                                new LoadExpressionEntry(StackValueKind.ValueType, "eeType",
                                    GetEETypePointerForTypeDesc(constrainedType, true), eeTypeDesc),
                                argumentValues[0],
                            });
                    }
                    else
                    {
                        callee = directMethod;
                        opcode = ILOpcode.call;
                        resolvedConstraint = true;
                    }
                    //TODO can we switch to an ILOpcode.call as cpp does?
                }
            }
<<<<<<< HEAD
            //TODO: refactor generic logic out here
            PushNonNull(HandleCall(callee, signature, canonMethod, canonMethodSignature, argumentValues, runtimeDeterminedMethod, opcode, constrainedType, calliTarget, hiddenRef));
        }

        // TODO: rename hiddenRef param
        private ExpressionEntry HandleCall(MethodDesc callee, MethodSignature signature, MethodDesc canonMethod, MethodSignature canonSignature, StackEntry[] argumentValues, MethodDesc runtimeDeterminedMethod, ILOpcode opcode = ILOpcode.call, TypeDesc constrainedType = null, LLVMValueRef calliTarget = default(LLVMValueRef), LLVMValueRef hiddenRef = default(LLVMValueRef), TypeDesc forcedReturnType = null)
=======

            PushNonNull(HandleCall(callee, signature, argumentValues, opcode, constrainedType, calliTarget, resolvedConstraint: resolvedConstraint));
        }

        private ExpressionEntry HandleCall(MethodDesc callee, MethodSignature signature, StackEntry[] argumentValues,
            ILOpcode opcode = ILOpcode.call, TypeDesc constrainedType = null,
            LLVMValueRef calliTarget = default(LLVMValueRef), bool resolvedConstraint = false, TypeDesc forcedReturnType = null)
>>>>>>> a40c6222
        {
            //TODO: refactor so this is a simple call llvm method from the MethodDesc/Sig
            LLVMValueRef fn;
            bool hasHiddenParam;
            LLVMValueRef hiddenParam = default;
            bool isGvm = false;
            LLVMValueRef dictPtrPtrStore = default;
            if (opcode == ILOpcode.calli)
            {
                fn = calliTarget;
                hasHiddenParam = hiddenRef.Pointer != IntPtr.Zero;
                hiddenParam = hiddenRef;
            }
            else
            {
//                if (_method != null && _method.ToString().Contains("MakeGenString") && _method.ToString().Contains("GenStruct") &&
//                    _method.ToString().Contains("Canon>") &&
//                    callee.ToString().Contains("ToString"))
//                {
//                    PrintInt32(BuildConstInt32(69));
//                    PrintInt32(argumentValues[0].ValueAsInt32(_builder, false));
//                }
                fn = LLVMFunctionForMethod(callee, signature.IsStatic ? null : argumentValues[0], opcode == ILOpcode.callvirt, constrainedType, runtimeDeterminedMethod, out hasHiddenParam, out isGvm, out dictPtrPtrStore, out LLVMValueRef fatFunctionPtr);
            }

            LLVMValueRef returnAddress;
            LLVMValueRef castReturnAddress = default;
            TypeDesc returnType = signature.ReturnType;

            bool needsReturnSlot = NeedsReturnStackSlot(signature);
            SpilledExpressionEntry returnSlot = null;
            if (needsReturnSlot)
            {
                int returnIndex = _spilledExpressions.Count;
                returnSlot = new SpilledExpressionEntry(GetStackValueKind(returnType), callee?.Name + "_return", returnType, returnIndex, this);
                _spilledExpressions.Add(returnSlot);
                returnAddress = LoadVarAddress(returnIndex, LocalVarKind.Temp, out TypeDesc unused);
                castReturnAddress = LLVM.BuildPointerCast(_builder, returnAddress, LLVM.PointerType(LLVM.Int8Type(), 0), callee?.Name + "_castreturn");
            }

            int offset = GetTotalParameterOffset() + GetTotalLocalOffset();
            LLVMValueRef shadowStack = LLVM.BuildGEP(_builder, LLVM.GetFirstParam(_currentFunclet),
                new LLVMValueRef[] { LLVM.ConstInt(LLVM.Int32Type(), (uint)offset, LLVMMisc.False) },
                String.Empty);
            List<LLVMValueRef> llvmArgs = new List<LLVMValueRef>();
            var castShadowStack = LLVM.BuildPointerCast(_builder, shadowStack, LLVM.PointerType(LLVM.Int8Type(), 0), "castshadowstack");
            llvmArgs.Add(castShadowStack);

            bool exactContextNeedsRuntimeLookup = false;
            if (opcode != ILOpcode.calli)
            {
                if (callee.HasInstantiation)
                {
                    exactContextNeedsRuntimeLookup = callee.IsSharedByGenericInstantiations && !_isUnboxingThunk;
                }
                else
                {
                    exactContextNeedsRuntimeLookup = callee.OwningType.IsCanonicalSubtype(CanonicalFormKind.Any);
                }


                if (hasHiddenParam)
                {
                    if (exactContextNeedsRuntimeLookup)
                    {
                        //                    if (!resolvedConstraint)
                        //                    {
                        if (callee.RequiresInstMethodDescArg())
                        {
                            LLVMValueRef helper;
                            var node = GetGenericLookupHelperAndAddReference(ReadyToRunHelperId.MethodDictionary,
                                runtimeDeterminedMethod, out helper);
                            var genericContext = GetGenericContext();
                            hiddenParam = LLVM.BuildCall(_builder, helper,
                                new LLVMValueRef[] { GetShadowStack(), genericContext }, "getHelper");
                            //                            Append(GetGenericLookupHelperAndAddReference(ReadyToRunHelperId.MethodDictionary, runtimeDeterminedMethod));
                        }
                        else
                        {
                            LLVMValueRef helper;
                            var node = GetGenericLookupHelperAndAddReference(ReadyToRunHelperId.TypeHandle,
                                runtimeDeterminedMethod.OwningType, out helper);
                            var genericContext = GetGenericContext();
                            hiddenParam = LLVM.BuildCall(_builder, helper,
                                new LLVMValueRef[] { GetShadowStack(), genericContext }, "getHelper");
                        }

                    }
                    else
                    {
                        if (_isUnboxingThunk && _method.RequiresInstArg())
                        {
                            // TODO: refactor with other gets of the hidden param, maybe remove this if
                            hiddenParam = LLVM.GetParam(_currentFunclet, (uint)(1 + (NeedsReturnStackSlot(_signature) ? 1 : 0)));
                        }
                        else if (canonMethod.RequiresInstMethodDescArg())
                        {
                            hiddenParam = LoadAddressOfSymbolNode(GetMethodGenericDictionaryNode(callee));
                            //                        hiddenParam = LLVM.BuildGEP(_builder, dictSymbol, new LLVMValueRef[]
                            //                        {
                            //                            BuildConstInt32(1)
                            //                        }, "dictGepToTypes");

                        }
                        else
                        {
                            var owningTypeSymbol = _compilation.NodeFactory.ConstructedTypeSymbol(callee.OwningType);
                            _dependencies.Add(owningTypeSymbol);
                            hiddenParam = LoadAddressOfSymbolNode(owningTypeSymbol);
                        }
                    }
                    //                var method = (MethodDesc)_canonMethodIL.GetObject(token);
                    //
                    //                typeToAlloc = _compilation.ConvertToCanonFormIfNecessary(runtimeDeterminedRetType, CanonicalFormKind.Specific);
                    //                LLVMValueRef helper;
                    //                var node = GetGenericLookupHelperAndAddReference(ReadyToRunHelperId.TypeHandle, typeToAlloc, out helper);
                    //                var typeRef = LLVM.BuildCall(_builder, helper, new LLVMValueRef[] { }, "getHelper");
                    //                var eeTypeDesc = _compilation.TypeSystemContext.SystemModule.GetKnownType("System", "EETypePtr");
                    //                var arguments = new StackEntry[] { new LoadExpressionEntry(StackValueKind.ValueType, "eeType", typeRef, eeTypeDesc) };
                    //                newObjResult = CallRuntime(_compilation.TypeSystemContext, RuntimeExport, "RhNewObject", arguments);
                }
            }

            //            if (canonMethod != null && canonMethod.ToString().Contains("Interlocked")
            //                && canonMethod.ToString().Contains("CompareExchange")
            //                && canonMethod.ToString().Contains("Canon"))
            //            {
            //
            //            }

            if (needsReturnSlot)
            {
                llvmArgs.Add(castReturnAddress);
            }

            // for GVM, the hidden param is added conditionally at runtime.
            if (!isGvm && hiddenParam.Pointer != IntPtr.Zero) // TODO why do we have a hiddenParam when isGvm == true or do we?
//            if (hiddenParam.Pointer != IntPtr.Zero) // TODO why do we have a hiddenParam when isGvm == true?
            {
                //TODO try to get rid of this cast.
                llvmArgs.Add(CastIfNecessary(hiddenParam, LLVMTypeRef.PointerType(LLVMTypeRef.Int8Type(), 0)));
            }

            // argument offset on the shadow stack
            int argOffset = 0;
            var instanceAdjustment = signature.IsStatic ? 0 : 1;
            for (int index = 0; index < argumentValues.Length; index++)
            {
                StackEntry toStore = argumentValues[index];

                bool isThisParameter = false;
                TypeDesc argType;
                if (index == 0 && !signature.IsStatic)
                {
                    isThisParameter = true;
                    if (opcode == ILOpcode.calli)
                        argType = toStore.Type;
                    else if (callee.OwningType.IsValueType)
                        argType = callee.OwningType.MakeByRefType();
                    else
                        argType = callee.OwningType;
                }
                else
                {
                    argType = signature[index - instanceAdjustment];
                }

                LLVMTypeRef valueType = GetLLVMTypeForTypeDesc(argType);
                LLVMValueRef argValue = toStore.ValueAsType(valueType, _builder);

                // Pass arguments as parameters if possible
                if (!isThisParameter && CanStoreTypeOnStack(argType))
                {
                    llvmArgs.Add(argValue);
                }
                // Otherwise store them on the shadow stack
                else
                {
                    // The previous argument might have left this type unaligned, so pad if necessary
                    argOffset = PadOffset(argType, argOffset);

                    ImportStoreHelper(argValue, valueType, castShadowStack, (uint)argOffset);

                    argOffset += argType.GetElementSize().AsInt;
                }
            }
            LLVMValueRef llvmReturn = default;
            if (isGvm)
            {
                // conditional call depending on if the function was fat/the dict hidden param is needed
                // TODO: dont think this is always conditional
                LLVMValueRef dict = LLVM.BuildLoad(_builder, dictPtrPtrStore, "dictPtrPtr");
                LLVMValueRef dictAsInt = LLVM.BuildPtrToInt(_builder, dict, LLVMTypeRef.Int32Type(), "toInt");
                LLVMValueRef eqZ = LLVM.BuildICmp(_builder, LLVMIntPredicate.LLVMIntEQ, dictAsInt, BuildConstInt32(0), "eqz");
                var notFatBranch = LLVM.AppendBasicBlock(_currentFunclet, "notFat");
                var fatBranch = LLVM.AppendBasicBlock(_currentFunclet, "fat");
                var endifBlock = LLVM.AppendBasicBlock(_currentFunclet, "endif");
                LLVM.BuildCondBr(_builder, eqZ, notFatBranch, fatBranch); // TODO: phi?
                // then
                LLVM.PositionBuilderAtEnd(_builder, notFatBranch);
                // if going to print things in here, need to adjust the shadowstack or it will overwrite whats done above
//                PrintInt32(BuildConstInt32(16));
                // we generated the fn as though it was for this branch
                var notFatReturn = LLVM.BuildCall(_builder, fn, llvmArgs.ToArray(), string.Empty);
                LLVM.BuildBr(_builder, endifBlock);
                
                // else
                LLVM.PositionBuilderAtEnd(_builder, fatBranch);
//                PrintInt32(BuildConstInt32(17));
//                if (!signature.IsStatic)
//                {
//                    PrintIntPtr(argumentValues[0].ValueAsType(LLVMTypeRef.PointerType(LLVMTypeRef.Int8Type(), 0), _builder));
//                }
//                PrintInt32(BuildConstInt32(17));
                var fnWithDict = LLVM.BuildCast(_builder, LLVMOpcode.LLVMBitCast, fn, LLVM.PointerType(GetLLVMSignatureForMethod(runtimeDeterminedMethod.Signature, true), 0), "fnWithDict");
                var dictDereffed = LLVM.BuildLoad(_builder, LLVM.BuildLoad(_builder, dict, "l1"), "l2");
//                PrintIntPtr(dict);
//                PrintIntPtr(dictDereffed);
                llvmArgs.Insert(needsReturnSlot ? 2 : 1, dictDereffed);
                var fatReturn = LLVM.BuildCall(_builder, fnWithDict, llvmArgs.ToArray(), string.Empty);
                LLVM.BuildBr(_builder, endifBlock);
                
                // endif
                LLVM.PositionBuilderAtEnd(_builder, endifBlock);
                if (!returnType.IsVoid && !needsReturnSlot)
                {
                    llvmReturn = LLVM.BuildPhi(_builder, GetLLVMTypeForTypeDesc(returnType), "callReturnPhi");
                    LLVM.AddIncoming(llvmReturn, new LLVMValueRef[] {
                            notFatReturn,
                            fatReturn },
                        new LLVMBasicBlockRef[] { notFatBranch, fatBranch }, 2);
                }
            }
            else llvmReturn = LLVM.BuildCall(_builder, fn, llvmArgs.ToArray(), string.Empty);

            if (!returnType.IsVoid)
            {
                if (needsReturnSlot)
                {
                    return returnSlot;
                }
                else
                {
                    return new ExpressionEntry(GetStackValueKind(returnType), callee?.Name + "_return", llvmReturn, returnType);
                }
            }
            else
            {
                return null;
            }
        }

        //TODO rename this and simplify.  THen look to see if it can be reused from the other HandleCall
        private LLVMValueRef HandleCallForThrowIfNull(MethodDesc callee, MethodSignature signature, StackEntry[] argumentValues,
            ILOpcode opcode, TypeDesc constrainedType, LLVMValueRef calliTarget, int offset, LLVMValueRef baseShadowStack, LLVMBuilderRef builder, bool needsReturnSlot,
            LLVMValueRef castReturnAddress, MethodDesc runtimeDeterminedMethod)
        {
            bool hasHiddenParam = false;
            bool isGvm = false;
            LLVMValueRef fn;
            LLVMValueRef dictPtrPtrStore;
            if (opcode == ILOpcode.calli)
            {
                fn = calliTarget;
            }
            else
            {
                fn = LLVMFunctionForMethod(callee, signature.IsStatic ? null : argumentValues[0], opcode == ILOpcode.callvirt, constrainedType, runtimeDeterminedMethod, out hasHiddenParam, out isGvm, out dictPtrPtrStore, out LLVMValueRef fatFunctionPtr);
            }

            LLVMValueRef shadowStack = LLVM.BuildGEP(builder, baseShadowStack, new LLVMValueRef[] { LLVM.ConstInt(LLVM.Int32Type(), (uint)offset, LLVMMisc.False) }, String.Empty);
            var castShadowStack = LLVM.BuildPointerCast(builder, shadowStack, LLVM.PointerType(LLVM.Int8Type(), 0), "castshadowstack");

            List<LLVMValueRef> llvmArgs = new List<LLVMValueRef>();
            llvmArgs.Add(castShadowStack);
            if (needsReturnSlot)
            {
                llvmArgs.Add(castReturnAddress);
            }

            // argument offset on the shadow stack
            int argOffset = 0;
            var instanceAdjustment = signature.IsStatic ? 0 : 1;
            for (int index = 0; index < argumentValues.Length; index++)
            {
                StackEntry toStore = argumentValues[index];

                bool isThisParameter = false;
                TypeDesc argType;
                if (index == 0 && !signature.IsStatic)
                {
                    isThisParameter = true;
                    if (opcode == ILOpcode.calli)
                        argType = toStore.Type;
                    else if (callee.OwningType.IsValueType)
                        argType = callee.OwningType.MakeByRefType();
                    else
                        argType = callee.OwningType;
                }
                else
                {
                    argType = signature[index - instanceAdjustment];
                }

                LLVMTypeRef valueType = GetLLVMTypeForTypeDesc(argType);
                LLVMValueRef argValue = toStore.ValueAsType(valueType, builder);

                // Pass arguments as parameters if possible
                if (!isThisParameter && CanStoreTypeOnStack(argType))
                {
                    llvmArgs.Add(argValue);
                }
                // Otherwise store them on the shadow stack
                else
                {
                    // The previous argument might have left this type unaligned, so pad if necessary
                    argOffset = PadOffset(argType, argOffset);

                    ImportStoreHelper(argValue, valueType, castShadowStack, (uint)argOffset, builder: builder);

                    argOffset += argType.GetElementSize().AsInt;
                }
            }

            LLVMValueRef llvmReturn = LLVM.BuildCall(builder, fn, llvmArgs.ToArray(), string.Empty);
            return llvmReturn;
        }

        private void AddMethodReference(MethodDesc method)
        {
            _dependencies.Add(_compilation.NodeFactory.MethodEntrypoint(method));
        }

        static Dictionary<string, MethodDesc> _pinvokeMap = new Dictionary<string, MethodDesc>();
        private void ImportRawPInvoke(MethodDesc method)
        {
            var arguments = new StackEntry[method.Signature.Length];
            for (int i = 0; i < arguments.Length; i++)
            {
                // Arguments are reversed on the stack
                // Coerce pointers to the native type
                arguments[arguments.Length - i - 1] = _stack.Pop();
            }


            PushNonNull(ImportRawPInvoke(method, arguments));
        }

        private ExpressionEntry ImportRawPInvoke(MethodDesc method, StackEntry[] arguments, TypeDesc forcedReturnType = null)
        {
            //emscripten dies if this is output because its expected to have i32, i32, i64. But the runtime has defined it as i8*, i8*, i64
            if (method.Name == "memmove")
                throw new NotImplementedException();

            string realMethodName = method.Name;

            if (method.IsPInvoke)
            {
                string entrypointName = method.GetPInvokeMethodMetadata().Name;
                if (!String.IsNullOrEmpty(entrypointName))
                {
                    realMethodName = entrypointName;
                }
            }
            else if (!method.IsPInvoke && method is TypeSystem.Ecma.EcmaMethod)
            {
                realMethodName = ((TypeSystem.Ecma.EcmaMethod)method).GetRuntimeImportName() ?? method.Name;
            }
            MethodDesc existantDesc;
            LLVMValueRef nativeFunc;
            LLVMValueRef realNativeFunc = LLVM.GetNamedFunction(Module, realMethodName);
            if (_pinvokeMap.TryGetValue(realMethodName, out existantDesc))
            {
                if (existantDesc != method)
                {
                    // Set up native parameter types
                    nativeFunc = MakeExternFunction(method, realMethodName, realNativeFunc);
                }
                else
                {
                    nativeFunc = realNativeFunc;
                }
            }
            else
            {
                _pinvokeMap.Add(realMethodName, method);
                nativeFunc = realNativeFunc;
            }

            // Create an import if we haven't already
            if (nativeFunc.Pointer == IntPtr.Zero)
            {
                // Set up native parameter types
                nativeFunc = MakeExternFunction(method, realMethodName);
            }

            LLVMValueRef[] llvmArguments = new LLVMValueRef[method.Signature.Length];
            for (int i = 0; i < arguments.Length; i++)
            {
                TypeDesc signatureType = method.Signature[i];
                llvmArguments[i] = arguments[i].ValueAsType(GetLLVMTypeForTypeDesc(signatureType), _builder);
            }

            // Save the top of the shadow stack in case the callee reverse P/Invokes
            LLVMValueRef stackFrameSize = BuildConstInt32(GetTotalParameterOffset() + GetTotalLocalOffset());
            LLVM.BuildStore(_builder, LLVM.BuildGEP(_builder, LLVM.GetFirstParam(_currentFunclet), new LLVMValueRef[] { stackFrameSize }, "shadowStackTop"),
                LLVM.GetNamedGlobal(Module, "t_pShadowStackTop"));

            LLVMValueRef pInvokeTransitionFrame = default;
            LLVMTypeRef pInvokeFunctionType = default;
            if (method.IsPInvoke)
            {
                // add call to go to preemptive mode
                LLVMTypeRef pInvokeTransitionFrameType =
                    LLVM.StructType(new LLVMTypeRef[] { LLVM.PointerType(LLVM.Int8Type(), 0), LLVM.PointerType(LLVM.Int8Type(), 0), LLVM.PointerType(LLVM.Int8Type(), 0) }, false);
                pInvokeFunctionType = LLVM.FunctionType(LLVM.VoidType(), new LLVMTypeRef[] { LLVM.PointerType(pInvokeTransitionFrameType, 0) }, false);
                pInvokeTransitionFrame = LLVM.BuildAlloca(_builder, pInvokeTransitionFrameType, "PInvokeTransitionFrame");
                LLVMValueRef RhpPInvoke2 = GetOrCreateLLVMFunction("RhpPInvoke2", pInvokeFunctionType);
                LLVM.BuildCall(_builder, RhpPInvoke2, new LLVMValueRef[] { pInvokeTransitionFrame }, "");
            }
            // Don't name the return value if the function returns void, it's invalid
            var returnValue = LLVM.BuildCall(_builder, nativeFunc, llvmArguments, !method.Signature.ReturnType.IsVoid ? "call" : string.Empty);

            if (method.IsPInvoke)
            {
                // add call to go to cooperative mode
                LLVMValueRef RhpPInvokeReturn2 = GetOrCreateLLVMFunction("RhpPInvokeReturn2", pInvokeFunctionType);
                LLVM.BuildCall(_builder, RhpPInvokeReturn2, new LLVMValueRef[] { pInvokeTransitionFrame }, "");
            }

            if (!method.Signature.ReturnType.IsVoid)
                return new ExpressionEntry(GetStackValueKind(method.Signature.ReturnType), "retval", returnValue, forcedReturnType ?? method.Signature.ReturnType);
            else
                return null;
        }

        private LLVMValueRef MakeExternFunction(MethodDesc method, string realMethodName, LLVMValueRef realFunction = default(LLVMValueRef))
        {
            LLVMValueRef nativeFunc;
            LLVMTypeRef[] paramTypes = new LLVMTypeRef[method.Signature.Length];
            for (int i = 0; i < paramTypes.Length; i++)
            {
                paramTypes[i] = GetLLVMTypeForTypeDesc(method.Signature[i]);
            }

            // Define the full signature
            LLVMTypeRef nativeFuncType = LLVM.FunctionType(GetLLVMTypeForTypeDesc(method.Signature.ReturnType), paramTypes, LLVMMisc.False);

            if (realFunction.Pointer == IntPtr.Zero)
            {
                nativeFunc = LLVM.AddFunction(Module, realMethodName, nativeFuncType);
                LLVM.SetLinkage(nativeFunc, LLVMLinkage.LLVMDLLImportLinkage);
            }
            else
            {
                nativeFunc = LLVM.BuildPointerCast(_builder, realFunction, LLVM.PointerType(nativeFuncType, 0), realMethodName + "__slot__");
            }
            return nativeFunc;
        }

        static LLVMValueRef s_shadowStackTop = default(LLVMValueRef);
        LLVMValueRef ShadowStackTop
        {
            get
            {
                if (s_shadowStackTop.Pointer.Equals(IntPtr.Zero))
                {
                    s_shadowStackTop = LLVM.AddGlobal(Module, LLVM.PointerType(LLVM.Int8Type(), 0), "t_pShadowStackTop");
                    LLVM.SetLinkage(s_shadowStackTop, LLVMLinkage.LLVMInternalLinkage);
                    LLVM.SetInitializer(s_shadowStackTop, LLVM.ConstPointerNull(LLVM.PointerType(LLVM.Int8Type(), 0)));
                    LLVM.SetThreadLocal(s_shadowStackTop, LLVMMisc.True);
                }
                return s_shadowStackTop;
            }
        }

        private void EmitNativeToManagedThunk(WebAssemblyCodegenCompilation compilation, MethodDesc method, string nativeName, LLVMValueRef managedFunction)
        {
            if (_pinvokeMap.TryGetValue(nativeName, out MethodDesc existing))
            {
                if (existing != method)
                    throw new InvalidProgramException("export and import function were mismatched");
            }
            else
            {
                _pinvokeMap.Add(nativeName, method);
            }

            LLVMTypeRef[] llvmParams = new LLVMTypeRef[method.Signature.Length];
            for (int i = 0; i < llvmParams.Length; i++)
            {
                llvmParams[i] = GetLLVMTypeForTypeDesc(method.Signature[i]);
            }

            LLVMTypeRef thunkSig = LLVM.FunctionType(GetLLVMTypeForTypeDesc(method.Signature.ReturnType), llvmParams, false);
            LLVMValueRef thunkFunc = GetOrCreateLLVMFunction(nativeName, thunkSig);

            LLVMBasicBlockRef shadowStackSetupBlock = LLVM.AppendBasicBlock(thunkFunc, "ShadowStackSetupBlock");
            LLVMBasicBlockRef allocateShadowStackBlock = LLVM.AppendBasicBlock(thunkFunc, "allocateShadowStackBlock");
            LLVMBasicBlockRef managedCallBlock = LLVM.AppendBasicBlock(thunkFunc, "ManagedCallBlock");

            LLVMBuilderRef builder = LLVM.CreateBuilder();
            LLVM.PositionBuilderAtEnd(builder, shadowStackSetupBlock);

            // Allocate shadow stack if it's null
            LLVMValueRef shadowStackPtr = LLVM.BuildAlloca(builder, LLVM.PointerType(LLVM.Int8Type(), 0), "ShadowStackPtr");
            LLVMValueRef savedShadowStack = LLVM.BuildLoad(builder, ShadowStackTop, "SavedShadowStack");
            LLVM.BuildStore(builder, savedShadowStack, shadowStackPtr);
            LLVMValueRef shadowStackNull = LLVM.BuildICmp(builder, LLVMIntPredicate.LLVMIntEQ, savedShadowStack, LLVM.ConstPointerNull(LLVM.PointerType(LLVM.Int8Type(), 0)), "ShadowStackNull");
            LLVM.BuildCondBr(builder, shadowStackNull, allocateShadowStackBlock, managedCallBlock);

            LLVM.PositionBuilderAtEnd(builder, allocateShadowStackBlock);

            LLVMValueRef newShadowStack = LLVM.BuildArrayMalloc(builder, LLVM.Int8Type(), BuildConstInt32(1000000), "NewShadowStack");
            LLVM.BuildStore(builder, newShadowStack, shadowStackPtr);
            LLVM.BuildBr(builder, managedCallBlock);

            LLVM.PositionBuilderAtEnd(builder, managedCallBlock);
            LLVMTypeRef reversePInvokeFrameType = LLVM.StructType(new LLVMTypeRef[] { LLVM.PointerType(LLVM.Int8Type(), 0), LLVM.PointerType(LLVM.Int8Type(), 0) }, false);
            LLVMValueRef reversePInvokeFrame = default(LLVMValueRef);
            LLVMTypeRef reversePInvokeFunctionType = LLVM.FunctionType(LLVM.VoidType(), new LLVMTypeRef[] { LLVM.PointerType(reversePInvokeFrameType, 0) }, false);
            if (method.IsNativeCallable)
            {
                reversePInvokeFrame = LLVM.BuildAlloca(builder, reversePInvokeFrameType, "ReversePInvokeFrame");
                LLVMValueRef RhpReversePInvoke2 = GetOrCreateLLVMFunction("RhpReversePInvoke2", reversePInvokeFunctionType);
                LLVM.BuildCall(builder, RhpReversePInvoke2, new LLVMValueRef[] { reversePInvokeFrame }, "");
            }

            LLVMValueRef shadowStack = LLVM.BuildLoad(builder, shadowStackPtr, "ShadowStack");
            int curOffset = 0;
            curOffset = PadNextOffset(method.Signature.ReturnType, curOffset);
            LLVMValueRef calleeFrame = LLVM.BuildGEP(builder, shadowStack, new LLVMValueRef[] { BuildConstInt32(curOffset) }, "calleeFrame");

            List<LLVMValueRef> llvmArgs = new List<LLVMValueRef>();
            llvmArgs.Add(calleeFrame);

            bool needsReturnSlot = NeedsReturnStackSlot(method.Signature);

            if (needsReturnSlot)
            {
                // Slot for return value if necessary
                llvmArgs.Add(shadowStack);
            }

            for (int i = 0; i < llvmParams.Length; i++)
            {
                LLVMValueRef argValue = LLVM.GetParam(thunkFunc, (uint)i);

                if (CanStoreTypeOnStack(method.Signature[i]))
                {
                    llvmArgs.Add(argValue);
                }
                else
                {
                    curOffset = PadOffset(method.Signature[i], curOffset);
                    LLVMValueRef argAddr = LLVM.BuildGEP(builder, shadowStack, new LLVMValueRef[] { LLVM.ConstInt(LLVM.Int32Type(), (ulong)curOffset, LLVMMisc.False) }, "arg" + i);
                    LLVM.BuildStore(builder, argValue, CastIfNecessary(builder, argAddr, LLVM.PointerType(llvmParams[i], 0), $"parameter{i}_"));
                    curOffset = PadNextOffset(method.Signature[i], curOffset);
                }
            }

            LLVMValueRef llvmReturnValue = LLVM.BuildCall(builder, managedFunction, llvmArgs.ToArray(), "");

            if (method.IsNativeCallable)
            {
                LLVMValueRef RhpReversePInvokeReturn2 = GetOrCreateLLVMFunction("RhpReversePInvokeReturn2", reversePInvokeFunctionType);
                LLVM.BuildCall(builder, RhpReversePInvokeReturn2, new LLVMValueRef[] { reversePInvokeFrame }, "");
            }

            if (!method.Signature.ReturnType.IsVoid)
            {
                if (needsReturnSlot)
                {
                    LLVM.BuildRet(builder, LLVM.BuildLoad(builder, CastIfNecessary(builder, shadowStack, LLVM.PointerType(GetLLVMTypeForTypeDesc(method.Signature.ReturnType), 0)), "returnValue"));
                }
                else
                {
                    LLVM.BuildRet(builder, llvmReturnValue);
                }
            }
            else
            {
                LLVM.BuildRetVoid(builder);
            }
        }

        private void ImportCalli(int token)
        {
            bool print = false;
            //TODO wasm creates FatPointer for InvokeRet... but cpp does not, why?
            var m = this._method.ToString();
            PrintInt32(BuildConstInt32(128));

            if (m.Contains("Func"))
            {
                if (m.Contains("InvokeOpenStaticThunk"))
                {
                    PrintInt32(BuildConstInt32(37));
                }
            }
            if (m.Contains("StackDelegate"))
            {
                if (m.Contains("InvokeInstanceClosedOverGenericMethodThunk"))
                {
                    PrintInt32(BuildConstInt32(129));
                }
                else if (m.Contains("InvokeOpenInstanceThunk"))
                {
                    PrintInt32(BuildConstInt32(130));
                }
                else if (m.Contains("InvokeOpenStaticThunk"))
                {
                    PrintInt32(BuildConstInt32(131));
                }
                else if (m.Contains("InvokeClosedStaticThunk"))
                {
                    PrintInt32(BuildConstInt32(132));
                }
                else if (m.Contains("InvokeMulticastThunk"))
                {
                    PrintInt32(BuildConstInt32(133));
                }
                else if (m.Contains("Invoke"))
                {
                    PrintInt32(BuildConstInt32(134));
                    print = true;
                }
            }
            MethodSignature methodSignature = (MethodSignature)_canonMethodIL.GetObject(token);

            var noHiddenParamSig = GetLLVMSignatureForMethod(methodSignature, false);
            var hddenParamSig = GetLLVMSignatureForMethod(methodSignature, true);
            PrintInt32(BuildConstInt32(64));
            var target = ((ExpressionEntry)_stack.Pop()).ValueAsType(LLVM.PointerType(noHiddenParamSig, 0), _builder);
            //            PrintIntPtr(target);

            var functionPtrAsInt = LLVM.BuildPtrToInt(_builder, target, LLVMTypeRef.Int32Type(), "ptrToInt");
            PrintInt32(functionPtrAsInt);
            var andResRef = LLVM.BuildBinOp(_builder, LLVMOpcode.LLVMAnd, functionPtrAsInt, LLVM.ConstInt(LLVM.Int32Type(), FatFunctionPointerOffset, LLVMMisc.False), "andFatCheck");
            var boolConv = LLVM.BuildICmp(_builder, LLVMIntPredicate.LLVMIntEQ, andResRef, BuildConstInt32(0), "bitConv");
            var fatBranch = LLVM.AppendBasicBlock(_currentFunclet, "fat");
            var notFatBranch = LLVM.AppendBasicBlock(_currentFunclet, "notFat");
            var endif = LLVM.AppendBasicBlock(_currentFunclet, "endif");
            LLVM.BuildCondBr(_builder, boolConv, notFatBranch, fatBranch);
            LLVM.PositionBuilderAtEnd(_builder, notFatBranch);

            // non fat branch
            PrintInt32(BuildConstInt32(65));

            var parameterCount = methodSignature.Length + (methodSignature.IsStatic ? 0 : 1);
            StackEntry[] stackCopy = new StackEntry[parameterCount];
            for (int i = 0; i < stackCopy.Length; i++)
            {
                stackCopy[i] = _stack.Pop();
            }
            for (int i = 0; i < stackCopy.Length; i++)
            {
                _stack.Push(stackCopy[stackCopy.Length - i - 1]);
            }
            HandleCall(null, methodSignature, null, ILOpcode.calli, calliTarget: target);
            StackEntry nonFatRes = null;
            LLVMValueRef fatResRef = default;
            LLVMValueRef nonFatResRef = default;
            bool hasRes = !methodSignature.ReturnType.IsVoid;
            if (hasRes)
            {
                nonFatRes = _stack.Pop();
                nonFatResRef = nonFatRes.ValueAsType(methodSignature.ReturnType, _builder);
            }
            LLVM.BuildBr(_builder, endif);
            LLVM.PositionBuilderAtEnd(_builder, fatBranch);

            // fat branch
            PrintInt32(BuildConstInt32(66));

            if (print)
            {

            }
            //            for (int i = 0; i < stackCopy.Length; i++)
            //            {
            //                _stack.Push(stackCopy[stackCopy.Length - i - 1]);
            //            }
            //            HandleCall(null, methodSignature, null, ILOpcode.calli, calliTarget: target);
            var minusOffset = LLVM.BuildAnd(_builder,
                            CastIfNecessary(_builder, target, LLVMTypeRef.Int32Type()),
                            BuildConstInt32(0x3fffffff), "minusFatOffset");
            var minusOffsetPtr = LLVM.BuildIntToPtr(_builder, minusOffset,
                LLVMTypeRef.PointerType(LLVMTypeRef.Int8Type(), 0), "ptr");
            var hiddenRefAddr = LLVM.BuildGEP(_builder, minusOffsetPtr, new[] { BuildConstInt32(_pointerSize) }, "fatArgPtr");
//            PrintIntPtr(hiddenRefAddr);
            var hiddenRefPtrPtr = LLVM.BuildPointerCast(_builder, hiddenRefAddr, LLVM.PointerType(LLVM.PointerType(LLVM.PointerType(LLVMTypeRef.Int8Type(), 0), 0), 0), "hiddenRefPtr");
            var hiddenRef = LLVM.BuildLoad(_builder, LLVM.BuildLoad(_builder, hiddenRefPtrPtr, "hiddenRefPtr"), "hiddenRef");
//            PrintIntPtr(hiddenRef);

            for (int i = 0; i < stackCopy.Length; i++)
            {
                _stack.Push(stackCopy[stackCopy.Length - i - 1]);
            }
            var funcPtrPtrWithHidden = LLVM.BuildPointerCast(_builder, minusOffsetPtr, LLVM.PointerType(LLVM.PointerType(hddenParamSig, 0), 0), "hiddenFuncPtr");
//            PrintIntPtr(funcPtrPtrWithHidden);
            var funcWithHidden = LLVM.BuildLoad(_builder, funcPtrPtrWithHidden, "funcPtr");
//            PrintIntPtr(funcWithHidden);
            //                        var funcWithHidden2 = LLVM.BuildLoad(_builder, funcWithHidden, "funcPtr");
            //                        PrintIntPtr(funcWithHidden2);
            HandleCall(null, methodSignature, null, ILOpcode.calli, calliTarget: funcWithHidden, hiddenRef: hiddenRef);
            StackEntry fatRes = null;
            if (hasRes)
            {
                fatRes = _stack.Pop();
                fatResRef = fatRes.ValueAsType(methodSignature.ReturnType, _builder);
            }
            LLVM.BuildBr(_builder, endif);
            LLVM.PositionBuilderAtEnd(_builder, endif);

            // choose the right return value
            if (hasRes)
            {
                var phi = LLVM.BuildPhi(_builder, GetLLVMTypeForTypeDesc(methodSignature.ReturnType), "phi");
                LLVM.AddIncoming(phi, new LLVMValueRef[] {
                        fatResRef,
                        nonFatResRef },
                    new LLVMBasicBlockRef[] { fatBranch, notFatBranch }, 2);
                PushExpression(fatRes.Kind, "phi", phi, fatRes.Type);
            }
            _currentEndIfBlock = endif;// we do this so that ending the BasicBlock acts on the endif, not the original block which now terminates in the CondBr
        }

        private void ImportLdFtn(int token, ILOpcode opCode)
        {
            MethodDesc runtimeDeterminedMethod = (MethodDesc)_methodIL.GetObject(token);
            MethodDesc method = ((MethodDesc)_canonMethodIL.GetObject(token));
            MethodDesc canonMethod = method.GetCanonMethodTarget(CanonicalFormKind.Specific);
            LLVMValueRef targetLLVMFunction = default(LLVMValueRef);
            bool hasHiddenParam = false;
            bool isGvm; // TODO in line declarations?
            LLVMValueRef dictPtrPtrStore; // TODO in line declarations? - remove as we have the fatFunctionPtr
            LLVMValueRef fatFunctionPtr;

            if (opCode == ILOpcode.ldvirtftn)
            {
                StackEntry thisPointer = _stack.Pop();
                if (runtimeDeterminedMethod.IsVirtual)
                {
                    //TODO: remove the llvm if from LLVMFunctionForMethod and move to outside as its not needed for LdFtn
                    // we want the fat function ptr here

                    targetLLVMFunction = LLVMFunctionForMethod(method, thisPointer, true, null, runtimeDeterminedMethod, out hasHiddenParam, out isGvm, out dictPtrPtrStore, out fatFunctionPtr);
                    if (isGvm)
                    {
                        targetLLVMFunction = fatFunctionPtr;
                    }
                }
                else
                {
                    AddMethodReference(runtimeDeterminedMethod);
                }
            }
            else
            {
                if (_method.ToString().Contains("TestDelegateFatFunctionPointers"))
                {

                }
                if (canonMethod.IsSharedByGenericInstantiations && (canonMethod.HasInstantiation || canonMethod.Signature.IsStatic))
                {
                    var exactContextNeedsRuntimeLookup = method.HasInstantiation
                        ? method.IsSharedByGenericInstantiations
                        : method.OwningType.IsCanonicalSubtype(CanonicalFormKind.Any);
                    if (exactContextNeedsRuntimeLookup)
                    {
                        LLVMValueRef helper;
                        var node = GetGenericLookupHelperAndAddReference(ReadyToRunHelperId.MethodEntry, runtimeDeterminedMethod, out helper);
                        targetLLVMFunction = LLVM.BuildCall(_builder, helper, new LLVMValueRef[]
                        {
                            GetShadowStack(),
                            GetGenericContext()
                        }, "getHelper");
                        if (!(canonMethod.IsVirtual && !canonMethod.IsFinal && !canonMethod.OwningType.IsSealed()))
                        {
                            // fat function pointer
                            targetLLVMFunction = MakeFatPointer(_builder, targetLLVMFunction);
                        }
                    }
                    else
                    {
                        var fatFunctionSymbol = GetAndAddFatFunctionPointer(runtimeDeterminedMethod);
                        targetLLVMFunction = MakeFatPointer(_builder, LoadAddressOfSymbolNode(fatFunctionSymbol));
                    }
                }
                else AddMethodReference(canonMethod);
            }

            if (targetLLVMFunction.Pointer.Equals(IntPtr.Zero))
            {
                if (runtimeDeterminedMethod.IsNativeCallable)
                {
                    EcmaMethod ecmaMethod = ((EcmaMethod)runtimeDeterminedMethod);
                    string mangledName = ecmaMethod.GetNativeCallableExportName();
                    if (mangledName == null)
                    {
                        mangledName = ecmaMethod.Name;
                    }
                    LLVMTypeRef[] llvmParams = new LLVMTypeRef[runtimeDeterminedMethod.Signature.Length];
                    for (int i = 0; i < llvmParams.Length; i++)
                    {
                        llvmParams[i] = GetLLVMTypeForTypeDesc(runtimeDeterminedMethod.Signature[i]);
                    }
                    LLVMTypeRef thunkSig = LLVM.FunctionType(GetLLVMTypeForTypeDesc(runtimeDeterminedMethod.Signature.ReturnType), llvmParams, false);

                    targetLLVMFunction = GetOrCreateLLVMFunction(mangledName, thunkSig);
                }
                else
                {
                    var isUnboxingStub = false; // TODO : write test for this and if it passes, then delete?
                    Debug.Assert(!hasHiddenParam); // remove this when we understand why there are 2 checks
                    if (isUnboxingStub)
                        hasHiddenParam = runtimeDeterminedMethod.IsSharedByGenericInstantiations &&
                                         (runtimeDeterminedMethod.HasInstantiation || runtimeDeterminedMethod.Signature.IsStatic);
                    else
                        hasHiddenParam = canonMethod.RequiresInstArg();
                    targetLLVMFunction = GetOrCreateLLVMFunction(_compilation.NameMangler.GetMangledMethodName(canonMethod).ToString(), runtimeDeterminedMethod.Signature, hasHiddenParam);
//                    if (canonMethod.RequiresInstArg())
//                    {
//
//                    }
                }
            }

            var entry = new FunctionPointerEntry("ldftn", runtimeDeterminedMethod, targetLLVMFunction, GetWellKnownType(WellKnownType.IntPtr), opCode == ILOpcode.ldvirtftn);
            _stack.Push(entry);
        }

        ISymbolNode GetAndAddFatFunctionPointer(MethodDesc method, bool isUnboxingStub = false)
        {
            foreach (var instType in method.Instantiation)
            {
                if (TypeCannotHaveEEType(instType))
                {

                }
            }
            ISymbolNode node = _compilation.NodeFactory.FatFunctionPointer(method, isUnboxingStub);
            _dependencies.Add(node);
            return node;
        }
        private static bool TypeCannotHaveEEType(TypeDesc type)
        {
            if (type.GetTypeDefinition() is INonEmittableType)
                return true;

            if (type.IsRuntimeDeterminedSubtype)
                return true;

            if (type.IsSignatureVariable)
                return true;

            if (type.IsGenericParameter)
                return true;

            return false;
        }
        private void ImportLoadInt(long value, StackValueKind kind)
        {
            if (this._method.ToString()
                .Contains(
                    "TestBox"))
            {

            }
            switch (kind)
            {
                case StackValueKind.Int32:
                case StackValueKind.NativeInt:
                    _stack.Push(new Int32ConstantEntry((int)value, _method.Context.GetWellKnownType(WellKnownType.Int32)));
                    break;

                case StackValueKind.Int64:
                    _stack.Push(new Int64ConstantEntry(value, _method.Context.GetWellKnownType(WellKnownType.Int64)));
                    break;

                default:
                    throw new InvalidOperationException(kind.ToString());
            }

        }

        private void ImportLoadFloat(double value)
        {
            _stack.Push(new FloatConstantEntry(value, _method.Context.GetWellKnownType(WellKnownType.Double)));
        }

        private void ImportBranch(ILOpcode opcode, BasicBlock target, BasicBlock fallthrough)
        {
            if (opcode == ILOpcode.br)
            {
                ImportFallthrough(target);
                LLVM.BuildBr(_builder, GetLLVMBasicBlockForBlock(target));
            }
            else
            {
                LLVMValueRef condition;

                if (opcode == ILOpcode.brfalse || opcode == ILOpcode.brtrue)
                {
                    var op = _stack.Pop();
                    LLVMValueRef value = op.ValueAsInt32(_builder, false);

                    if (LLVM.TypeOf(value).TypeKind != LLVMTypeKind.LLVMIntegerTypeKind)
                        throw new InvalidProgramException("branch on non integer");

                    if (opcode == ILOpcode.brfalse)
                    {
                        condition = LLVM.BuildICmp(_builder, LLVMIntPredicate.LLVMIntEQ, value, LLVM.ConstInt(LLVM.TypeOf(value), 0, LLVMMisc.False), "brfalse");
                    }
                    else
                    {
                        condition = LLVM.BuildICmp(_builder, LLVMIntPredicate.LLVMIntNE, value, LLVM.ConstInt(LLVM.TypeOf(value), 0, LLVMMisc.False), "brtrue");
                    }
                }
                else
                {
                    var op1 = _stack.Pop();
                    var op2 = _stack.Pop();

                    // StackValueKind is carefully ordered to make this work (assuming the IL is valid)
                    StackValueKind kind;

                    if (op1.Kind > op2.Kind)
                    {
                        kind = op1.Kind;
                    }
                    else
                    {
                        kind = op2.Kind;
                    }

                    LLVMValueRef right = op1.ValueForStackKind(kind, _builder, TypeNeedsSignExtension(op1.Type));
                    LLVMValueRef left = op2.ValueForStackKind(kind, _builder, TypeNeedsSignExtension(op2.Type));

                    if (kind != StackValueKind.Float)
                    {
                        switch (opcode)
                        {
                            case ILOpcode.beq:
                                condition = LLVM.BuildICmp(_builder, LLVMIntPredicate.LLVMIntEQ, left, right, "beq");
                                break;
                            case ILOpcode.bge:
                                condition = LLVM.BuildICmp(_builder, LLVMIntPredicate.LLVMIntSGE, left, right, "bge");
                                break;
                            case ILOpcode.bgt:
                                condition = LLVM.BuildICmp(_builder, LLVMIntPredicate.LLVMIntSGT, left, right, "bgt");
                                break;
                            case ILOpcode.ble:
                                condition = LLVM.BuildICmp(_builder, LLVMIntPredicate.LLVMIntSLE, left, right, "ble");
                                break;
                            case ILOpcode.blt:
                                condition = LLVM.BuildICmp(_builder, LLVMIntPredicate.LLVMIntSLT, left, right, "blt");
                                break;
                            case ILOpcode.bne_un:
                                condition = LLVM.BuildICmp(_builder, LLVMIntPredicate.LLVMIntNE, left, right, "bne_un");
                                break;
                            case ILOpcode.bge_un:
                                condition = LLVM.BuildICmp(_builder, LLVMIntPredicate.LLVMIntUGE, left, right, "bge_un");
                                break;
                            case ILOpcode.bgt_un:
                                condition = LLVM.BuildICmp(_builder, LLVMIntPredicate.LLVMIntUGT, left, right, "bgt_un");
                                break;
                            case ILOpcode.ble_un:
                                condition = LLVM.BuildICmp(_builder, LLVMIntPredicate.LLVMIntULE, left, right, "ble_un");
                                break;
                            case ILOpcode.blt_un:
                                condition = LLVM.BuildICmp(_builder, LLVMIntPredicate.LLVMIntULT, left, right, "blt_un");
                                break;
                            default:
                                throw new NotSupportedException(); // unreachable
                        }
                    }
                    else
                    {
                        if (op1.Type.IsWellKnownType(WellKnownType.Double) && op2.Type.IsWellKnownType(WellKnownType.Single))
                        {
                            left = LLVM.BuildFPExt(_builder, left, LLVM.DoubleType(), "fpextop2");
                        }
                        else if (op2.Type.IsWellKnownType(WellKnownType.Double) && op1.Type.IsWellKnownType(WellKnownType.Single))
                        {
                            right = LLVM.BuildFPExt(_builder, right, LLVM.DoubleType(), "fpextop1");
                        }
                        switch (opcode)
                        {
                            case ILOpcode.beq:
                                condition = LLVM.BuildFCmp(_builder, LLVMRealPredicate.LLVMRealOEQ, left, right, "beq");
                                break;
                            case ILOpcode.bge:
                                condition = LLVM.BuildFCmp(_builder, LLVMRealPredicate.LLVMRealOGE, left, right, "bge");
                                break;
                            case ILOpcode.bgt:
                                condition = LLVM.BuildFCmp(_builder, LLVMRealPredicate.LLVMRealOGT, left, right, "bgt");
                                break;
                            case ILOpcode.ble:
                                condition = LLVM.BuildFCmp(_builder, LLVMRealPredicate.LLVMRealOLE, left, right, "ble");
                                break;
                            case ILOpcode.blt:
                                condition = LLVM.BuildFCmp(_builder, LLVMRealPredicate.LLVMRealOLT, left, right, "blt");
                                break;
                            case ILOpcode.bne_un:
                                condition = LLVM.BuildFCmp(_builder, LLVMRealPredicate.LLVMRealONE, left, right, "bne_un");
                                break;
                            case ILOpcode.bge_un:
                                condition = LLVM.BuildFCmp(_builder, LLVMRealPredicate.LLVMRealUGE, left, right, "bge_un");
                                break;
                            case ILOpcode.bgt_un:
                                condition = LLVM.BuildFCmp(_builder, LLVMRealPredicate.LLVMRealUGT, left, right, "bgt_un");
                                break;
                            case ILOpcode.ble_un:
                                condition = LLVM.BuildFCmp(_builder, LLVMRealPredicate.LLVMRealULE, left, right, "ble_un");
                                break;
                            case ILOpcode.blt_un:
                                condition = LLVM.BuildFCmp(_builder, LLVMRealPredicate.LLVMRealULT, left, right, "blt_un");
                                break;
                            default:
                                throw new NotSupportedException(); // unreachable
                        }
                    }
                }

                ImportFallthrough(target);
                ImportFallthrough(fallthrough);
                LLVM.BuildCondBr(_builder, condition, GetLLVMBasicBlockForBlock(target), GetLLVMBasicBlockForBlock(fallthrough));
            }
        }

        private void ImportSwitchJump(int jmpBase, int[] jmpDelta, BasicBlock fallthrough)
        {
            if (_method.ToString()
                    .Contains("StackDelegate")
                && _method.ToString()
                    .Contains("GetThunk"))
            {
                PrintInt32(BuildConstInt32(1024));
            }

            var operand = _stack.Pop();

            var @switch = LLVM.BuildSwitch(_builder, operand.ValueAsInt32(_builder, false), GetLLVMBasicBlockForBlock(fallthrough), (uint)jmpDelta.Length);
            for (var i = 0; i < jmpDelta.Length; i++)
            {
                var target = _basicBlocks[_currentOffset + jmpDelta[i]];
                LLVM.AddCase(@switch, LLVM.ConstInt(LLVM.Int32Type(), (ulong)i, false), GetLLVMBasicBlockForBlock(target));
                ImportFallthrough(target);
            }

            ImportFallthrough(fallthrough);
        }

        private void ImportLoadIndirect(int token)
        {
            ImportLoadIndirect(ResolveTypeToken(token));
        }

        private void ImportLoadIndirect(TypeDesc type)
        {
            var pointer = _stack.Pop();
            Debug.Assert(pointer is ExpressionEntry || pointer is ConstantEntry);
            var expressionPointer = pointer as ExpressionEntry;
            if (type == null)
            {
                type = GetWellKnownType(WellKnownType.Object);
            }

            LLVMValueRef pointerElementType = pointer.ValueAsType(type.MakePointerType(), _builder);
            _stack.Push(new LoadExpressionEntry(type != null ? GetStackValueKind(type) : StackValueKind.ByRef, $"Indirect{pointer.Name()}",
                pointerElementType, type));
        }

        private void ImportStoreIndirect(int token)
        {
            ImportStoreIndirect(ResolveTypeToken(token));
        }

        private void ImportStoreIndirect(TypeDesc type)
        {
            StackEntry value = _stack.Pop();
            StackEntry destinationPointer = _stack.Pop();
            LLVMValueRef typedValue;
            LLVMValueRef typedPointer;

            if (type != null)
            {
                typedValue = value.ValueAsType(type, _builder);
                typedPointer = destinationPointer.ValueAsType(type.MakePointerType(), _builder);
            }
            else
            {
                typedPointer = destinationPointer.ValueAsType(LLVM.PointerType(LLVM.Int32Type(), 0), _builder);
                typedValue = value.ValueAsInt32(_builder, false);
            }

            LLVM.BuildStore(_builder, typedValue, typedPointer);
        }

        private void ImportBinaryOperation(ILOpcode opcode)
        {
            StackEntry op1 = _stack.Pop();
            StackEntry op2 = _stack.Pop();

            // StackValueKind is carefully ordered to make this work (assuming the IL is valid)
            StackValueKind kind;
            TypeDesc type;

            if (op1.Kind > op2.Kind)
            {
                kind = op1.Kind;
                type = op1.Type;
            }
            else
            {
                kind = op2.Kind;
                type = op2.Type;
            }

            // The one exception from the above rule
            if (kind == StackValueKind.ByRef)
            {
                kind = StackValueKind.NativeInt;
                type = type.MakePointerType();
            }

            LLVMValueRef result;
            LLVMValueRef left = op2.ValueForStackKind(kind, _builder, TypeNeedsSignExtension(op2.Type));
            LLVMValueRef right = op1.ValueForStackKind(kind, _builder, TypeNeedsSignExtension(op1.Type));
            if (kind == StackValueKind.Float)
            {
                if (op1.Type.IsWellKnownType(WellKnownType.Double) && op2.Type.IsWellKnownType(WellKnownType.Single))
                {
                    left = LLVM.BuildFPExt(_builder, left, LLVM.DoubleType(), "fpextop2");
                }
                else if (op2.Type.IsWellKnownType(WellKnownType.Double) && op1.Type.IsWellKnownType(WellKnownType.Single))
                {
                    right = LLVM.BuildFPExt(_builder, right, LLVM.DoubleType(), "fpextop1");
                }
                switch (opcode)
                {
                    case ILOpcode.add:
                        result = LLVM.BuildFAdd(_builder, left, right, "fadd");
                        break;
                    case ILOpcode.sub:
                        result = LLVM.BuildFSub(_builder, left, right, "fsub");
                        break;
                    case ILOpcode.mul:
                        result = LLVM.BuildFMul(_builder, left, right, "fmul");
                        break;
                    case ILOpcode.div:
                        result = LLVM.BuildFDiv(_builder, left, right, "fdiv");
                        break;
                    case ILOpcode.rem:
                        result = LLVM.BuildFRem(_builder, left, right, "frem");
                        break;

                    // TODO: Overflow checks
                    case ILOpcode.add_ovf:
                    case ILOpcode.add_ovf_un:
                        result = LLVM.BuildFAdd(_builder, left, right, "fadd");
                        break;
                    case ILOpcode.sub_ovf:
                    case ILOpcode.sub_ovf_un:
                        result = LLVM.BuildFSub(_builder, left, right, "fsub");
                        break;
                    case ILOpcode.mul_ovf:
                    case ILOpcode.mul_ovf_un:
                        result = LLVM.BuildFMul(_builder, left, right, "fmul");
                        break;

                    default:
                        throw new InvalidOperationException(); // Should be unreachable
                }
            }
            else
            {
                // these ops return an int32 for these.
                type = WidenBytesAndShorts(type);
                switch (opcode)
                {
                    case ILOpcode.add:
                        result = LLVM.BuildAdd(_builder, left, right, "add");
                        break;
                    case ILOpcode.sub:
                        result = LLVM.BuildSub(_builder, left, right, "sub");
                        break;
                    case ILOpcode.mul:
                        result = LLVM.BuildMul(_builder, left, right, "mul");
                        break;
                    case ILOpcode.div:
                        result = LLVM.BuildSDiv(_builder, left, right, "sdiv");
                        break;
                    case ILOpcode.div_un:
                        result = LLVM.BuildUDiv(_builder, left, right, "udiv");
                        break;
                    case ILOpcode.rem:
                        result = LLVM.BuildSRem(_builder, left, right, "srem");
                        break;
                    case ILOpcode.rem_un:
                        result = LLVM.BuildURem(_builder, left, right, "urem");
                        break;
                    case ILOpcode.and:
                        result = LLVM.BuildAnd(_builder, left, right, "and");
                        break;
                    case ILOpcode.or:
                        result = LLVM.BuildOr(_builder, left, right, "or");
                        break;
                    case ILOpcode.xor:
                        result = LLVM.BuildXor(_builder, left, right, "xor");
                        break;

                    // TODO: Overflow checks
                    case ILOpcode.add_ovf:
                    case ILOpcode.add_ovf_un:
                        result = LLVM.BuildAdd(_builder, left, right, "add");
                        break;
                    case ILOpcode.sub_ovf:
                    case ILOpcode.sub_ovf_un:
                        result = LLVM.BuildSub(_builder, left, right, "sub");
                        break;
                    case ILOpcode.mul_ovf:
                    case ILOpcode.mul_ovf_un:
                        result = LLVM.BuildMul(_builder, left, right, "mul");
                        break;

                    default:
                        throw new InvalidOperationException(); // Should be unreachable
                }
            }


            if (kind == StackValueKind.NativeInt || kind == StackValueKind.ByRef || kind == StackValueKind.ObjRef)
            {
                //we need to put the type back if we changed it because it started out a pointer
                result = CastToTypeDesc(result, type);
            }
            PushExpression(kind, "binop", result, type);
        }

        private TypeDesc WidenBytesAndShorts(TypeDesc type)
        {
            switch (type.Category)
            {
                case TypeFlags.Byte:
                case TypeFlags.SByte:
                case TypeFlags.Int16:
                case TypeFlags.UInt16:
                    return GetWellKnownType(WellKnownType.Int32);
                default:
                    return type;
            }
        }

        private void ImportShiftOperation(ILOpcode opcode)
        {
            LLVMValueRef result;
            StackEntry numBitsToShift = _stack.Pop();
            StackEntry valueToShift = _stack.Pop();

            LLVMValueRef valueToShiftValue = valueToShift.ValueForStackKind(valueToShift.Kind, _builder, TypeNeedsSignExtension(valueToShift.Type));

            // while it seems excessive that the bits to shift should need to be 64 bits, the LLVM docs say that both operands must be the same type and a compilation failure results if this is not the case.
            LLVMValueRef rhs;
            if (valueToShiftValue.TypeOf().Equals(LLVM.Int64Type()))
            {
                rhs = numBitsToShift.ValueAsInt64(_builder, false);
            }
            else
            {
                rhs = numBitsToShift.ValueAsInt32(_builder, false);
            }
            switch (opcode)
            {
                case ILOpcode.shl:
                    result = LLVM.BuildShl(_builder, valueToShiftValue, rhs, "shl");
                    break;
                case ILOpcode.shr:
                    result = LLVM.BuildAShr(_builder, valueToShiftValue, rhs, "shr");
                    break;
                case ILOpcode.shr_un:
                    result = LLVM.BuildLShr(_builder, valueToShiftValue, rhs, "shr");
                    break;
                default:
                    throw new InvalidOperationException(); // Should be unreachable
            }
            //TODO: do we need this if we sign extend above?
            PushExpression(valueToShift.Kind, "shiftop", result, WidenBytesAndShorts(valueToShift.Type));
        }

        bool TypeNeedsSignExtension(TypeDesc targetType)
        {
            var enumCleanTargetType = targetType?.UnderlyingType;
            if (enumCleanTargetType != null && targetType.IsPrimitive)
            {
                if (enumCleanTargetType.IsWellKnownType(WellKnownType.Byte) ||
                    enumCleanTargetType.IsWellKnownType(WellKnownType.Char) ||
                    enumCleanTargetType.IsWellKnownType(WellKnownType.UInt16) ||
                    enumCleanTargetType.IsWellKnownType(WellKnownType.UInt32) ||
                    enumCleanTargetType.IsWellKnownType(WellKnownType.UInt64) ||
                    enumCleanTargetType.IsWellKnownType(WellKnownType.UIntPtr))
                {
                    return false;
                }
                else
                {
                    return true;
                }
            }
            return false;
        }
        private void ImportCompareOperation(ILOpcode opcode)
        {
            var op1 = _stack.Pop();
            var op2 = _stack.Pop();

            // StackValueKind is carefully ordered to make this work (assuming the IL is valid)
            StackValueKind kind;

            if (op1.Kind > op2.Kind)
            {
                kind = op1.Kind;
            }
            else
            {
                kind = op2.Kind;
            }

            LLVMValueRef result;
            LLVMValueRef typeSaneOp1 = op1.ValueForStackKind(kind, _builder, TypeNeedsSignExtension(op1.Type));
            LLVMValueRef typeSaneOp2 = op2.ValueForStackKind(kind, _builder, TypeNeedsSignExtension(op2.Type));

            if (kind != StackValueKind.Float)
            {
                switch (opcode)
                {
                    case ILOpcode.ceq:
                        result = LLVM.BuildICmp(_builder, LLVMIntPredicate.LLVMIntEQ, typeSaneOp2, typeSaneOp1, "ceq");
                        break;
                    case ILOpcode.cgt:
                        result = LLVM.BuildICmp(_builder, LLVMIntPredicate.LLVMIntSGT, typeSaneOp2, typeSaneOp1, "cgt");
                        break;
                    case ILOpcode.clt:
                        result = LLVM.BuildICmp(_builder, LLVMIntPredicate.LLVMIntSLT, typeSaneOp2, typeSaneOp1, "clt");
                        break;
                    case ILOpcode.cgt_un:
                        result = LLVM.BuildICmp(_builder, LLVMIntPredicate.LLVMIntUGT, typeSaneOp2, typeSaneOp1, "cgt_un");
                        break;
                    case ILOpcode.clt_un:
                        result = LLVM.BuildICmp(_builder, LLVMIntPredicate.LLVMIntULT, typeSaneOp2, typeSaneOp1, "clt_un");
                        break;
                    default:
                        throw new NotSupportedException(); // unreachable
                }
            }
            else
            {
                if (op1.Type.IsWellKnownType(WellKnownType.Double) && op2.Type.IsWellKnownType(WellKnownType.Single))
                {
                    typeSaneOp2 = LLVM.BuildFPExt(_builder, typeSaneOp2, LLVM.DoubleType(), "fpextop2");
                }
                else if (op2.Type.IsWellKnownType(WellKnownType.Double) && op1.Type.IsWellKnownType(WellKnownType.Single))
                {
                    typeSaneOp1 = LLVM.BuildFPExt(_builder, typeSaneOp1, LLVM.DoubleType(), "fpextop1");
                }
                switch (opcode)
                {
                    case ILOpcode.ceq:
                        result = LLVM.BuildFCmp(_builder, LLVMRealPredicate.LLVMRealOEQ, typeSaneOp2, typeSaneOp1, "ceq");
                        break;
                    case ILOpcode.cgt:
                        result = LLVM.BuildFCmp(_builder, LLVMRealPredicate.LLVMRealOGT, typeSaneOp2, typeSaneOp1, "cgt");
                        break;
                    case ILOpcode.clt:
                        result = LLVM.BuildFCmp(_builder, LLVMRealPredicate.LLVMRealOLT, typeSaneOp2, typeSaneOp1, "clt");
                        break;
                    case ILOpcode.cgt_un:
                        result = LLVM.BuildFCmp(_builder, LLVMRealPredicate.LLVMRealUGT, typeSaneOp2, typeSaneOp1, "cgt_un");
                        break;
                    case ILOpcode.clt_un:
                        result = LLVM.BuildFCmp(_builder, LLVMRealPredicate.LLVMRealULT, typeSaneOp2, typeSaneOp1, "clt_un");
                        break;
                    default:
                        throw new NotSupportedException(); // unreachable
                }
            }

            PushExpression(StackValueKind.Int32, "cmpop", result, GetWellKnownType(WellKnownType.SByte));
        }

        private void ImportConvert(WellKnownType wellKnownType, bool checkOverflow, bool unsigned)
        {
            StackEntry value = _stack.Pop();
            TypeDesc destType = GetWellKnownType(wellKnownType);

            // Load the value and then convert it instead of using ValueAsType to avoid loading the incorrect size
            LLVMValueRef loadedValue = value.ValueAsType(value.Type, _builder);
            LLVMValueRef converted = CastIfNecessary(loadedValue, GetLLVMTypeForTypeDesc(destType), value.Name());
            PushExpression(GetStackValueKind(destType), "conv", converted, destType);
        }

        private void ImportUnaryOperation(ILOpcode opCode)
        {
            var argument = _stack.Pop();

            LLVMValueRef result;
            switch (opCode)
            {
                case ILOpcode.neg:
                    if (argument.Kind == StackValueKind.Float)
                    {
                        result = LLVM.BuildFNeg(_builder, argument.ValueForStackKind(argument.Kind, _builder, false), "neg");
                    }
                    else
                    {
                        result = LLVM.BuildNeg(_builder, argument.ValueForStackKind(argument.Kind, _builder, true), "neg");
                    }
                    break;
                case ILOpcode.not:
                    result = LLVM.BuildNot(_builder, argument.ValueForStackKind(argument.Kind, _builder, true), "not");
                    break;
                default:
                    throw new NotSupportedException(); // unreachable
            }

            PushExpression(argument.Kind, "unaryop", result, argument.Type);
        }

        private void ImportCpOpj(int token)
        {
            var type = ResolveTypeToken(token);

            if (!type.IsValueType)
            {
                throw new InvalidOperationException();
            }

            var src = _stack.Pop();

            if (src.Kind != StackValueKind.NativeInt && src.Kind != StackValueKind.ByRef && src.Kind != StackValueKind.ObjRef)
            {
                throw new InvalidOperationException();
            }

            var dest = _stack.Pop();

            if (dest.Kind != StackValueKind.NativeInt && dest.Kind != StackValueKind.ByRef && dest.Kind != StackValueKind.ObjRef)
            {
                throw new InvalidOperationException();
            }

            var pointerType = GetLLVMTypeForTypeDesc(type.MakePointerType());

            var value = LLVM.BuildLoad(_builder, src.ValueAsType(pointerType, _builder), "cpobj.load");

            LLVM.BuildStore(_builder, value, dest.ValueAsType(pointerType, _builder));
        }

        private void ImportUnbox(int token, ILOpcode opCode)
        {
            TypeDesc type = ResolveTypeToken(token);
            LLVMValueRef eeType;
            var eeTypeDesc = _compilation.TypeSystemContext.SystemModule.GetKnownType("System", "EETypePtr");
            ExpressionEntry eeTypeExp;
            if (type.IsRuntimeDeterminedSubtype)
            {
                LLVMValueRef helper;
                var node = GetGenericLookupHelperAndAddReference(ReadyToRunHelperId.TypeHandle, type, out helper); // TODO GetThreadNonGcStaticBase?
                eeType = LLVM.BuildCall(_builder, helper, new LLVMValueRef[]
                {
                    GetShadowStack(),
                    GetGenericContext()
                }, "getHelper");
                eeTypeExp = new ExpressionEntry(StackValueKind.ByRef, "eeType", eeType, eeTypeDesc);
            }
            else
            {
                eeType = GetEETypePointerForTypeDesc(type, true);
                eeTypeExp = new LoadExpressionEntry(StackValueKind.ByRef, "eeType", eeType, eeTypeDesc);
            }
            StackEntry boxedObject = _stack.Pop();
            if (opCode == ILOpcode.unbox)
            {
                if (type.IsNullable)
                    throw new NotImplementedException();

                var arguments = new StackEntry[] { eeTypeExp, boxedObject };
                PushNonNull(CallRuntime(_compilation.TypeSystemContext, RuntimeExport, "RhUnbox2", arguments));
            }
            else //unbox_any
            {
                Debug.Assert(opCode == ILOpcode.unbox_any);
                LLVMValueRef untypedObjectValue = LLVM.BuildAlloca(_builder, GetLLVMTypeForTypeDesc(type), "objptr");
                var arguments = new StackEntry[]
                {
                    boxedObject,
                    new ExpressionEntry(StackValueKind.ByRef, "objPtr", untypedObjectValue, type.MakePointerType()),
                    eeTypeExp
                };
                CallRuntime(_compilation.TypeSystemContext, RuntimeExport, "RhUnboxAny", arguments);
                PushLoadExpression(GetStackValueKind(type), "unboxed", untypedObjectValue, type);
            }
        }

        LLVMValueRef GetShadowStack()
        {
            int offset = GetTotalParameterOffset() + GetTotalLocalOffset();
            return LLVM.BuildGEP(_builder, LLVM.GetFirstParam(_currentFunclet),
                new LLVMValueRef[] { LLVM.ConstInt(LLVM.Int32Type(), (uint)offset, LLVMMisc.False) },
                String.Empty);
        }

        private void ImportRefAnyVal(int token)
        {
        }

        private void ImportCkFinite()
        {
        }

        private void ImportMkRefAny(int token)
        {
        }

        private void ImportLdToken(int token)
        {
            var ldtokenValue = _methodIL.GetObject(token);
            WellKnownType ldtokenKind;
            string name;
            StackEntry value;
            if (ldtokenValue is TypeDesc)
            {
                if (_method.ToString().Contains("TestDelegateToCanonMethods") &&
                    _method.ToString().Contains("_Canon") &&
                    _method.ToString().Contains("MakeGenString") &&
                    _method.ToString().Contains("GenStruct"))
                {

                }
                ldtokenKind = WellKnownType.RuntimeTypeHandle;
                var typeDesc = (TypeDesc)ldtokenValue;
                MethodDesc helper = _compilation.TypeSystemContext.GetHelperEntryPoint("LdTokenHelpers", "GetRuntimeTypeHandle");
                AddMethodReference(helper);
                //TODO: this can be tidied up; variables moved closer to usage...
                bool hasHiddenParam;
                var fn = LLVMFunctionForMethod(helper, null/* static method */, false /* not virt */, _constrainedType, helper, out hasHiddenParam, out bool isGvm, out LLVMValueRef dictPtrPtrStore, out LLVMValueRef fatFunctionPtr);

                if (typeDesc.IsRuntimeDeterminedSubtype)
                {
                    LLVMValueRef helperRef;
                    var node = GetGenericLookupHelperAndAddReference(ReadyToRunHelperId.TypeHandle, typeDesc, out helperRef);
                    var genericContext = GetGenericContext();
                    var hiddenParam = LLVM.BuildCall(_builder, helperRef, new LLVMValueRef[]
                    {
                        GetShadowStack(),
                        genericContext
                    }, "getHelper");
                    var handleRef = LLVM.BuildCall(_builder, fn, new LLVMValueRef[]
                    {
                        GetShadowStack(),
                        hiddenParam
                    }, "getHelper");
                    PrintInt32(BuildConstInt32(32));
                    PrintIntPtr(helperRef);
                    _stack.Push(new LdTokenEntry<TypeDesc>(StackValueKind.ValueType, "ldtoken", typeDesc, handleRef, GetWellKnownType(ldtokenKind)));
                }
                else
                {
                    PushLoadExpression(StackValueKind.ByRef, "ldtoken", GetEETypePointerForTypeDesc(ldtokenValue as TypeDesc, false), _compilation.TypeSystemContext.SystemModule.GetKnownType("System", "EETypePtr"));
                    HandleCall(helper, helper.Signature, helper);
                }
                name = ldtokenValue.ToString();
            }
            else if (ldtokenValue is FieldDesc)
            {
                ldtokenKind = WellKnownType.RuntimeFieldHandle;
                LLVMValueRef fieldHandle = LLVM.ConstStruct(new LLVMValueRef[] { BuildConstInt32(0) }, true);
                value = new LdTokenEntry<FieldDesc>(StackValueKind.ValueType, null, (FieldDesc)ldtokenValue, fieldHandle, GetWellKnownType(ldtokenKind));
                _stack.Push(value);
            }
            else if (ldtokenValue is MethodDesc)
            {
                throw new NotImplementedException();
            }
            else
            {
                throw new InvalidOperationException();
            }
        }

        private void ImportLocalAlloc()
        {
            StackEntry allocSizeEntry = _stack.Pop();
            LLVMValueRef allocSize = allocSizeEntry.ValueAsInt32(_builder, false);
            LLVMValueRef allocatedMemory = LLVM.BuildArrayAlloca(_builder, LLVMTypeRef.Int8Type(), allocSize, "localloc" + _currentOffset);
            LLVM.SetAlignment(allocatedMemory, (uint)_pointerSize);
            if (_methodIL.IsInitLocals)
            {
                ImportCallMemset(allocatedMemory, 0, allocSize);
            }

            PushExpression(StackValueKind.NativeInt, "localloc" + _currentOffset, allocatedMemory, _compilation.TypeSystemContext.GetPointerType(GetWellKnownType(WellKnownType.Void)));
        }

        private void ImportEndFilter()
        {
        }

        private void ImportCpBlk()
        {
        }

        private void ImportInitBlk()
        {
        }

        private void ImportRethrow()
        {
            EmitTrapCall();
        }

        private void ImportSizeOf(int token)
        {
            TypeDesc type = (TypeDesc)_methodIL.GetObject(token);
            int size = type.GetElementSize().AsInt;
            PushExpression(StackValueKind.Int32, "sizeof", LLVM.ConstInt(LLVM.Int32Type(), (ulong)size, LLVMMisc.False), GetWellKnownType(WellKnownType.Int32));
        }

        private void ImportRefAnyType()
        {
        }

        private void ImportArgList()
        {
        }

        private void ImportUnalignedPrefix(byte alignment)
        {
        }

        private void ImportVolatilePrefix()
        {
        }

        private void ImportTailPrefix()
        {
        }

        private void ImportConstrainedPrefix(int token)
        {
            _constrainedType = (TypeDesc)_methodIL.GetObject(token);
        }

        private void ImportNoPrefix(byte mask)
        {
        }

        private void ImportReadOnlyPrefix()
        {
        }

        private void ImportThrow()
        {
            var exceptionObject = _stack.Pop();

            EmitTrapCall();
        }

        private void ThrowIfNull(LLVMValueRef entry)
        {
            if (NullRefFunction.Pointer == IntPtr.Zero)
            {
                NullRefFunction = LLVM.AddFunction(Module, "corert.throwifnull", LLVM.FunctionType(LLVM.VoidType(), new LLVMTypeRef[] { LLVM.PointerType(LLVMTypeRef.Int8Type(), 0), LLVM.PointerType(LLVMTypeRef.Int8Type(), 0) }, false));
                var builder = LLVM.CreateBuilder();
                var block = LLVM.AppendBasicBlock(NullRefFunction, "Block");
                var throwBlock = LLVM.AppendBasicBlock(NullRefFunction, "ThrowBlock");
                var retBlock = LLVM.AppendBasicBlock(NullRefFunction, "RetBlock");
                LLVM.PositionBuilderAtEnd(builder, block);
                LLVM.BuildCondBr(builder, LLVM.BuildICmp(builder, LLVMIntPredicate.LLVMIntEQ, LLVM.GetParam(NullRefFunction, 1), LLVM.ConstPointerNull(LLVM.PointerType(LLVMTypeRef.Int8Type(), 0)), "nullCheck"),
                    throwBlock, retBlock);
                LLVM.PositionBuilderAtEnd(builder, throwBlock);
                MetadataType nullRefType = _compilation.NodeFactory.TypeSystemContext.SystemModule.GetType("System", "NullReferenceException");

                var eeTypeDesc = _compilation.TypeSystemContext.SystemModule.GetKnownType("System", "EETypePtr");
                var arguments = new StackEntry[] { new LoadExpressionEntry(StackValueKind.ValueType, "eeType", GetEETypePointerForTypeDesc(nullRefType, true), eeTypeDesc) };

                MetadataType helperType = _compilation.TypeSystemContext.SystemModule.GetKnownType("System.Runtime", RuntimeExport);
                MethodDesc helperMethod = helperType.GetKnownMethod("RhNewObject", null);
                var resultAddress = LLVM.BuildIntCast(builder, LLVM.BuildAlloca(builder, LLVM.Int32Type(), "resultAddress"), LLVM.PointerType(LLVMTypeRef.Int8Type(), 0), "castResultAddress");
                HandleCallForThrowIfNull(helperMethod, helperMethod.Signature, arguments, ILOpcode.call, null, default(LLVMValueRef), 0, LLVM.GetParam(NullRefFunction, 0), builder, true, resultAddress, helperMethod);

                var exceptionEntry = new ExpressionEntry(GetStackValueKind(nullRefType), "RhNewObject_return", resultAddress, nullRefType);

                var ctorDef = nullRefType.GetDefaultConstructor();

                var constructedExceptionObject = HandleCallForThrowIfNull(ctorDef, ctorDef.Signature, new StackEntry[] { exceptionEntry }, ILOpcode.call, null, default(LLVMValueRef), 0, LLVM.GetParam(NullRefFunction, 0), builder, false, default(LLVMValueRef), ctorDef);

                EmitTrapCall(builder);
                LLVM.PositionBuilderAtEnd(builder, retBlock);
                LLVM.BuildRetVoid(builder);
            }

            LLVMValueRef shadowStack = LLVM.BuildGEP(_builder, LLVM.GetFirstParam(_currentFunclet), new LLVMValueRef[] { LLVM.ConstInt(LLVM.Int32Type(), (uint)(GetTotalLocalOffset() + GetTotalParameterOffset()), LLVMMisc.False) }, String.Empty);

            LLVM.BuildCall(_builder, NullRefFunction, new LLVMValueRef[] { shadowStack, entry }, string.Empty);
        }

        private LLVMValueRef GetInstanceFieldAddress(StackEntry objectEntry, FieldDesc field)
        {
            var objectType = objectEntry.Type ?? field.OwningType;
            LLVMValueRef untypedObjectValue;
            LLVMTypeRef llvmObjectType = GetLLVMTypeForTypeDesc(objectType);
            if (objectType.IsValueType && !objectType.IsPointer && objectEntry.Kind != StackValueKind.NativeInt && objectEntry.Kind != StackValueKind.ByRef)
            {
                if (objectEntry is LoadExpressionEntry)
                {
                    untypedObjectValue = CastToRawPointer(((LoadExpressionEntry)objectEntry).RawLLVMValue);
                }
                else
                {
                    untypedObjectValue = LLVM.BuildAlloca(_builder, llvmObjectType, "objptr");
                    LLVM.BuildStore(_builder, objectEntry.ValueAsType(llvmObjectType, _builder), untypedObjectValue);
                    untypedObjectValue = LLVM.BuildPointerCast(_builder, untypedObjectValue, LLVM.PointerType(LLVMTypeRef.Int8Type(), 0), "objptrcast");
                }
            }
            else
            {
                untypedObjectValue = objectEntry.ValueAsType(LLVM.PointerType(LLVMTypeRef.Int8Type(), 0), _builder);
            }

            if (field.Offset.AsInt == 0)
            {
                return untypedObjectValue;
            }
            else
            {
                var loadLocation = LLVM.BuildGEP(_builder, untypedObjectValue,
                    new LLVMValueRef[] { LLVM.ConstInt(LLVM.Int32Type(), (ulong)field.Offset.AsInt, LLVMMisc.False) }, String.Empty);
                return loadLocation;
            }
        }

        private LLVMValueRef GetFieldAddress(FieldDesc runtimeDeterminedField, FieldDesc field, bool isStatic)
        {
            //            if (_method.ToString().Contains("CoreLib") &&
            //                _method.ToString().Contains("SR..cctor"))
            //            {
            //
            //            }
            if (field.IsStatic)
            {
                //pop unused value
                if (!isStatic)
                    _stack.Pop();

                ISymbolNode node = null;
                MetadataType owningType = (MetadataType)_compilation.ConvertToCanonFormIfNecessary(field.OwningType, CanonicalFormKind.Specific);
                LLVMValueRef staticBase;
                int fieldOffset;
                // If the type is non-BeforeFieldInit, this is handled before calling any methods on it
                //TODO : this seems to call into the cctor if the cctor itself accesses static fields. e.g. SR.  Try a test with an ++ in the cctor
                bool needsCctorCheck = (owningType.IsBeforeFieldInit || (!owningType.IsBeforeFieldInit && owningType != _thisType)) && _compilation.TypeSystemContext.HasLazyStaticConstructor(owningType);
                //                TypeDesc owningType = _writer.ConvertToCanonFormIfNecessary(field.OwningType, CanonicalFormKind.Specific);

                if (field.HasRva)
                {
                    node = (ISymbolNode)_compilation.GetFieldRvaData(field);
                    staticBase = LoadAddressOfSymbolNode(node);
                    fieldOffset = 0;
                    // Run static constructor if necessary
                    if (needsCctorCheck)
                    {
                        TriggerCctor(owningType);
                    }
                }
                else
                {
                    fieldOffset = field.Offset.AsInt;
                    TypeDesc runtimeDeterminedOwningType = runtimeDeterminedField.OwningType;
                    if (field.IsThreadStatic)
                    {
                        if (runtimeDeterminedOwningType.IsRuntimeDeterminedSubtype)
                        {
                            LLVMValueRef helper;
                            node = GetGenericLookupHelperAndAddReference(ReadyToRunHelperId.GetThreadStaticBase, runtimeDeterminedOwningType, out helper); // TODO GetThreadNonGcStaticBase?
                            staticBase = LLVM.BuildCall(_builder, helper, new LLVMValueRef[]
                            {
                    GetShadowStack(),
                                GetGenericContext()
                            }, "getHelper");
                        }
                        else
                        {
                            // TODO: We need the right thread static per thread
                            ExpressionEntry returnExp;
                            var c = runtimeDeterminedOwningType.IsCanonicalSubtype(CanonicalFormKind.Specific);
                            node = TriggerCctorWithThreadStaticStorage((MetadataType)runtimeDeterminedOwningType, needsCctorCheck, out returnExp);
                            staticBase = returnExp.ValueAsType(returnExp.Type, _builder);
                        }
                    }
                    else
                    {
                        //                        if (field.Name == "Value" && owningType.ToString() == "[S.P.CoreLib]System.Array+EmptyArray`1<System.__Canon>")
                        //                        {
                        //                            MetadataType owningType2 = (MetadataType)_compilation.ConvertToCanonFormIfNecessary(field.OwningType, CanonicalFormKind.Specific);
                        //
                        //                        }
                        //                        if (field.Name == "Empty" && owningType.ToString() == "[S.P.CoreLib]System.Array`1+ArrayEnumerator<System.__Canon>")
                        //                        {
                        //                            MetadataType owningType2 = (MetadataType)_compilation.ConvertToCanonFormIfNecessary(field.OwningType, CanonicalFormKind.Specific);
                        //                        }
                        if (_method.ToString()
                            .Contains(
                                "[S.P.Reflection.Core]System.Reflection.Runtime.TypeInfos.RuntimeTypeInfo+TypeComponentsCache.GetQueriedMembers<__Canon>(string,bool)")
                        )
                        {
                            if (field.ToString().Contains("[S.P.Reflection.Core]System.Reflection.Runtime.BindingFlagSupport.MemberPolicies`1<System.__Canon>.MemberTypeIndex"))
                            {

                            }
                        }
                        if (field.HasGCStaticBase)
                        {
                            if (runtimeDeterminedOwningType.IsRuntimeDeterminedSubtype)
                            {
                                needsCctorCheck = false; // no cctor for canonical types
                                DefType helperArg = owningType.ConvertToSharedRuntimeDeterminedForm();
                                LLVMValueRef helper;
                                node = GetGenericLookupHelperAndAddReference(ReadyToRunHelperId.GetGCStaticBase, runtimeDeterminedOwningType, out helper);
                                staticBase = LLVM.BuildCall(_builder, helper, new LLVMValueRef[]
                                {
                    GetShadowStack(),
                                    GetGenericContext()
                                }, "getHelper");
                            }
                            else
                            {
                                node = _compilation.NodeFactory.TypeGCStaticsSymbol(owningType);
                                LLVMValueRef basePtrPtr = LoadAddressOfSymbolNode(node);
                                staticBase = LLVM.BuildLoad(_builder, LLVM.BuildLoad(_builder, LLVM.BuildPointerCast(_builder, basePtrPtr, LLVM.PointerType(LLVM.PointerType(LLVM.PointerType(LLVM.Int8Type(), 0), 0), 0), "castBasePtrPtr"), "basePtr"), "base");
                            }
                        }
                        else
                        {
                            if (runtimeDeterminedOwningType.IsRuntimeDeterminedSubtype)
                            {
                                needsCctorCheck = false; // no cctor for canonical types
                                                         //                                DefType helperArg = runtimeDeterminedOwningType;
                                LLVMValueRef helper;
                                node = GetGenericLookupHelperAndAddReference(ReadyToRunHelperId.GetNonGCStaticBase, runtimeDeterminedOwningType, out helper);
                                staticBase = LLVM.BuildCall(_builder, helper, new LLVMValueRef[]
                                {
                    GetShadowStack(),
                                    GetGenericContext()
                                }, "getHelper");
                            }
                            else
                            {
                                node = _compilation.NodeFactory.TypeNonGCStaticsSymbol(owningType);
                                staticBase = LoadAddressOfSymbolNode(node);
                            }
                        }
                        // Run static constructor if necessary
                        if (needsCctorCheck)
                        {
                            TriggerCctor(owningType);
                        }
                    }
                }

                if (node != null) _dependencies.Add(node);

                LLVMValueRef castStaticBase = LLVM.BuildPointerCast(_builder, staticBase, LLVM.PointerType(LLVM.Int8Type(), 0), owningType.Name + "_statics");
                LLVMValueRef fieldAddr = LLVM.BuildGEP(_builder, castStaticBase, new LLVMValueRef[] { BuildConstInt32(fieldOffset) }, field.Name + "_addr");


                return fieldAddr;
            }
            else
            {
                return GetInstanceFieldAddress(_stack.Pop(), field);
            }
        }

        static int tl = 0;

        //TODO: change param to i8* to remove cast in callee and in method
        /// define i8* @"__GenericLookupFromDict_<Boxed>Generics_Program_TestDelegateToCanonMethods_GenStruct_1<System___Canon>__<unbox>Generics_Program_TestDelegateToCanonMethods_GenStruct_1__MakeGenString<System___Canon>_MethodDictionary_Generics_Program_TestDelegateToCanonMethods_GenStruct_1<T_System___Canon>__MakeGenString<U_System___Canon>"(i8*, i32*) {
        //genericHelper:
        //%castCtx = bitcast i32* %1 to i8*
        ISymbolNode GetGenericLookupHelperAndAddReference(ReadyToRunHelperId helperId, object helperArg, out LLVMValueRef helper, IEnumerable<LLVMTypeRef> additionalArgs = null)
        {
            ISymbolNode node;
            var retType = helperId == ReadyToRunHelperId.DelegateCtor
                ? LLVMTypeRef.VoidType()
                : LLVMTypeRef.PointerType(LLVMTypeRef.Int8Type(), 0);
            //in cpp the non DelegateCtor take a void * as arg
            var helperArgs = new List<LLVMTypeRef>
            {
                LLVMTypeRef.PointerType(LLVMTypeRef.Int8Type(), 0),
                LLVMTypeRef.PointerType(LLVMTypeRef.Int32Type(), 0),
            };
            if (additionalArgs != null) helperArgs.AddRange(additionalArgs);
            if (_method.RequiresInstMethodDescArg())
            {
                node = _compilation.NodeFactory.ReadyToRunHelperFromDictionaryLookup(helperId, helperArg, _method);
                helper = GetOrCreateLLVMFunction(node.GetMangledName(_compilation.NameMangler),
                    LLVMTypeRef.FunctionType(retType, helperArgs.ToArray(), false));
            }
            else
            {
                 Debug.Assert(_method.RequiresInstMethodTableArg() || _method.AcquiresInstMethodTableFromThis());
                node = _compilation.NodeFactory.ReadyToRunHelperFromTypeLookup(helperId, helperArg, _method.OwningType);
                helper = GetOrCreateLLVMFunction(node.GetMangledName(_compilation.NameMangler),
                    LLVMTypeRef.FunctionType(retType, helperArgs.ToArray(), false));
                //                if(tl < 2) _dependencies.Add(node); // second one is a problem
                tl++;
            }
            // cpp backend relies on a lazy static constructor to get this node added during the dependency generation. 
            // If left to when the code is written that uses the helper then its too late.
            IMethodNode helperNode = (IMethodNode)_compilation.NodeFactory.HelperEntrypoint(HelperEntrypoint.EnsureClassConstructorRunAndReturnNonGCStaticBase);

            _dependencies.Add(node);
            _dependencies.Add(helperNode);
            return node;
        }

        /// <summary>
        /// Triggers a static constructor check and call for types that have them
        /// </summary>
        private void TriggerCctor(MetadataType type)
        {
            if (type.IsCanonicalSubtype(CanonicalFormKind.Specific)) return; // TODO - what to do here?
            ISymbolNode classConstructionContextSymbol = _compilation.NodeFactory.TypeNonGCStaticsSymbol(type);
            _dependencies.Add(classConstructionContextSymbol);
            LLVMValueRef firstNonGcStatic = LoadAddressOfSymbolNode(classConstructionContextSymbol);

            // TODO: Codegen could check whether it has already run rather than calling into EnsureClassConstructorRun
            // but we'd have to figure out how to manage the additional basic blocks
            LLVMValueRef classConstructionContextPtr = LLVM.BuildGEP(_builder, firstNonGcStatic, new LLVMValueRef[] { BuildConstInt32(-2) }, "classConstructionContext");
            StackEntry classConstructionContext = new AddressExpressionEntry(StackValueKind.NativeInt, "classConstructionContext", classConstructionContextPtr, GetWellKnownType(WellKnownType.IntPtr));
            CallRuntime("System.Runtime.CompilerServices", _compilation.TypeSystemContext, ClassConstructorRunner, "EnsureClassConstructorRun", new StackEntry[] { classConstructionContext });
        }

        /// <summary>
        /// Triggers creation of thread static storage and the static constructor if present
        /// </summary>
        private ISymbolNode TriggerCctorWithThreadStaticStorage(MetadataType type, bool needsCctorCheck, out ExpressionEntry returnExp)
        {
            ISymbolNode threadStaticIndexSymbol = _compilation.NodeFactory.TypeThreadStaticIndex(type);
            LLVMValueRef threadStaticIndex = LoadAddressOfSymbolNode(threadStaticIndexSymbol);

            StackEntry typeManagerSlotEntry = new LoadExpressionEntry(StackValueKind.ValueType, "typeManagerSlot", threadStaticIndex, GetWellKnownType(WellKnownType.Int32));
            LLVMValueRef typeTlsIndexPtr =
                LLVM.BuildGEP(_builder, threadStaticIndex, new LLVMValueRef[] { BuildConstInt32(1) }, "typeTlsIndexPtr"); // index is the second field after the ptr.
            StackEntry tlsIndexExpressionEntry = new LoadExpressionEntry(StackValueKind.ValueType, "typeTlsIndex", typeTlsIndexPtr, GetWellKnownType(WellKnownType.Int32));

            if (needsCctorCheck)
            {
                ISymbolNode classConstructionContextSymbol = _compilation.NodeFactory.TypeNonGCStaticsSymbol(type);
                _dependencies.Add(classConstructionContextSymbol);
                LLVMValueRef firstNonGcStatic = LoadAddressOfSymbolNode(classConstructionContextSymbol);

                // TODO: Codegen could check whether it has already run rather than calling into EnsureClassConstructorRun
                // but we'd have to figure out how to manage the additional basic blocks
                LLVMValueRef classConstructionContextPtr = LLVM.BuildGEP(_builder, firstNonGcStatic, new LLVMValueRef[] { BuildConstInt32(-2) }, "classConstructionContext");
                StackEntry classConstructionContext = new AddressExpressionEntry(StackValueKind.NativeInt, "classConstructionContext", classConstructionContextPtr,
                    GetWellKnownType(WellKnownType.IntPtr));

                returnExp = CallRuntime("System.Runtime.CompilerServices", _compilation.TypeSystemContext, ClassConstructorRunner, "CheckStaticClassConstructionReturnThreadStaticBase", new StackEntry[]
                                                                             {
                                                                                 typeManagerSlotEntry,
                                                                                 tlsIndexExpressionEntry,
                                                                                 classConstructionContext
                                                                             });
                return threadStaticIndexSymbol;
            }
            else
            {
                returnExp = CallRuntime("Internal.Runtime", _compilation.TypeSystemContext, ThreadStatics, "GetThreadStaticBaseForType", new StackEntry[]
                                                                                                                             {
                                                                                                                                 typeManagerSlotEntry,
                                                                                                                                 tlsIndexExpressionEntry
                                                                                                                             });
                return threadStaticIndexSymbol;
            }
        }

        private ExpressionEntry TriggerCctorReturnStaticBase(MetadataType type, LLVMValueRef staticBaseValueRef, string runnerMethodName, out ExpressionEntry returnExp)
        {
            //TODO: is this necessary and what is the type?
            ISymbolNode classConstructionContextSymbol = _compilation.NodeFactory.TypeNonGCStaticsSymbol(type);
            _dependencies.Add(classConstructionContextSymbol);

            var classConstCtx = LLVM.BuildGEP(_builder,
                LLVM.BuildBitCast(_builder, staticBaseValueRef, LLVMTypeRef.PointerType(LLVMTypeRef.Int8Type(), 0),
                    "ptr8"), new LLVMValueRef[] { BuildConstInt32(-8) }, "backToClassCtx");
//            PrintInt32(BuildConstInt32(32));
            StackEntry classConstructionContext = new AddressExpressionEntry(StackValueKind.NativeInt, "classConstructionContext", classConstCtx,
                GetWellKnownType(WellKnownType.IntPtr));
//            PrintIntPtr(staticBaseValueRef);
            StackEntry staticBaseEntry = new AddressExpressionEntry(StackValueKind.NativeInt, "staticBase", staticBaseValueRef,
                GetWellKnownType(WellKnownType.IntPtr));

            returnExp = CallRuntime("System.Runtime.CompilerServices", _compilation.TypeSystemContext, ClassConstructorRunner, runnerMethodName, new StackEntry[]
                                                                         {
                                                                             classConstructionContext,
                                                                             staticBaseEntry
                                                                         });
            return returnExp;
        }

        private void ImportLoadField(int token, bool isStatic)
        {
            FieldDesc field = (FieldDesc)_methodIL.GetObject(token);
            LLVMValueRef fieldAddress = GetFieldAddress(field, (FieldDesc)_canonMethodIL.GetObject(token), isStatic);

            PushLoadExpression(GetStackValueKind(field.FieldType), $"Field_{field.Name}", fieldAddress, field.FieldType);
        }

        private void ImportAddressOfField(int token, bool isStatic)
        {
            FieldDesc field = (FieldDesc)_methodIL.GetObject(token);
            LLVMValueRef fieldAddress = GetFieldAddress(field, (FieldDesc)_canonMethodIL.GetObject(token), isStatic);
            _stack.Push(new AddressExpressionEntry(StackValueKind.ByRef, $"FieldAddress_{field.Name}", fieldAddress, field.FieldType.MakeByRefType()));
        }

        private void ImportStoreField(int token, bool isStatic)
        {
            FieldDesc runtimeDeterminedField = (FieldDesc)_methodIL.GetObject(token);
            FieldDesc field = (FieldDesc)_canonMethodIL.GetObject(token);
            StackEntry valueEntry = _stack.Pop();
            //            TypeDesc owningType = _compilation.ConvertToCanonFormIfNecessary(field.OwningType, CanonicalFormKind.Specific);
            TypeDesc fieldType = _compilation.ConvertToCanonFormIfNecessary(field.FieldType, CanonicalFormKind.Specific);

            LLVMValueRef fieldAddress = GetFieldAddress(runtimeDeterminedField, field, isStatic);
            CastingStore(fieldAddress, valueEntry, fieldType);
        }

        // Loads symbol address. Address is represented as a i32*
        private LLVMValueRef LoadAddressOfSymbolNode(ISymbolNode node)
        {
            LLVMValueRef addressOfAddress = WebAssemblyObjectWriter.GetSymbolValuePointer(Module, node, _compilation.NameMangler, false);
            //return addressOfAddress;
            return LLVM.BuildLoad(_builder, addressOfAddress, "LoadAddressOfSymbolNode");
        }

        private void ImportLoadString(int token)
        {
            TypeDesc stringType = this._compilation.TypeSystemContext.GetWellKnownType(WellKnownType.String);

            string str = (string)_methodIL.GetObject(token);
            ISymbolNode node = _compilation.NodeFactory.SerializedStringObject(str);
            LLVMValueRef stringDataPointer = LoadAddressOfSymbolNode(node);
            _dependencies.Add(node);
            _stack.Push(new ExpressionEntry(GetStackValueKind(stringType), String.Empty, stringDataPointer, stringType));
        }

        private void ImportInitObj(int token)
        {
            TypeDesc type = ResolveTypeToken(token);
            var valueEntry = _stack.Pop();
            var llvmType = GetLLVMTypeForTypeDesc(type);
            if (llvmType.TypeKind == LLVMTypeKind.LLVMStructTypeKind)
            {
                ImportCallMemset(valueEntry.ValueAsType(LLVM.PointerType(LLVM.Int8Type(), 0), _builder), 0, type.GetElementSize().AsInt);
            }
            else if (llvmType.TypeKind == LLVMTypeKind.LLVMIntegerTypeKind)
                LLVM.BuildStore(_builder, LLVM.ConstInt(llvmType, 0, LLVMMisc.False), valueEntry.ValueAsType(LLVM.PointerType(llvmType, 0), _builder));
            else if (llvmType.TypeKind == LLVMTypeKind.LLVMPointerTypeKind)
                LLVM.BuildStore(_builder, LLVM.ConstNull(llvmType), valueEntry.ValueAsType(LLVM.PointerType(llvmType, 0), _builder));
            else if (llvmType.TypeKind == LLVMTypeKind.LLVMFloatTypeKind || llvmType.TypeKind == LLVMTypeKind.LLVMDoubleTypeKind)
                LLVM.BuildStore(_builder, LLVM.ConstReal(llvmType, 0.0), valueEntry.ValueAsType(LLVM.PointerType(llvmType, 0), _builder));
            else
                throw new NotImplementedException();
        }

        private void ImportBox(int token)
        {
            LLVMValueRef eeType;
            TypeDesc type = ResolveTypeToken(token);
            StackEntry eeTypeEntry;
            var eeTypeDesc = _compilation.TypeSystemContext.SystemModule.GetKnownType("System", "EETypePtr");
            if (this._method.ToString()
                .Contains(
                    "TestBox"))
            {
            
            }
            if (type.IsRuntimeDeterminedSubtype)
            {
                var runtimeDeterminedType = type;
                type = type.ConvertToCanonForm(CanonicalFormKind.Specific);
                LLVMValueRef helper;
                var typeRef = GetGenericLookupHelperAndAddReference(ReadyToRunHelperId.TypeHandle, runtimeDeterminedType, out helper);
                eeType = LLVM.BuildCall(_builder, helper, new LLVMValueRef[]
                {
                    GetShadowStack(),
                    GetGenericContext()
                }, "getHelper");
                eeTypeEntry = new ExpressionEntry(StackValueKind.ValueType, "eeType", eeType, eeTypeDesc.MakePointerType());
            }
            else
            {
                eeType = GetEETypePointerForTypeDesc(type, true);
                eeTypeEntry = new LoadExpressionEntry(StackValueKind.ValueType, "eeType", eeType, eeTypeDesc.MakePointerType());
            }
            var valueAddress = TakeAddressOf(_stack.Pop());
            if (type.IsValueType)
            {
                var arguments = new StackEntry[] { eeTypeEntry, valueAddress };
                PushNonNull(CallRuntime(_compilation.TypeSystemContext, RuntimeExport, "RhBox", arguments));
            }
            else
            {
                var arguments = new StackEntry[] { valueAddress, eeTypeEntry };
                PushNonNull(CallRuntime(_compilation.TypeSystemContext, RuntimeExport, "RhBoxAny", arguments));
            }
        }

        private void ImportLeave(BasicBlock target)
        {
            for (int i = _exceptionRegions.Length - 1; i >= 0; i--)
            {
                var r = _exceptionRegions[i];

                if (r.ILRegion.Kind == ILExceptionRegionKind.Finally &&
                    IsOffsetContained(_currentOffset - 1, r.ILRegion.TryOffset, r.ILRegion.TryLength) &&
                    !IsOffsetContained(target.StartOffset, r.ILRegion.TryOffset, r.ILRegion.TryLength))
                {
                    // Work backwards through containing finally blocks to call them in the right order
                    BasicBlock finallyBlock = _basicBlocks[r.ILRegion.HandlerOffset];
                    MarkBasicBlock(finallyBlock);
                    LLVM.BuildCall(_builder, GetFuncletForBlock(finallyBlock), new LLVMValueRef[] { LLVM.GetFirstParam(_currentFunclet) }, String.Empty);
                }
            }

            MarkBasicBlock(target);
            LLVM.BuildBr(_builder, GetLLVMBasicBlockForBlock(target));
        }

        private static bool IsOffsetContained(int offset, int start, int length)
        {
            return start <= offset && offset < start + length;
        }

        private void ImportNewArray(int token)
        {
            TypeDesc runtimeDeterminedType = (TypeDesc)_methodIL.GetObject(token);
            TypeDesc runtimeDeterminedArrayType = runtimeDeterminedType.MakeArrayType();
            var sizeOfArray = _stack.Pop();
            StackEntry[] arguments;
            var eeTypeDesc = _compilation.TypeSystemContext.SystemModule.GetKnownType("Internal.Runtime", "EEType").MakePointerType();
            if (runtimeDeterminedArrayType.IsRuntimeDeterminedSubtype)
            {
                if (_mangledName ==
                    "S_P_CoreLib_Internal_TypeSystem_LockFreeReaderHashtable_2<IntPtr__System___Canon>___ctor")
                {
                    //                    _compilation.NodeFactory.ConstructedTypeSymbol(_compilation.TypeSystemContext.GetArrayType(_compilation.TypeSystemContext.ty))
                }
                LLVMValueRef helper;
                //TODO refactor this across the class
                var typeRef = GetGenericLookupHelperAndAddReference(ReadyToRunHelperId.TypeHandle, runtimeDeterminedArrayType, out helper);
                var genericContext = GetGenericContext();
                var lookedUpType = LLVM.BuildCall(_builder, helper, new LLVMValueRef[]
                {
                    GetShadowStack(),
                    genericContext
                }, "getGenCtx");
                arguments = new StackEntry[] { new ExpressionEntry(StackValueKind.ValueType, "eeType", lookedUpType, eeTypeDesc), sizeOfArray };
            }
            else
            {
                arguments = new StackEntry[] { new LoadExpressionEntry(StackValueKind.ValueType, "eeType", GetEETypePointerForTypeDesc(runtimeDeterminedArrayType, true), eeTypeDesc), sizeOfArray };
                //TODO: call GetNewArrayHelperForType from JitHelper.cs (needs refactoring)
            }
            PushNonNull(CallRuntime(_compilation.TypeSystemContext, InternalCalls, "RhpNewArray", arguments, runtimeDeterminedArrayType));
        }

        static int i2 = 0;
        LLVMValueRef GetGenericContext(TypeDesc constrainedType = null)
        {
            Debug.Assert(_method.IsSharedByGenericInstantiations);
            if (i2 == 190)
            {

            }
            Debug.WriteLine(i2++);
            if (_method.AcquiresInstMethodTableFromThis())
            {
                LLVMValueRef typedAddress;
                LLVMValueRef thisPtr;
                //                PrintInt32(LLVM.ConstInt(LLVMTypeRef.Int32Type(), 0, false));
                //TODO this is for interface calls, can it be simplified
                //                if (constrainedType != null && !constrainedType.IsValueType)
                //                {
                //                    typedAddress = CastIfNecessary(_builder, LLVM.GetFirstParam(_currentFunclet),
                //                        LLVM.PointerType(LLVM.PointerType(LLVM.PointerType(LLVM.PointerType(LLVMTypeRef.Int32Type(), 0), 0), 0), 0));
                //                    thisPtr = LLVM.BuildLoad(_builder, typedAddress, "loadThis");
                ////                    thisPtr = LLVM.BuildLoad(_builder, thisPtr, "loadConstrainedThis");
                //                }
                //                else
                //                {


                typedAddress = CastIfNecessary(_builder, LLVM.GetFirstParam(_currentFunclet),
                    LLVM.PointerType(LLVM.PointerType(LLVM.PointerType(LLVMTypeRef.Int32Type(), 0), 0), 0));
                thisPtr = LLVM.BuildLoad(_builder, typedAddress, "loadThis");
                //                }
                //                PrintIntPtr(thisPtr);
                //                PrintInt32(LLVM.ConstInt(LLVMTypeRef.Int32Type(), 1, false));

                var methodTablePtrRef = LLVM.BuildLoad(_builder, thisPtr, "methodTablePtrRef");
                //                PrintIntPtr(methodTablePtrRef);

                LLVMValueRef symbolAddress = WebAssemblyObjectWriter.GetOrAddGlobalSymbol(Module,
                    "__EEType_S_P_TypeLoader_System_Collections_Generic_LowLevelDictionaryWithIEnumerable_2<S_P_CoreLib_System_Reflection_RuntimeAssemblyName__S_P_TypeLoader_Internal_Reflection_Execution_AssemblyBinderImplementation_ScopeDefinitionGroup>___SYMBOL");
                //                PrintInt32(LLVM.ConstInt(LLVMTypeRef.Int32Type(), 2, false));
                //                PrintIntPtr(symbolAddress);

                return methodTablePtrRef;
                // this fails at S_P_TypeLoader_Internal_Runtime_CompilerHelpers_LibraryInitializer__InitializeLibrary
                //                LLVMValueRef typedAddress = CastIfNecessary(_builder, LLVM.GetFirstParam(_currentFunclet),
                //                    LLVM.PointerType(LLVM.PointerType(LLVMTypeRef.Int32Type(), 0), 0));
                //                return LLVM.BuildLoad(_builder, typedAddress, "loadThis");
                // this doesn't get as far
                //                return CastIfNecessary(_builder, LLVM.GetFirstParam(_currentFunclet),
                //                    LLVM.PointerType(LLVMTypeRef.Int32Type(), 0), "typeFromThis");
            }
            return CastIfNecessary(_builder, LLVM.GetParam(_llvmFunction, 1 + (NeedsReturnStackSlot(_method.Signature) ? (uint)1 : 0) /* hidden param after shadow stack and return slot if present */), LLVMTypeRef.PointerType(LLVMTypeRef.Int32Type(), 0), "HiddenArg");
        }

        void PrintIntPtr(LLVMValueRef ptr)
        {
            var ptr32 = LLVM.BuildBitCast(_builder, ptr, LLVMTypeRef.PointerType(LLVMTypeRef.Int32Type(), 0), "ptr32");
            var asInt = LLVM.BuildPointerCast(_builder, ptr32, LLVMTypeRef.Int32Type(), "asint");
            int offset = GetTotalParameterOffset() + GetTotalLocalOffset();
            LLVMValueRef shadowStack = LLVM.BuildGEP(_builder, LLVM.GetFirstParam(_currentFunclet),
                new LLVMValueRef[] {LLVM.ConstInt(LLVM.Int32Type(), (uint) offset, LLVMMisc.False)},
                String.Empty);
            LLVM.BuildCall(_builder,
                GetOrCreateLLVMFunction("S_P_TypeLoader_System_Collections_Generic_X__PrintUint",
                    LLVM.FunctionType(LLVMTypeRef.VoidType(), new[]
                        {
                            LLVMTypeRef.PointerType(LLVMTypeRef.Int8Type(), 0),
                            LLVMTypeRef.Int32Type()
                        },
                        false)),
                new LLVMValueRef[]
                {
                    CastIfNecessary(_builder, shadowStack, LLVMTypeRef.PointerType(LLVMTypeRef.Int8Type(), 0)),
                    asInt
                }, string.Empty);
            
//            var loaded = LLVM.BuildLoad(_builder, CastIfNecessary(_builder, ptr32, LLVMTypeRef.Int32Type(), "loadedasint"), "loadptr");
//            var loadedasInt = CastIfNecessary(_builder, loaded, LLVMTypeRef.Int32Type(), "loadedasint");
//            LLVM.BuildCall(_builder,
//                GetOrCreateLLVMFunction("S_P_TypeLoader_System_Collections_Generic_X__PrintUint",
//                    LLVM.FunctionType(LLVMTypeRef.VoidType(), new[]
//                        {
//                            LLVMTypeRef.PointerType(LLVMTypeRef.Int8Type(), 0),
//                            LLVMTypeRef.Int32Type()
//                        },
//                        false)),
//                new LLVMValueRef[]
//                {
//                    CastIfNecessary(_builder, shadowStack, LLVMTypeRef.PointerType(LLVMTypeRef.Int8Type(), 0)),
//                    loadedasInt
//                }, string.Empty);
        }

        void PrintInt32(LLVMValueRef ptr)
        {
            int offset = GetTotalParameterOffset() + GetTotalLocalOffset();
            LLVMValueRef shadowStack = LLVM.BuildGEP(_builder, LLVM.GetFirstParam(_currentFunclet),
                new LLVMValueRef[] { LLVM.ConstInt(LLVM.Int32Type(), (uint)offset, LLVMMisc.False) },
                String.Empty);
            LLVM.BuildCall(_builder,
                GetOrCreateLLVMFunction("S_P_TypeLoader_System_Collections_Generic_X__PrintUint",
                    LLVM.FunctionType(LLVMTypeRef.VoidType(), new[]
                        {
                            LLVMTypeRef.PointerType(LLVMTypeRef.Int8Type(), 0),
                            LLVMTypeRef.Int32Type()
                        },
                        false)),
                new LLVMValueRef[]
                {
                    CastIfNecessary(_builder, shadowStack, LLVMTypeRef.PointerType(LLVMTypeRef.Int8Type(), 0)),
                    ptr
                }, string.Empty);
        }

        private LLVMValueRef ArrayBaseSize()
        {
            return BuildConstInt32(2 * _compilation.NodeFactory.Target.PointerSize);
        }

        private void ImportLoadElement(int token)
        {
            ImportLoadElement(ResolveTypeToken(token));
        }

        private void ImportLoadElement(TypeDesc elementType)
        {
            StackEntry index = _stack.Pop();
            StackEntry arrayReference = _stack.Pop();
            var nullSafeElementType = elementType ?? GetWellKnownType(WellKnownType.Object);
            PushLoadExpression(GetStackValueKind(nullSafeElementType), $"{arrayReference.Name()}Element", GetElementAddress(index.ValueAsInt32(_builder, true), arrayReference.ValueAsType(LLVM.PointerType(LLVM.Int8Type(), 0), _builder), nullSafeElementType), nullSafeElementType);
        }

        private void ImportStoreElement(int token)
        {
            ImportStoreElement(ResolveTypeToken(token));
        }

        private void ImportStoreElement(TypeDesc elementType)
        {
            StackEntry value = _stack.Pop();
            StackEntry index = _stack.Pop();
            StackEntry arrayReference = _stack.Pop();
            var nullSafeElementType = elementType ?? GetWellKnownType(WellKnownType.Object);
            LLVMValueRef elementAddress = GetElementAddress(index.ValueAsInt32(_builder, true), arrayReference.ValueAsType(LLVM.PointerType(LLVM.Int8Type(), 0), _builder), nullSafeElementType);
            CastingStore(elementAddress, value, nullSafeElementType);
        }

        private void ImportLoadLength()
        {
            StackEntry arrayReference = _stack.Pop();
            var arrayReferenceValue = arrayReference.ValueAsType(LLVM.PointerType(LLVM.Int8Type(), 0), _builder);
            ThrowIfNull(arrayReferenceValue);
            LLVMValueRef lengthPtr = LLVM.BuildGEP(_builder, arrayReferenceValue, new LLVMValueRef[] { BuildConstInt32(_compilation.NodeFactory.Target.PointerSize) }, "arrayLength");
            LLVMValueRef castLengthPtr = LLVM.BuildPointerCast(_builder, lengthPtr, LLVM.PointerType(LLVM.Int32Type(), 0), "castArrayLength");
            PushLoadExpression(StackValueKind.Int32, "arrayLength", castLengthPtr, GetWellKnownType(WellKnownType.Int32));
        }

        private void ImportAddressOfElement(int token)
        {
            TypeDesc elementType = ResolveTypeToken(token);
            var byRefElement = elementType.MakeByRefType();
            StackEntry index = _stack.Pop();
            StackEntry arrayReference = _stack.Pop();

            PushExpression(GetStackValueKind(byRefElement), $"{arrayReference.Name()}ElementAddress", GetElementAddress(index.ValueAsInt32(_builder, true), arrayReference.ValueAsType(LLVM.PointerType(LLVM.Int8Type(), 0), _builder), elementType), byRefElement);
        }

        private LLVMValueRef GetElementAddress(LLVMValueRef elementPosition, LLVMValueRef arrayReference, TypeDesc arrayElementType)
        {
            ThrowIfNull(arrayReference);
            var elementSize = arrayElementType.GetElementSize();
            LLVMValueRef elementOffset = LLVM.BuildMul(_builder, elementPosition, BuildConstInt32(elementSize.AsInt), "elementOffset");
            LLVMValueRef arrayOffset = LLVM.BuildAdd(_builder, elementOffset, ArrayBaseSize(), "arrayOffset");
            return LLVM.BuildGEP(_builder, arrayReference, new LLVMValueRef[] { arrayOffset }, "elementPointer");
        }

        LLVMValueRef EmitRuntimeHelperCall(string name, TypeDesc returnType, LLVMValueRef[] parameters)
        {
            var runtimeHelperSig = LLVM.FunctionType(GetLLVMTypeForTypeDesc(returnType), parameters.Select(valRef => LLVM.TypeOf(valRef)).ToArray(), false);
            var runtimeHelper = GetOrCreateLLVMFunction(name, runtimeHelperSig);
            return LLVM.BuildCall(_builder, runtimeHelper, parameters, "call_" + name);
        }

        private void ImportEndFinally()
        {
            LLVM.BuildRetVoid(_builder);
        }

        private void ImportFallthrough(BasicBlock next)
        {
            EvaluationStack<StackEntry> entryStack = next.EntryStack;

            if (entryStack != null)
            {
                if (entryStack.Length != _stack.Length)
                    throw new InvalidProgramException();

                for (int i = 0; i < entryStack.Length; i++)
                {
                    // TODO: Do we need to allow conversions?
                    if (entryStack[i].Kind != _stack[i].Kind)
                        throw new InvalidProgramException();

                    if (entryStack[i].Kind == StackValueKind.ValueType)
                    {
                        if (entryStack[i].Type != _stack[i].Type)
                            throw new InvalidProgramException();
                    }
                }
            }
            else
            {
                if (_stack.Length > 0)
                {
                    entryStack = new EvaluationStack<StackEntry>(_stack.Length);
                    for (int i = 0; i < _stack.Length; i++)
                    {
                        entryStack.Push(NewSpillSlot(_stack[i]));
                    }
                }
                next.EntryStack = entryStack;
            }

            if (entryStack != null)
            {
                for (int i = 0; i < entryStack.Length; i++)
                {
                    var currentEntry = _stack[i];
                    var entry = entryStack[i] as SpilledExpressionEntry;
                    if (entry == null)
                        throw new InvalidProgramException();

                    StoreTemp(entry.LocalIndex, currentEntry.ValueAsType(entry.Type, _builder));
                }
            }

            MarkBasicBlock(next);

        }

        private const string RuntimeExport = "RuntimeExports";
        private const string RuntimeImport = "RuntimeImports";
        private const string InternalCalls = "InternalCalls";
        private const string TypeCast = "TypeCast";
        private const string DispatchResolve = "DispatchResolve";
        private const string ThreadStatics = "ThreadStatics";
        private const string ClassConstructorRunner = "ClassConstructorRunner";

        private ExpressionEntry CallRuntime(TypeSystemContext context, string className, string methodName, StackEntry[] arguments, TypeDesc forcedReturnType = null)
        {
            return CallRuntime("System.Runtime", context, className, methodName, arguments, forcedReturnType);
        }

        private ExpressionEntry CallRuntime(string @namespace, TypeSystemContext context, string className, string methodName, StackEntry[] arguments, TypeDesc forcedReturnType = null)
        {
            MetadataType helperType = context.SystemModule.GetKnownType(@namespace, className);
            MethodDesc helperMethod = helperType.GetKnownMethod(methodName, null);
            if ((helperMethod.IsInternalCall && helperMethod.HasCustomAttribute("System.Runtime", "RuntimeImportAttribute")))
                return ImportRawPInvoke(helperMethod, arguments, forcedReturnType: forcedReturnType);
            else
                return HandleCall(helperMethod, helperMethod.Signature, helperMethod, helperMethod.Signature, arguments, helperMethod, forcedReturnType: forcedReturnType);
        }

        private void PushNonNull(StackEntry entry)
        {
            if (entry != null)
            {
                _stack.Push(entry);
            }
        }

        private StackEntry NewSpillSlot(StackEntry entry)
        {
            var entryType = entry.Type ?? GetWellKnownType(WellKnownType.Object); //type is required here, currently the only time entry.Type is null is if someone has pushed a null literal
            var entryIndex = _spilledExpressions.Count;
            var newEntry = new SpilledExpressionEntry(entry.Kind, entry is ExpressionEntry ? ((ExpressionEntry)entry).Name : "spilled" + entryIndex, entryType, entryIndex, this);
            _spilledExpressions.Add(newEntry);
            return newEntry;
        }

        private StackEntry TakeAddressOf(StackEntry entry)
        {
            var entryType = entry.Type ?? GetWellKnownType(WellKnownType.Object); //type is required here, currently the only time entry.Type is null is if someone has pushed a null literal

            LLVMValueRef addressValue;
            if (entry is LoadExpressionEntry)
            {
                addressValue = ((LoadExpressionEntry)entry).RawLLVMValue;
            }
            else if (entry is SpilledExpressionEntry)
            {
                int spillIndex = ((SpilledExpressionEntry)entry).LocalIndex;
                addressValue = LoadVarAddress(spillIndex, LocalVarKind.Temp, out TypeDesc unused);
            }
            else
            {
                //This path should only ever be taken for constants and the results of a primitive cast (not writable)
                //all other cases should be operating on a LoadExpressionEntry
                var entryIndex = _spilledExpressions.Count;
                var newEntry = new SpilledExpressionEntry(entry.Kind, entry is ExpressionEntry ? ((ExpressionEntry)entry).Name : "address_of_temp" + entryIndex, entryType, entryIndex, this);
                _spilledExpressions.Add(newEntry);

                if (entry is ExpressionEntry)
                    addressValue = StoreTemp(entryIndex, ((ExpressionEntry)entry).RawLLVMValue);
                else
                    addressValue = StoreTemp(entryIndex, entry.ValueForStackKind(entry.Kind, _builder, false));
            }

            return new AddressExpressionEntry(StackValueKind.NativeInt, "address_of", addressValue, entry.Type.MakePointerType());
        }

        private TypeDesc ResolveTypeToken(int token)
        {
            return (TypeDesc)_methodIL.GetObject(token);
        }

        private TypeDesc GetWellKnownType(WellKnownType wellKnownType)
        {
            return _compilation.TypeSystemContext.GetWellKnownType(wellKnownType);
        }

        private void ReportInvalidBranchTarget(int targetOffset)
        {
            ThrowHelper.ThrowInvalidProgramException();
        }

        private void ReportFallthroughAtEndOfMethod()
        {
            ThrowHelper.ThrowInvalidProgramException();
        }

        private void ReportMethodEndInsideInstruction()
        {
            ThrowHelper.ThrowInvalidProgramException();
        }

        private void ReportInvalidInstruction(ILOpcode opcode)
        {
            ThrowHelper.ThrowInvalidProgramException();
        }

        private void EmitTrapCall(LLVMBuilderRef builder = default(LLVMBuilderRef))
        {
            if (builder.Pointer == IntPtr.Zero)
                builder = _builder;

            if (TrapFunction.Pointer == IntPtr.Zero)
            {
                TrapFunction = LLVM.AddFunction(Module, "llvm.trap", LLVM.FunctionType(LLVM.VoidType(), Array.Empty<LLVMTypeRef>(), false));
            }
            LLVM.BuildCall(builder, TrapFunction, Array.Empty<LLVMValueRef>(), string.Empty);
            LLVM.BuildUnreachable(builder);
        }

        private void EmitDoNothingCall()
        {
            if (DoNothingFunction.Pointer == IntPtr.Zero)
            {
                DoNothingFunction = LLVM.AddFunction(Module, "llvm.donothing", LLVM.FunctionType(LLVM.VoidType(), Array.Empty<LLVMTypeRef>(), false));
            }
            LLVM.BuildCall(_builder, DoNothingFunction, Array.Empty<LLVMValueRef>(), string.Empty);
        }

        public override string ToString()
        {
            return _method.ToString();
        }

    }
}<|MERGE_RESOLUTION|>--- conflicted
+++ resolved
@@ -2481,13 +2481,10 @@
 
         private void HandleCall(MethodDesc callee, MethodSignature signature, MethodDesc runtimeDeterminedMethod, ILOpcode opcode = ILOpcode.call, TypeDesc constrainedType = null, LLVMValueRef calliTarget = default(LLVMValueRef), LLVMValueRef hiddenRef = default(LLVMValueRef))
         {
-<<<<<<< HEAD
+            bool resolvedConstraint = false;  // Not used yet, but will need for IsArrayAddressMethod and the generic lookup
             var canonMethod = callee?.GetCanonMethodTarget(CanonicalFormKind.Specific);
             var canonMethodSignature = canonMethod?.Signature;
 
-=======
-            bool resolvedConstraint = false;  // Not used yet, but will need for IsArrayAddressMethod and the generic lookup
->>>>>>> a40c6222
             var parameterCount = signature.Length + (signature.IsStatic ? 0 : 1);
             // The last argument is the top of the stack. We need to reverse them and store starting at the first argument
             StackEntry[] argumentValues = new StackEntry[parameterCount];
@@ -2542,22 +2539,13 @@
                     //TODO can we switch to an ILOpcode.call as cpp does?
                 }
             }
-<<<<<<< HEAD
             //TODO: refactor generic logic out here
-            PushNonNull(HandleCall(callee, signature, canonMethod, canonMethodSignature, argumentValues, runtimeDeterminedMethod, opcode, constrainedType, calliTarget, hiddenRef));
+            PushNonNull(HandleCall(callee, signature, canonMethod, canonMethodSignature, argumentValues, runtimeDeterminedMethod, opcode, constrainedType, calliTarget, hiddenRef, resolvedConstraint: resolvedConstraint));
         }
 
         // TODO: rename hiddenRef param
-        private ExpressionEntry HandleCall(MethodDesc callee, MethodSignature signature, MethodDesc canonMethod, MethodSignature canonSignature, StackEntry[] argumentValues, MethodDesc runtimeDeterminedMethod, ILOpcode opcode = ILOpcode.call, TypeDesc constrainedType = null, LLVMValueRef calliTarget = default(LLVMValueRef), LLVMValueRef hiddenRef = default(LLVMValueRef), TypeDesc forcedReturnType = null)
-=======
-
-            PushNonNull(HandleCall(callee, signature, argumentValues, opcode, constrainedType, calliTarget, resolvedConstraint: resolvedConstraint));
-        }
-
-        private ExpressionEntry HandleCall(MethodDesc callee, MethodSignature signature, StackEntry[] argumentValues,
-            ILOpcode opcode = ILOpcode.call, TypeDesc constrainedType = null,
+        private ExpressionEntry HandleCall(MethodDesc callee, MethodSignature signature, MethodDesc canonMethod, MethodSignature canonSignature, StackEntry[] argumentValues, MethodDesc runtimeDeterminedMethod, ILOpcode opcode = ILOpcode.call, TypeDesc constrainedType = null, LLVMValueRef calliTarget = default(LLVMValueRef), LLVMValueRef hiddenRef = default(LLVMValueRef), bool resolvedConstraint = false, TypeDesc forcedReturnType = null)
             LLVMValueRef calliTarget = default(LLVMValueRef), bool resolvedConstraint = false, TypeDesc forcedReturnType = null)
->>>>>>> a40c6222
         {
             //TODO: refactor so this is a simple call llvm method from the MethodDesc/Sig
             LLVMValueRef fn;
