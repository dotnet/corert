// Licensed to the .NET Foundation under one or more agreements.
// The .NET Foundation licenses this file to you under the MIT license.
// See the LICENSE file in the project root for more information.

using System;
using System.Collections.Generic;
using System.Diagnostics;
using System.Linq;
using ILCompiler.DependencyAnalysisFramework;

using Internal.Text;
using Internal.TypeSystem;

namespace ILCompiler.DependencyAnalysis
{
    internal abstract class WebAssemblyMethodCodeNode : DependencyNodeCore<NodeFactory>
    {
        protected readonly MethodDesc _method;
        protected IEnumerable<Object> _dependencies = Enumerable.Empty<Object>();

        protected WebAssemblyMethodCodeNode(MethodDesc method)
        {
            Debug.Assert(!method.IsAbstract);
            _method = method;
        }

        public void SetDependencies(IEnumerable<Object> dependencies)
        {
            Debug.Assert(dependencies != null);
            _dependencies = dependencies;
        }
        
        public MethodDesc Method
        {
            get
            {
                return _method;
            }
        }

        public override bool StaticDependenciesAreComputed => CompilationCompleted;

        public bool CompilationCompleted { get; set; }

        public void AppendMangledName(NameMangler nameMangler, Utf8StringBuilder sb)
        {
            sb.Append(nameMangler.GetMangledMethodName(_method));
        }
        public int Offset => 0;
        public bool RepresentsIndirectionCell => false;

        public override bool InterestingForDynamicDependencyAnalysis => false;
        public override bool HasDynamicDependencies => false;
        public override bool HasConditionalStaticDependencies => false;

        public override IEnumerable<CombinedDependencyListEntry> GetConditionalStaticDependencies(NodeFactory factory) => null;
        public override IEnumerable<CombinedDependencyListEntry> SearchDynamicDependencies(List<DependencyNodeCore<NodeFactory>> markedNodes, int firstNode, NodeFactory factory) => null;
    }

    internal class WebAssemblyMethodBodyNode : WebAssemblyMethodCodeNode, IMethodBodyNode
    {
        public WebAssemblyMethodBodyNode(MethodDesc method)
            : base(method)
        {
        }

        protected override string GetName(NodeFactory factory) => this.GetMangledName(factory.NameMangler);

        public override IEnumerable<DependencyListEntry> GetStaticDependencies(NodeFactory factory)
        {
            var dependencies = new DependencyList();

<<<<<<< HEAD
//            if (_method.HasInstantiation && !factory.CanNecessaryTypeSymbol(_method.OwningType))
//            {
//                dependencies.Add(new DependencyListEntry(factory.MethodEntrypoint(_method), "Target of unboxing"));
//            }
//            else
//            {
                foreach (Object node in _dependencies)
                    dependencies.Add(node, "Wasm code ");
//
//                CodeBasedDependencyAlgorithm.AddDependenciesDueToMethodCodePresence(ref dependencies, factory, _method);
//            }
=======
            foreach (Object node in _dependencies)
                dependencies.Add(node, "Wasm code ");

            CodeBasedDependencyAlgorithm.AddDependenciesDueToMethodCodePresence(ref dependencies, factory, _method);
>>>>>>> 928f2dc8

            return dependencies;
        }

        int ISortableNode.ClassCode => -1502960727;

        int ISortableNode.CompareToImpl(ISortableNode other, CompilerComparer comparer)
        {
            return comparer.Compare(_method, ((WebAssemblyMethodBodyNode)other)._method);
        }
    }

    internal class WebAssemblyUnboxingThunkNode : WebAssemblyMethodCodeNode, IMethodNode
    {
        public WebAssemblyUnboxingThunkNode(MethodDesc method)
            : base(method)
        {
        }

        protected override string GetName(NodeFactory factory) => this.GetMangledName(factory.NameMangler);

        public override IEnumerable<DependencyListEntry> GetStaticDependencies(NodeFactory factory)
        {
            var dependencies = new DependencyList();

            foreach (Object node in _dependencies)
                dependencies.Add(node, "Wasm code ");

            return dependencies;
        }

        int ISortableNode.ClassCode => -18942467;

        int ISortableNode.CompareToImpl(ISortableNode other, CompilerComparer comparer)
        {
            return comparer.Compare(_method, ((WebAssemblyUnboxingThunkNode)other)._method);
        }
    }
}<|MERGE_RESOLUTION|>--- conflicted
+++ resolved
@@ -70,24 +70,10 @@
         {
             var dependencies = new DependencyList();
 
-<<<<<<< HEAD
-//            if (_method.HasInstantiation && !factory.CanNecessaryTypeSymbol(_method.OwningType))
-//            {
-//                dependencies.Add(new DependencyListEntry(factory.MethodEntrypoint(_method), "Target of unboxing"));
-//            }
-//            else
-//            {
-                foreach (Object node in _dependencies)
-                    dependencies.Add(node, "Wasm code ");
-//
-//                CodeBasedDependencyAlgorithm.AddDependenciesDueToMethodCodePresence(ref dependencies, factory, _method);
-//            }
-=======
             foreach (Object node in _dependencies)
                 dependencies.Add(node, "Wasm code ");
 
             CodeBasedDependencyAlgorithm.AddDependenciesDueToMethodCodePresence(ref dependencies, factory, _method);
->>>>>>> 928f2dc8
 
             return dependencies;
         }
