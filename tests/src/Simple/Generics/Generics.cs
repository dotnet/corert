--- conflicted
+++ resolved
@@ -39,13 +39,8 @@
         TestReflectionInvoke.Run();
         TestFieldAccess.Run();
         TestDevirtualization.Run();
-<<<<<<< HEAD
 #endif
 #if !CODEGEN_CPP && !CODEGEN_WASM
-=======
-        TestGenericInlining.Run();
-#if !CODEGEN_CPP
->>>>>>> 958e141d
         TestNullableCasting.Run();
         TestVariantCasting.Run();
         TestMDArrayAddressMethod.Run();
@@ -2403,7 +2398,68 @@
         }
     }
 
-<<<<<<< HEAD
+    class TestGenericInlining
+    {
+        class NeverSeenInstantiated<T> { }
+
+        class AnotherNeverSeenInstantiated<T> { }
+
+        class NeverAllocatedIndirection<T, U>
+        {
+            public string GetString() => new AnotherNeverSeenInstantiated<T>().ToString();
+        }
+
+        class NeverAllocated<T>
+        {
+            static NeverAllocatedIndirection<T, object> s_indirection = null;
+
+            public string GetString() => new NeverSeenInstantiated<T>().ToString();
+            public string GetStringIndirect() => s_indirection.GetString();
+        }
+
+        class Dummy { }
+
+        static NeverAllocated<Dummy> s_neverAllocated = null;
+
+        class GenericInline<T>
+        {
+            public GenericInline()
+            {
+                _arr = (T)(object)new string[1] { "ohai" };
+            }
+            T _arr;
+            public T GetArr() => _arr;
+        }
+
+        [MethodImpl(MethodImplOptions.NoInlining)]
+        static object InnerTest(object o, object dummy) => o;
+
+        static object OtherTest() => null;
+
+        [MethodImpl(MethodImplOptions.NoInlining)]
+        static object Test(GenericInline<string[]> t)
+        {
+            return InnerTest(t.GetArr()[0], OtherTest());
+        }
+
+        public static void Run()
+        {
+            // We're just making sure the compiler doesn't crash.
+            // Both of the calls below are expected to get inlined by an optimized codegen,
+            // triggering interesting behaviors in the dependency analysis of the scanner
+            // that runs before compilation.
+            if (s_neverAllocated != null)
+            {
+                Console.WriteLine(s_neverAllocated.GetString());
+                Console.WriteLine(s_neverAllocated.GetStringIndirect());
+            }
+
+            // Regression test for https://github.com/dotnet/corert/issues/7625
+            if ((string)Test(new GenericInline<string[]>()) != "ohai")
+                throw new Exception();
+        }
+    }
+
 #if CODEGEN_WASM
     internal class Console
     {
@@ -2437,67 +2493,4 @@
     [DllImport("*")]
     private static unsafe extern int printf(byte* str, byte* unused);
 #endif
-=======
-    class TestGenericInlining
-    {
-        class NeverSeenInstantiated<T> { }
-
-        class AnotherNeverSeenInstantiated<T> { }
-
-        class NeverAllocatedIndirection<T, U>
-        {
-            public string GetString() => new AnotherNeverSeenInstantiated<T>().ToString();
-        }
-
-        class NeverAllocated<T>
-        {
-            static NeverAllocatedIndirection<T, object> s_indirection = null;
-
-            public string GetString() => new NeverSeenInstantiated<T>().ToString();
-            public string GetStringIndirect() => s_indirection.GetString();
-        }
-
-        class Dummy { }
-
-        static NeverAllocated<Dummy> s_neverAllocated = null;
-
-        class GenericInline<T>
-        {
-            public GenericInline()
-            {
-                _arr = (T)(object)new string[1] { "ohai" };
-            }
-            T _arr;
-            public T GetArr() => _arr;
-        }
-
-        [MethodImpl(MethodImplOptions.NoInlining)]
-        static object InnerTest(object o, object dummy) => o;
-
-        static object OtherTest() => null;
-
-        [MethodImpl(MethodImplOptions.NoInlining)]
-        static object Test(GenericInline<string[]> t)
-        {
-            return InnerTest(t.GetArr()[0], OtherTest());
-        }
-
-        public static void Run()
-        {
-            // We're just making sure the compiler doesn't crash.
-            // Both of the calls below are expected to get inlined by an optimized codegen,
-            // triggering interesting behaviors in the dependency analysis of the scanner
-            // that runs before compilation.
-            if (s_neverAllocated != null)
-            {
-                Console.WriteLine(s_neverAllocated.GetString());
-                Console.WriteLine(s_neverAllocated.GetStringIndirect());
-            }
-
-            // Regression test for https://github.com/dotnet/corert/issues/7625
-            if ((string)Test(new GenericInline<string[]>()) != "ohai")
-                throw new Exception();
-        }
-    }
->>>>>>> 958e141d
 }