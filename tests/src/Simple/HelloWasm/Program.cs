// Licensed to the .NET Foundation under one or more agreements.
// The .NET Foundation licenses this file to you under the MIT license.

using System;
using System.Threading;
using System.Runtime.InteropServices;
using System.Runtime.CompilerServices;
using System.Collections.Generic;
using System.Reflection;

#if TARGET_WINDOWS
using CpObj;
using CkFinite;
#endif
internal static class Program
{
    private static int staticInt;
    [ThreadStatic]
    private static int threadStaticInt;

    internal static bool Success;
    private static unsafe int Main(string[] args)
    {
        var x = new StructWithObjRefs
        {
            C1 = null,
            C2 = null,
        };
        Success = true;
        PrintLine("Starting " + 1);

        TestBox();

        TestSByteExtend(); 
        TestMetaData();

        TestGC();

        Add(1, 2);
        PrintLine("Hello from C#!");
        int tempInt = 0;
        int tempInt2 = 0;
        StartTest("Address/derefernce test");
        (*(&tempInt)) = 9;
        EndTest(tempInt == 9);

        int* targetAddr = (tempInt > 0) ? (&tempInt2) : (&tempInt);

        StartTest("basic block stack entry Test");
        (*targetAddr) = 1;
        EndTest(tempInt2 == 1 && tempInt == 9);

#if TARGET_WINDOWS
        StartTest("Inline assign byte Test");
        EndTest(ILHelpers.ILHelpersTest.InlineAssignByte() == 100);

        StartTest("dup test");
        int dupTestInt = 9;
        EndTest(ILHelpers.ILHelpersTest.DupTest(ref dupTestInt) == 209 && dupTestInt == 209);
#endif

        TestClass tempObj = new TestDerivedClass(1337);
        tempObj.TestMethod("Hello");
        tempObj.TestVirtualMethod("Hello");
        tempObj.TestVirtualMethod2("Hello");

        TwoByteStr str = new TwoByteStr() { first = 1, second = 2 };
        TwoByteStr str2 = new TwoByteStr() { first = 3, second = 4 };
        *(&str) = str2;
        str2 = *(&str);

        StartTest("value type int field test");
        EndTest(str2.second == 4);

        StartTest("static int field test");
        staticInt = 5;
        EndTest(staticInt == 5);

        StartTest("thread static int initial value field test");
        EndTest(threadStaticInt == 0);

        StartTest("thread static int field test");
        threadStaticInt = 9;
        EndTest(threadStaticInt == 9);

        StaticCtorTest();

        StartTest("box test");
        var boxedInt = (object)tempInt;
        if (((int)boxedInt) == 9)
        {
            PassTest();
        }
        else
        {
            FailTest();
            PrintLine("Value:");
            PrintLine(boxedInt.ToString());
        }

        TestBoxUnboxDifferentSizes();

        var boxedStruct = (object)new BoxStubTest { Value = "Boxed Stub Test: Ok." };
        PrintLine(boxedStruct.ToString());

        StartTest("Subtraction Test");
        int subResult = tempInt - 1;
        EndTest(subResult == 8);

        StartTest("Division Test");
        int divResult = tempInt / 3;
        EndTest(divResult == 3);

        StartTest("Addition of byte and short test");
        byte aByte = 2;
        short aShort = 0x100;
        short byteAndShortResult = (short)(aByte + aShort);
        EndTest(byteAndShortResult == 0x102);

        StartTest("not test");
        var not = Not(0xFFFFFFFF) == 0x00000000;
        EndTest(not);

        StartTest("negInt test");
        var negInt = Neg(42) == -42;
        EndTest(negInt);

        StartTest("shiftLeft test");
        var shiftLeft = ShiftLeft(1, 2) == 4;
        EndTest(shiftLeft);

        StartTest("shiftRight test");
        var shiftRight = ShiftRight(4, 2) == 1;
        EndTest(shiftRight);

        StartTest("unsignedShift test");
        var unsignedShift = UnsignedShift(0xFFFFFFFFu, 4) == 0x0FFFFFFFu;
        EndTest(unsignedShift);

        StartTest("shiftLeft byte to short test");
        byte byteConstant = (byte)0x80;
        ushort shiftedToShort = (ushort)(byteConstant << 1);
        EndTest((int)shiftedToShort == 0x0100);

        StartTest("SwitchOp0 test");
        var switchTest0 = SwitchOp(5, 5, 0);
        EndTest(switchTest0 == 10);

        StartTest("SwitchOp1 test");
        var switchTest1 = SwitchOp(5, 5, 1);
        EndTest(switchTest1 == 25);

        StartTest("SwitchOpDefault test");
        var switchTestDefault = SwitchOp(5, 5, 20);
        EndTest(switchTestDefault == 0);

#if TARGET_WINDOWS
        StartTest("CpObj test");
        var cpObjTestA = new TestValue { Field = 1234 };
        var cpObjTestB = new TestValue { Field = 5678 };
        CpObjTest.CpObj(ref cpObjTestB, ref cpObjTestA);
        EndTest (cpObjTestB.Field == 1234);
#endif

        StartTest("Static delegate test");
        Func<int> staticDelegate = StaticDelegateTarget;
        EndTest(staticDelegate() == 7);

        StartTest("Instance delegate test");
        tempObj.TestInt = 8;
        Func<int> instanceDelegate = tempObj.InstanceDelegateTarget;
        EndTest(instanceDelegate() == 8);

        StartTest("Virtual Delegate Test");
        Action virtualDelegate = tempObj.VirtualDelegateTarget;
        virtualDelegate();

        var arrayTest = new BoxStubTest[] { new BoxStubTest { Value = "Hello" }, new BoxStubTest { Value = "Array" }, new BoxStubTest { Value = "Test" } };
        foreach (var element in arrayTest)
            PrintLine(element.Value);

        arrayTest[1].Value = "Array load/store test: Ok.";
        PrintLine(arrayTest[1].Value);

        int ii = 0;
        arrayTest[ii++].Value = "dup ref test: Ok.";
        PrintLine(arrayTest[0].Value);

        StartTest("Large array load/store test");
        var largeArrayTest = new long[] { Int64.MaxValue, 0, Int64.MinValue, 0 };
        EndTest(largeArrayTest[0] == Int64.MaxValue &&
                largeArrayTest[1] == 0 &&
                largeArrayTest[2] == Int64.MinValue &&
                largeArrayTest[3] == 0);

        StartTest("Small array load/store test");
        var smallArrayTest = new long[] { Int16.MaxValue, 0, Int16.MinValue, 0 };
        EndTest(smallArrayTest[0] == Int16.MaxValue &&
                smallArrayTest[1] == 0 &&
                smallArrayTest[2] == Int16.MinValue &&
                smallArrayTest[3] == 0);

        StartTest("Newobj value type test");
        IntPtr returnedIntPtr = NewobjValueType();
        EndTest(returnedIntPtr.ToInt32() == 3);

        StackallocTest();

        IntToStringTest();

        CastingTestClass castingTest = new DerivedCastingTestClass1();

        PrintLine("interface call test: Ok " + (castingTest as ICastingTest1).GetValue().ToString());

        StartTest("Type casting with isinst & castclass to class test");
        EndTest(((DerivedCastingTestClass1)castingTest).GetValue() == 1 && !(castingTest is DerivedCastingTestClass2));

        StartTest("Type casting with isinst & castclass to interface test");
        // Instead of checking the result of `GetValue`, we use null check by now until interface dispatch is implemented.
        EndTest((ICastingTest1)castingTest != null && !(castingTest is ICastingTest2));

        StartTest("Type casting with isinst & castclass to array test");
        object arrayCastingTest = new BoxStubTest[] { new BoxStubTest { Value = "Array" }, new BoxStubTest { Value = "Cast" }, new BoxStubTest { Value = "Test" } };
        PrintLine(((BoxStubTest[])arrayCastingTest)[0].Value);
        PrintLine(((BoxStubTest[])arrayCastingTest)[1].Value);
        PrintLine(((BoxStubTest[])arrayCastingTest)[2].Value);
        EndTest(!(arrayCastingTest is CastingTestClass[]));

        ldindTest();

        InterfaceDispatchTest();

        StartTest("Runtime.Helpers array initialization test");
        var testRuntimeHelpersInitArray = new long[] { 1, 2, 3 };
        EndTest(testRuntimeHelpersInitArray[0] == 1 &&
                testRuntimeHelpersInitArray[1] == 2 &&
                testRuntimeHelpersInitArray[2] == 3);

        StartTest("Multi-dimension array instantiation test");
        var testMdArrayInstantiation = new int[2, 2];
        EndTest(testMdArrayInstantiation != null && testMdArrayInstantiation.GetLength(0) == 2 && testMdArrayInstantiation.GetLength(1) == 2);

        StartTest("Multi-dimension array get/set test");
        testMdArrayInstantiation[0, 0] = 1;
        testMdArrayInstantiation[0, 1] = 2;
        testMdArrayInstantiation[1, 0] = 3;
        testMdArrayInstantiation[1, 1] = 4;
        EndTest(testMdArrayInstantiation[0, 0] == 1
                && testMdArrayInstantiation[0, 1] == 2
                && testMdArrayInstantiation[1, 0] == 3
                && testMdArrayInstantiation[1, 1] == 4);


        FloatDoubleTest();

        StartTest("long comparison");
        long l = 0x1;
        EndTest(l < 0x7FF0000000000000);

        // Create a ByReference<char> through the ReadOnlySpan ctor and call the ByReference.Value via the indexer.
        StartTest("ByReference intrinsics exercise via ReadOnlySpan");
        var span = "123".AsSpan();
        if (span[0] != '1'
            || span[1] != '2'
            || span[2] != '3')
        {
            FailTest();
            PrintLine(span[0].ToString());
            PrintLine(span[1].ToString());
            PrintLine(span[2].ToString());
        }
        else
        {
            PassTest();
        }

        TestConstrainedClassCalls();

        TestConstrainedStructCalls();

        TestValueTypeElementIndexing();

        TestArrayItfDispatch();

        TestTryFinally();


#if TARGET_WINDOWS
        StartTest("RVA static field test");
        int rvaFieldValue = ILHelpers.ILHelpersTest.StaticInitedInt;
        if (rvaFieldValue == 0x78563412)
        {
            PassTest();
        }
        else
        {
            FailTest(rvaFieldValue.ToString());
        }
#endif

        TestNativeCallback();

        TestArgsWithMixedTypesAndExceptionRegions();

        TestThreadStaticsForSingleThread();

        TestDispose();

        TestCallToGenericInterfaceMethod();

        TestInitObjDouble();

        TestTryCatch();

        StartTest("Non/GCStatics field access test");
        if (new FieldStatics().TestGetSet())
        {
            PassTest();
        }
        else
        {
            FailTest();
        }

        TestSByteExtend();

        TestSharedDelegate();

        TestUlongUintMultiply();

        TestBoxSingle();

        TestGvmCallInIf(new GenDerived<string>(), "hello");

        TestStoreFromGenericMethod();

        TestConstrainedValueTypeCallVirt();

        TestBoxToGenericTypeFromDirectMethod();

        TestGenericStructHandling();

        TestGenericCallInFinally();

        TestInitializeArray();

        TestImplicitUShortToUInt();

        TestReverseDelegateInvoke();

        TestInterlockedExchange();

        TestThrowIfNull();

#if TARGET_WINDOWS
        TestCkFinite();
#endif

        TestIntOverflows();

        TestJavascriptCall();

        TestDefaultConstructorOf();

        // This test should remain last to get other results before stopping the debugger
        PrintLine("Debugger.Break() test: Ok if debugger is open and breaks.");
        System.Diagnostics.Debugger.Break();

        PrintLine("Done");
        return Success ? 100 : -1;
    }

    private static void TestGC()
    {
        StartTest("GC");

        var genOfNewObject = GC.GetGeneration(new object());
        PrintLine("Generation of new object " + genOfNewObject.ToString());
        if(genOfNewObject != 0)
        {
            FailTest("Gen of new object was " + genOfNewObject);
            return;
        }
        var weakReference = MethodWithObjectInShadowStack();
        GC.Collect();
        GC.Collect();
        if (weakReference.IsAlive)
        {
            FailTest("object alive when has no references");
            return;
        }
        // create enough arrays to go over 5GB which should force older arrays to get collected
        // use array of size 1MB, then iterate 5*1024 times
        for(var i = 0; i < 5 * 1024; i++)
        {
            var a = new int[256 * 1024]; // ints are 4 bytes so this is 1MB
        }
        for(var i = 0; i < 3; i++)
        {
            PrintString("GC Collection Count " + i.ToString() + " ");
            PrintLine(GC.CollectionCount(i).ToString());
        }
        
        if (!TestObjectRefInUncoveredShadowStackSlot())
        {
            FailTest("struct Child1 alive unexpectedly");
        }
            
        if (!TestRhpAssignRefWithClassInStructGC())
        {
            FailTest();
            return;
        }

        EndTest(TestGeneration2Rooting());
    }

    private static Parent aParent;
    private static ParentOfStructWithObjRefs aParentOfStructWithObjRefs;
    private static WeakReference childRef;

    private static unsafe bool TestRhpAssignRefWithClassInStructGC()
    {
        bool result = true;

        var parentRef = CreateParentWithStruct();
        result &= BumpToGen(parentRef, 1);
        result &= BumpToGen(parentRef, 2);

        StoreChildInC1();
        GC.Collect(1);
        PrintLine("GC finished");

        if (!childRef.IsAlive)
        {
            PrintLine("Child died unexpectedly");
            result = false;
        }

        KillParentWithStruct();
        GC.Collect();
        if (childRef.IsAlive)
        {
            PrintLine("Child alive unexpectedly");
            result = false;
        }
        if (parentRef.IsAlive)
        {
            PrintLine("Parent of struct Child1 alive unexpectedly");
            result = false;
        }
        return result;
    }

    [MethodImpl(MethodImplOptions.NoInlining)]
    static bool BumpToGen(WeakReference reference, int expectedGeneration)
    {
        GC.Collect();
        var target = reference.Target;
        if (target == null)
        {
            PrintLine("WeakReference died unexpectedly");
            return false;
        }
        if (GC.GetGeneration(target) is { } actualGeneration && actualGeneration != expectedGeneration)
        {
            PrintLine("WeakReference is in gen " + actualGeneration + " instead of " + expectedGeneration);
            return false;
        }
        return true;
    }

    private static bool TestGeneration2Rooting()
    {
        var parent = CreateParent();
        GC.Collect(); // parent moves to gen1
        GC.Collect(); // parent moves to gen2
        if (!CheckParentGeneration()) return false;

        // store our children in the gen2 object
        var child1 = StoreProperty();
        var child2 = StoreField();

        KillParent(); // even though we kill the parent, it should survive as we do not collect gen2
        GC.Collect(1);

        // the parent should have kept the children alive
        bool parentAlive = parent.IsAlive;
        bool child1Alive = child1.IsAlive;
        bool child2Alive = child2.IsAlive;
        if (!parentAlive)
        {
            PrintLine("Parent died unexpectedly");
            return false;
        }

        if (!child1Alive)
        {
            PrintLine("Child1 died unexpectedly");
            return false;
        }

        if (!child2Alive)
        {
            PrintLine("Child2 died unexpectedly");
            return false;
        }

        // Test struct assignment keeps fields alive
        var parentRef = CreateParentWithStruct();
        GC.Collect(); // move parent to gen1
        GC.Collect(); // move parent to gen2
        StoreChildInC1(); // store ephemeral object in gen 2 object via struct assignment
        KillParentWithStruct();
        GC.Collect(1);

        if (childRef.IsAlive)
        {
            PrintLine("Child1 gen:" + GC.GetGeneration(childRef.Target));
        }

        if (!childRef.IsAlive)
        {
            PrintLine("struct Child1 died unexpectedly");
            return false;
        }
        if (!parentRef.IsAlive)
        {
            PrintLine("parent of struct Child1 died unexpectedly");
            return false;
        }

        return true;
    }

    class ParentOfStructWithObjRefs
    {
        internal StructWithObjRefs StructWithObjRefs;
    }

    struct StructWithObjRefs
    {
        internal Child C1;
        internal Child C2;
    }

    [MethodImpl(MethodImplOptions.NoInlining)]
    static WeakReference CreateParent()
    {
        var parent = new Parent();
        aParent = parent;
        return new WeakReference(parent);
    }

    [MethodImpl(MethodImplOptions.NoInlining)]
    static WeakReference CreateStruct()
    {
        var parent = new Parent();
        aParent = parent;
        return new WeakReference(parent);
    }

    [MethodImpl(MethodImplOptions.NoInlining)]
    static void KillParent()
    {
        aParent = null;
    }

    [MethodImpl(MethodImplOptions.NoInlining)]
    static bool CheckParentGeneration()
    {
        int actualGen = GC.GetGeneration(aParent);
        if (actualGen != 2)
        {
            PrintLine("Parent Object is not in expected generation 2 but in " + actualGen);
            return false;
        }
        return true;
    }

    [MethodImpl(MethodImplOptions.NoInlining)]
    static WeakReference StoreProperty()
    {
        var child = new Child();
        aParent.Child1 = child;
        return new WeakReference(child);
    }

    [MethodImpl(MethodImplOptions.NoInlining)]
    static WeakReference StoreField()
    {
        var child = new Child();
        aParent.Child2 = child;
        return new WeakReference(child);
    }

    [MethodImpl(MethodImplOptions.NoInlining)]
    unsafe static WeakReference CreateParentWithStruct()
    {
        var parent = new ParentOfStructWithObjRefs();
        aParentOfStructWithObjRefs = parent;
        return new WeakReference(parent);
    }

    [MethodImpl(MethodImplOptions.NoInlining)]
    static void KillParentWithStruct()
    {
        aParentOfStructWithObjRefs = null;
    }

    [MethodImpl(MethodImplOptions.NoInlining)]
    static unsafe void StoreChildInC1()
    {
        var child = new Child();
        aParentOfStructWithObjRefs.StructWithObjRefs = new StructWithObjRefs
        {
            C1 = child,
        };
        childRef = new WeakReference(child);
    }

    public class Parent
    {
        public Child Child1 { get; set; }
        public Child Child2;
    }

    public class Child
    {
    }

    // This test is to catch where slots are allocated on the shadow stack uncovering object references that were there previously.
    // If this happens in the call to GC.Collect, which at the time of writing allocate 12 bytes in the call, 3 slots, then any objects that were in those 
    // 3 slots will not be collected as they will now be (back) in the range of bottom of stack -> top of stack.
    private static unsafe bool TestObjectRefInUncoveredShadowStackSlot()
    {
        CreateObjectRefsInShadowStack();
        GC.Collect();
        return !childRef.IsAlive;
    }

    [MethodImpl(MethodImplOptions.NoInlining)]
    static unsafe void CreateObjectRefsInShadowStack()
    {
        var child = new Child();
        Child c1, c2, c3;  // 3 more locals to cover give a bit more resiliency to the test, in case of slots being added or removed in the RhCollect calls
        c1 = c2 = c3 = child;
        childRef = new WeakReference(child);
    }

    private static unsafe void TestBoxUnboxDifferentSizes()
    {
        StartTest("Box/Unbox different sizes");
        var pass = true;
        long longValue = Convert.ToInt64((object)11111111L);
        if(longValue != 11111111L)
        {
            FailTest("Int64");
            pass = false;
        }

        int intValue = Convert.ToInt32((object)11111111);
        if (intValue != 11111111)
        {
            FailTest("Int32");
            pass = false;
        }

        float singleValue = Convert.ToSingle((object)1f);
        if (singleValue != 1f)
        {
            FailTest("Single");
            pass = false;
        }

        double doubleValue = Convert.ToDouble((object)1D);
        if (doubleValue != 1D)
        {
            FailTest("Double");
            pass = false;
        }

        short s1 = 1;
        short shortValue = Convert.ToInt16((object)s1);
        if (shortValue != 1)
        {
            FailTest("Int16");
            pass = false;
        }

        byte b1 = 1;
        byte byteValue = Convert.ToByte((object)b1);
        if (byteValue != 1)
        {
            FailTest("Byte");
            pass = false;
        }

        var s = new StructWintIntf();
        s.IntField = 11111111;
        s.LongField = 222222222L;
        IHasTwoFields hasTwoFields = (IHasTwoFields)s;

        if(hasTwoFields.GetIntField() != 11111111)
        {
            FailTest("GetIntField");
            pass = false;
        }
        if (hasTwoFields.GetLongField() != 222222222L)
        {
            FailTest("GetLongField");
            pass = false;
        }

        EndTest(pass);
    }

    private static WeakReference MethodWithObjectInShadowStack()
    {
        var o = new object();
        var wr = new WeakReference(o);
        if (!wr.IsAlive)
        {
            FailTest("object not alive when still referenced and not collected");
            return wr;
        }
        GC.Collect();
        GC.Collect();
        if (!wr.IsAlive)
        {
            FailTest("object not alive when still referenced");
            return wr;
        }
        o = null;
        if (!wr.IsAlive)
        {
            FailTest("object not alive when not collected");
            return wr;
        }
        return wr;
    }

    private static void StartTest(string testDescription)
    {
        PrintString(testDescription + ": ");
    }

    private static void EndTest(bool result, string failMessage = null)
    {
        if (result)
        {
            PassTest();
        }
        else
        {
            FailTest(failMessage);
        }
    }

    internal static void PassTest()
    {
        PrintLine("Ok.");
    }

    internal static void FailTest(string failMessage = null)
    {
        Success = false;
        PrintLine("Failed.");
        if (failMessage != null) PrintLine(failMessage + "-");
    }

    private static void TestBox()
    {
        StartTest("Box int test");
        object o = (Int32)1;
        string virtCallRes = o.ToString();
        PrintLine(virtCallRes);
        var i = (int)o;
        PrintLine("i");
        PrintLine(i.ToString());
        EndTest(virtCallRes == "1");
    }

    private static int StaticDelegateTarget()
    {
        return 7;
    }

    private static unsafe void PrintString(string s)
    {
        int length = s.Length;
        fixed (char* curChar = s)
        {
            for (int i = 0; i < length; i++)
            {
                TwoByteStr curCharStr = new TwoByteStr();
                curCharStr.first = (byte)(*(curChar + i));
                printf((byte*)&curCharStr, null);
            }
        }
    }

    public static void PrintLine(string s)
    {
        PrintString(s);
        PrintString("\n");
    }

    private static int Add(int a, int b)
    {
        return a + b;
    }

    private static uint Not(uint a)
    {
        return ~a;
    }

    private static int Neg(int a)
    {
        return -a;
    }

    private static int ShiftLeft(int a, int b)
    {
        return a << b;
    }

    private static int ShiftRight(int a, int b)
    {
        return a >> b;
    }

    private static uint UnsignedShift(uint a, int b)
    {
        return a >> b;
    }

    private static int SwitchOp(int a, int b, int mode)
    {
        switch (mode)
        {
            case 0:
                return a + b;
            case 1:
                return a * b;
            case 2:
                return a / b;
            case 3:
                return a - b;
            default:
                return 0;
        }
    }

    private static IntPtr NewobjValueType()
    {
        return new IntPtr(3);
    }

    private unsafe static void StackallocTest()
    {
        StartTest("Stackalloc test");
        int* intSpan = stackalloc int[2];
        intSpan[0] = 3;
        intSpan[1] = 7;

        EndTest(intSpan[0] == 3 && intSpan[1] == 7);
    }

    private static void IntToStringTest()
    {
        StartTest("Int to String Test: Ok if says 42");
        string intString = 42.ToString();
        PrintLine(intString);
        EndTest(intString == "42");
    }

    private unsafe static void ldindTest()
    {
        StartTest("ldind test");
        var ldindTarget = new TwoByteStr { first = byte.MaxValue, second = byte.MinValue };
        var ldindField = &ldindTarget.first;
        if ((*ldindField) == byte.MaxValue)
        {
            ldindTarget.second = byte.MaxValue;
            *ldindField = byte.MinValue;
            //ensure there isnt any overwrite of nearby fields
            if (ldindTarget.first == byte.MinValue && ldindTarget.second == byte.MaxValue)
            {
                PassTest();
            }
            else if (ldindTarget.first != byte.MinValue)
            {
                FailTest("didnt update target.");
            }
            else
            {
                FailTest("overwrote data");
            }
        }
        else
        {
            uint ldindFieldValue = *ldindField;
            FailTest(ldindFieldValue.ToString());
        }
    }

    private static void InterfaceDispatchTest()
    {
        StartTest("Struct interface test");
        ItfStruct itfStruct = new ItfStruct();
        EndTest(ItfCaller(itfStruct) == 4);

        ClassWithSealedVTable classWithSealedVTable = new ClassWithSealedVTable();
        StartTest("Interface dispatch with sealed vtable test");
        EndTest(CallItf(classWithSealedVTable) == 37);
    }

    // Calls the ITestItf interface via a generic to ensure the concrete type is known and
    // an interface call is generated instead of a virtual or direct call
    private static int ItfCaller<T>(T obj) where T : ITestItf
    {
        return obj.GetValue();
    }

    private static int CallItf(ISomeItf asItf)
    {
        return asItf.GetValue();
    }

    private static void StaticCtorTest()
    {
        BeforeFieldInitTest.Nop();
        if (StaticsInited.BeforeFieldInitInited)
        {
            PrintLine("BeforeFieldInitType inited too early");
        }
        else
        {
            StartTest("BeforeFieldInit test");
            int x = BeforeFieldInitTest.TestField;
            EndTest(StaticsInited.BeforeFieldInitInited, "cctor not run");
        }

        StartTest("NonBeforeFieldInit test");
        NonBeforeFieldInitTest.Nop();
        EndTest(StaticsInited.NonBeforeFieldInitInited, "cctor not run");
    }

    private static void TestConstrainedClassCalls()
    {
        string s = "utf-8";

        StartTest("Direct ToString test");
        string stringDirectToString = s.ToString();
        if (s.Equals(stringDirectToString))
        {
            PassTest();
        }
        else
        {
            FailTest();
            PrintString("Returned string:\"");
            PrintString(stringDirectToString);
            PrintLine("\"");
        }

        // Generic calls on methods not defined on object
        uint dataFromBase = GenericGetData<MyBase>(new MyBase(11));
        StartTest("Generic call to base class test");
        EndTest(dataFromBase == 11);

        uint dataFromUnsealed = GenericGetData<UnsealedDerived>(new UnsealedDerived(13));
        StartTest("Generic call to unsealed derived class test");
        EndTest(dataFromUnsealed == 26);

        uint dataFromSealed = GenericGetData<SealedDerived>(new SealedDerived(15));
        StartTest("Generic call to sealed derived class test");
        EndTest(dataFromSealed == 45);

        uint dataFromUnsealedAsBase = GenericGetData<MyBase>(new UnsealedDerived(17));
        StartTest("Generic call to unsealed derived class as base test");
        EndTest(dataFromUnsealedAsBase == 34);

        uint dataFromSealedAsBase = GenericGetData<MyBase>(new SealedDerived(19));
        StartTest("Generic call to sealed derived class as base test");
        EndTest(dataFromSealedAsBase == 57);

        // Generic calls to methods defined on object
        uint hashCodeOfSealedViaGeneric = (uint)GenericGetHashCode<MySealedClass>(new MySealedClass(37));
        StartTest("Generic GetHashCode for sealed class test");
        EndTest(hashCodeOfSealedViaGeneric == 74);

        uint hashCodeOfUnsealedViaGeneric = (uint)GenericGetHashCode<MyUnsealedClass>(new MyUnsealedClass(41));
        StartTest("Generic GetHashCode for unsealed class test");
        EndTest(hashCodeOfUnsealedViaGeneric == 82);
    }

    static void TestConstrainedStructCalls()
    {
        StartTest("Constrained struct callvirt test");
        EndTest("Program+ConstrainedStructTest" == new ConstrainedStructTest().ThisToString());
    }

    struct ConstrainedStructTest
    {
        internal string ThisToString()
        {
            return this.ToString();
        }
    }


    static uint GenericGetData<T>(T obj) where T : MyBase
    {
        return obj.GetData();
    }

    static int GenericGetHashCode<T>(T obj)
    {
        return obj.GetHashCode();
    }

    private static void TestArrayItfDispatch()
    {
        ICollection<int> arrayItfDispatchTest = new int[37];
        StartTest("Array interface dispatch test");
        EndTest(arrayItfDispatchTest.Count == 37,
            "Failed.  asm.js (WASM=1) known to fail due to alignment problem, although this problem sometimes means we don't even get this far and fails with an invalid function pointer.");
    }

    private static void TestValueTypeElementIndexing()
    {
        var chars = new[] { 'i', 'p', 's', 'u', 'm' };
        StartTest("Value type element indexing: ");
        EndTest(chars[0] == 'i' && chars[1] == 'p' && chars[2] == 's' && chars[3] == 'u' && chars[4] == 'm');
    }

    private static void FloatDoubleTest()
    {
        StartTest("(double) cast test");
        int intToCast = 1;
        double castedDouble = (double)intToCast;
        if (castedDouble == 1d)
        {
            PassTest();
        }
        else
        {
            var toInt = (int)castedDouble;
            //            PrintLine("expected 1m, but was " + castedDouble.ToString());  // double.ToString is not compiling at the time of writing, but this would be better output
            FailTest("Back to int on next line");
            PrintLine(toInt.ToString());
        }

        StartTest("different width float comparisons");
        EndTest(1f < 2d && 1d < 2f && 1f == 1d);

        StartTest("double precision comparison");
        // floats are 7 digits precision, so check some double more precise to make sure there is no loss occurring through some inadvertent cast to float
        EndTest(10.23456789d != 10.234567891d);

        StartTest("float comparison");
        EndTest(12.34567f == 12.34567f && 12.34567f != 12.34568f);

        StartTest("Test comparison of float constant");
        var maxFloat = Single.MaxValue;
        EndTest(maxFloat == Single.MaxValue);

        StartTest("Test comparison of double constant");
        var maxDouble = Double.MaxValue;
        EndTest(maxDouble == Double.MaxValue);
    }

    private static bool callbackResult;
    private static unsafe void TestNativeCallback()
    {
        StartTest("Native callback test");
        CallMe(123);
        EndTest(callbackResult);
    }

    [System.Runtime.InteropServices.UnmanagedCallersOnly(EntryPoint = "CallMe")]
    private static void _CallMe(int x)
    {
        if (x == 123)
        {
            callbackResult = true;
        }
    }

    [System.Runtime.InteropServices.DllImport("*")]
    private static extern void CallMe(int x);

    private static void TestMetaData()
    {
        StartTest("type == null.  Simple class metadata test");
        var typeGetType = Type.GetType("System.Char, System.Private.CoreLib");
        if (typeGetType == null)
        {
            FailTest("type == null.  Simple class metadata test");
        }
        else
        {
            if (typeGetType.FullName != "System.Char")
            {
                FailTest("type != System.Char.  Simple class metadata test");
            }
            else PassTest();
        }

        StartTest("Simple struct metadata test (typeof(Char))");
        var typeofChar = typeof(Char);
        if (typeofChar == null)
        {
            FailTest("type == null.  Simple struct metadata test");
        }
        else
        {
            if (typeofChar.FullName != "System.Char")
            {
                FailTest("type != System.Char.  Simple struct metadata test");
            }
            else PassTest();
        }

        var gentT = new Gen<int>();
        var genParamType = gentT.TestTypeOf();
        StartTest("type of generic parameter");
        if (genParamType.FullName != "System.Int32")
        {
            FailTest("expected System.Int32 but was " + genParamType.FullName);
        }
        else
        {
            PassTest();
        }

        var arrayType = typeof(object[]);
        StartTest("type of array");
        if (arrayType.FullName != "System.Object[]")
        {
            FailTest("expected System.Object[] but was " + arrayType.FullName);
        }
        else
        {
            PassTest();
        }

        var genericType = typeof(List<object>);
        StartTest("type of generic");
        if (genericType.FullName.Substring(0, genericType.FullName.LastIndexOf(",")) != "System.Collections.Generic.List`1[[System.Object, System.Private.CoreLib, Version=4.0.0.0, Culture=neutral")
        {
            FailTest("expected System.Collections.Generic.List`1[[System.Object, System.Private.CoreLib, Version=4.0.0.0, Culture=neutral... but was " + genericType.FullName);
        }
        else
        {
            PassTest();
        }

        StartTest("Type GetFields length");
        var x = new ClassForMetaTests();
        var s = x.StringField;
        var i = x.IntField;
        var classForMetaTestsType = typeof(ClassForMetaTests);
        FieldInfo[] fields = classForMetaTestsType.GetFields();
        PrintLine("Fields Length");
        PrintLine(fields.Length.ToString());
        EndTest(fields.Length == 4);

        StartTest("Type get string field via reflection");
        var stringFieldInfo = classForMetaTestsType.GetField("StringField");
        EndTest((string)stringFieldInfo.GetValue(x) == s);

        StartTest("Type get int field via reflection");
        var intFieldInfo = classForMetaTestsType.GetField("IntField");
        EndTest((int)intFieldInfo.GetValue(x) == i);

        StartTest("Type get static int field via reflection");
        var staticIntFieldInfo = classForMetaTestsType.GetField("StaticIntField");
        EndTest((int)staticIntFieldInfo.GetValue(x) == 23);

        StartTest("Type set string field via reflection");
        stringFieldInfo.SetValue(x, "bcd");
        EndTest(x.StringField == "bcd");

        StartTest("Type set int field via reflection");
        intFieldInfo.SetValue(x, 456);
        EndTest(x.IntField == 456);

        StartTest("Type set static int field via reflection");
        staticIntFieldInfo.SetValue(x, 987);
        EndTest(ClassForMetaTests.StaticIntField == 987);

        StartTest("Type set static long field via reflection");
        var staticLongFieldInfo = classForMetaTestsType.GetField("StaticLongField");
        staticLongFieldInfo.SetValue(x, 0x11111111);
        EndTest(ClassForMetaTests.StaticLongField == 0x11111111L);

        var st = new StructForMetaTests();
        st.StringField = "xyz";
        var fieldStructType = typeof(StructForMetaTests);
        var structStringFieldInfo = fieldStructType.GetField("StringField");
        StartTest("Struct get string field via reflection");
        EndTest((string)structStringFieldInfo.GetValue(st) == "xyz");

        StartTest("Class get+invoke ctor via reflection");
        var ctor = classForMetaTestsType.GetConstructor(new Type[0]);
        ClassForMetaTests instance = (ClassForMetaTests)ctor.Invoke(null);
        EndTest(instance.IntField == 12);

        instance.ReturnTrueIf1(0); // force method output
        instance.ReturnTrueIf1AndThis(0, null); // force method output
        ClassForMetaTests.ReturnsParam(null); // force method output

        NewMethod(classForMetaTestsType, instance);

        StartTest("Class get+invoke static method with ref param via reflection");
        var staticMtd = classForMetaTestsType.GetMethod("ReturnsParam");
        var retVal = (ClassForMetaTests)staticMtd.Invoke(null, new object[] { instance });
        EndTest(Object.ReferenceEquals(retVal, instance));
    }

    private static void NewMethod(Type classForMetaTestsType, ClassForMetaTests instance)
    {
        StartTest("Class get+invoke simple method via reflection");
        var mtd = classForMetaTestsType.GetMethod("ReturnTrueIf1");
        bool shouldBeTrue = (bool)mtd.Invoke(instance, new object[] { 1 });
        bool shouldBeFalse = (bool)mtd.Invoke(instance, new object[] { 2 });
        EndTest(shouldBeTrue && !shouldBeFalse);

        StartTest("Class get+invoke method with ref param via reflection");
        var mtdWith2Params = classForMetaTestsType.GetMethod("ReturnTrueIf1AndThis");
        shouldBeTrue = (bool)mtdWith2Params.Invoke(instance, new object[] { 1, instance });
        shouldBeFalse = (bool)mtdWith2Params.Invoke(instance, new object[] { 1, new ClassForMetaTests() });
        EndTest(shouldBeTrue && !shouldBeFalse);

    }

    public class ClassForMetaTests
    {
        // used via reflection
#pragma warning disable 0169
        public int IntField;
        public string StringField;
#pragma warning restore 0169
        public static int StaticIntField;
        public static long StaticLongField;

        public ClassForMetaTests()
        {
            StringField = "ab";
            IntField = 12;
            StaticIntField = 23;
            StaticLongField = 0x22222222;
        }

        public bool ReturnTrueIf1(int i)
        {
            return i == 1;
        }

        public bool ReturnTrueIf1AndThis(int i, object anInstance)
        {
            return i == 1 && object.ReferenceEquals(this, anInstance);
        }

        public static object ReturnsParam(object p1)
        {
            return p1;
        }
    }

    public struct StructForMetaTests
    {
        public string StringField;
    }

    public interface IHasTwoFields
    {
        int GetIntField();
        long GetLongField();
    }

    public struct StructWintIntf : IHasTwoFields
    {
        public int IntField;
        public long LongField;

        public int GetIntField()
        {
            return IntField;
        }

        public long GetLongField()
        {
            return LongField;
        }
    }


    /// <summary>
    /// Ensures all of the blocks of a try/finally function are hit when there aren't exceptions
    /// </summary>
    private static void TestTryFinally()
    {
        StartTest("Try/Finally test");
        uint result = TryFinallyInner();
        if (result == 1111)
        {
            PassTest();
        }
        else
        {
            FailTest("Result: " + result.ToString());
        }
    }

    private static uint TryFinallyInner()
    {
        uint result = 1;
        try
        {
            result += 10;
        }
        finally
        {
            result += 100;
        }
        result += 1000;

        return result;
    }

    class GenBase<A> 
    {
        public virtual string GMethod1<T>(T t1, T t2) { return "GenBase<" + typeof(A) + ">.GMethod1<" + typeof(T) + ">(" + t1 + "," + t2 + ")"; }
    }
    class GenDerived<A> : GenBase<A>
    {
        public override string GMethod1<T>(T t1, T t2) { return "GenDerived<" + typeof(A) + ">.GMethod1<" + typeof(T) + ">(" + t1 + "," + t2 + ")"; }
    }

    private static void TestGvmCallInIf<T>(GenBase<T> g, T p)
    {
        var i = 1;
        if (i == 1)
        {
            g.GMethod1(p, p);
        }
    }

    private static void TestStoreFromGenericMethod()
    {
        StartTest("TestStoreFromGenericMethod");
        var values = new string[1];
        // testing that the generic return value type from the function can be stored in a concrete type
        values = values.AsSpan(0, 1).ToArray();
        PassTest();
    }

    private static void TestCallToGenericInterfaceMethod()
    {
        StartTest("Call generic method on interface test");

        TestGenItf implInt = new TestGenItf();
        implInt.Log<object>(new object());
        EndTest(true);
    }

    private static void TestConstrainedValueTypeCallVirt()
    {
        StartTest("Call constrained callvirt");
        //TODO: create simpler test that doesn't need Dictionary<>/KVP<>/Span
        var dict = new Dictionary<KeyValuePair<string, string>, string>();
        var notContainsKey = dict.ContainsKey(new KeyValuePair<string, string>());

        EndTest(!notContainsKey);
    }

    private static void TestBoxToGenericTypeFromDirectMethod()
    {
        StartTest("Callvirt on generic struct boxing to looked up generic type");

        new GetHashCodeCaller<GenStruct<string>, string>().CallValueTypeGetHashCodeFromGeneric(new GenStruct<string>(""));

        PassTest();
    }

    public struct GenStruct<TKey>
    {
        private TKey key;

        public GenStruct(TKey key)
        {
            this.key = key;
        }
    }

    public struct GenStruct2<TKey, T2>
    {
        private TKey key;
        T2 field2;

        public GenStruct2(TKey key, T2 v)
        {
            this.key = key;
            this.field2 = v;
        }
    }

    private static void TestGenericStructHandling()
    {
        StartTest("Casting of generic structs on return and in call params");

        // test return  type is cast
        ActualStructCallParam(new string[0]);

        // test call param is cast
        GenStructCallParam(new GenStructWithImplicitOp<string>());

        // replicate compilation error with https://github.com/dotnet/corert/blob/66fbcd492fbc08db4f472e7e8fa368cb523b38d4/src/System.Private.CoreLib/shared/System/Array.cs#L1482
        GenStructCallParam(CreateGenStructWithImplicitOp<string>(new [] {""}));

        // replicate compilation error with https://github.com/dotnet/corefx/blob/e99ec129cfd594d53f4390bf97d1d736cff6f860/src/System.Collections.Immutable/src/System/Collections/Immutable/SortedInt32KeyNode.cs#L561
        new GenClassUsingFieldOfInnerStruct<GenClassWithInnerStruct<string>.GenInterfaceOverGenStructStruct>(
            new GenClassWithInnerStruct<string>.GenInterfaceOverGenStructStruct(), null).Create();

        // replicate compilation error with https://github.com/dotnet/runtime/blob/b57a099c1773eeb52d3c663211e275131b4b7938/src/libraries/System.Net.Primitives/src/System/Net/CredentialCache.cs#L328
        new GenClassWithInnerStruct<string>().SetField("");

        PassTest();
    }

    private static GenStructWithImplicitOp<T> CreateGenStructWithImplicitOp<T>(T[] v)
    {
        return new GenStructWithImplicitOp<T>(v);
    }

    private static GenStruct2<T, T2> CreateGenStruct2<T, T2>(T k, T2 v)
    {
        return new GenStruct2<T, T2>(k, v);
    }

    public class GenClassWithInnerStruct<TKey>
    {
        private GenStruct2<TKey, string> structField;

        public void SetField(TKey v)
        {
            structField = Program.CreateGenStruct2(v, "");
        }

        internal readonly struct GenInterfaceOverGenStructStruct 
        {
            // 2 fields to avoid struct collapsing to an i32
            private readonly TKey _firstValue;
            private readonly TKey _otherValue;

            private GenInterfaceOverGenStructStruct(TKey firstElement)
            {
                _firstValue = firstElement;
                _otherValue = firstElement;
            }
        }
    }

    public class GenClassUsingFieldOfInnerStruct<T>
    {
        private readonly T _value;
        private GenClassUsingFieldOfInnerStruct<T> _left;

        public GenClassUsingFieldOfInnerStruct(T v, GenClassUsingFieldOfInnerStruct<T> left)
        {
            _value = v;
            _left = left;
        }

        public GenClassUsingFieldOfInnerStruct<T> Create(GenClassUsingFieldOfInnerStruct<T> left = null)
        {
            // some logic to get _value in a temp 
            return new GenClassUsingFieldOfInnerStruct<T>(_value, left ?? _left);
        }
    }

    private static void TestGenericCallInFinally()
    {
        StartTest("calling generic method requiring context from finally block");
        if(GenRequiresContext<string>.Called)
        {
            FailTest("static bool defaulted to true");
        }
        EndTest(CallGenericInFinally<string>());
    }

    private static bool CallGenericInFinally<T>()
    {
        try
        {
            // do nothing
        }
        finally
        {
            GenRequiresContext<T>.Dispose();
        }
        return GenRequiresContext<T>.Called;
    }

    public class GenRequiresContext<T> 
    {
        internal static bool Called;

        public static void Dispose()
        {
            Called = true;
        }
    }

    private static void ActualStructCallParam(GenStructWithImplicitOp<string> gs)
    {
    }

    private static void GenStructCallParam<T>(GenStructWithImplicitOp<T> gs)
    {
    }

    public ref struct GenStructWithImplicitOp<TKey>
    {
        private int length;
        private int length2; // just one int field will not create an LLVM struct type, so put another field

        public GenStructWithImplicitOp(TKey[] key)
        {
            length = key.Length;
            length2 = length;
        }

        public static implicit operator GenStructWithImplicitOp<TKey>(TKey[] array) => new GenStructWithImplicitOp<TKey>(array);
    }

    public class GetHashCodeCaller<TKey, TValue>
    {
        public void CallValueTypeGetHashCodeFromGeneric(TKey k)
        {
            k.GetHashCode();
        }
    }

    public interface ITestGenItf
    {
        bool Log<TState>(TState state);
    }

    public class TestGenItf : ITestGenItf
    {
        public bool Log<TState>(TState state)
        {
            return true;
        }
    }

    private static void TestArgsWithMixedTypesAndExceptionRegions()
    {
        new MixedArgFuncClass().MixedArgFunc(1, null, 2, null);
    }

    class MixedArgFuncClass
    {
        public void MixedArgFunc(int firstInt, object shadowStackArg, int secondInt, object secondShadowStackArg)
        {
            Program.StartTest("MixedParamFuncWithExceptionRegions does not overwrite args");
            bool ok = true;
            int p1 = firstInt;
            try // add a try/catch to get _exceptionRegions.Length > 0 and copy stack args to shadow stack
            {
                if (shadowStackArg != null)
                {
                    FailTest("shadowStackArg != null");
                    ok = false;
                }
            }
            catch (Exception)
            {
                throw;
            }
            if (p1 != 1)
            {
                FailTest("p1 not 1, was ");
                PrintLine(p1.ToString());
                ok = false;
            }

            if (secondInt != 2)
            {
                FailTest("secondInt not 2, was ");
                PrintLine(secondInt.ToString());
                ok = false;
            }
            if (secondShadowStackArg != null)
            {
                FailTest("secondShadowStackArg != null");
                ok = false;
            }
            if (ok)
            {
                PassTest();
            }
        }
    }

    private static void TestTryCatch()
    {
        // break out the individual tests to their own methods to make looking at the funclets easier
        TestTryCatchNoException();

        TestTryCatchThrowException(new Exception());

        TestTryCatchExceptionFromCall();

        TestCatchExceptionType();

        TestTryFinallyThrowException();

        TestTryCatchWithCallInIf();

        TestThrowInCatch();

        TestExceptionInGvmCall();

        TestCatchHandlerNeedsGenericContext();

        TestFilterHandlerNeedsGenericContext();

        TestFilter();

        TestFilterNested();

        TestCatchAndThrow();
<<<<<<< HEAD

        TestRethrow();
=======
>>>>>>> 732f448a
    }

    private static void TestTryCatchNoException()
    {
        bool caught = false;
        StartTest("Catch not called when no exception test");
        try
        {
            new Exception();
        }
        catch (Exception)
        {
            caught = true;
        }
        EndTest(!caught);
    }

    // pass the exception to avoid a call/invoke for that ctor in this function
    private static void TestTryCatchThrowException(Exception e)
    {
        bool caught = false;
        StartTest("Catch called when exception thrown test");
        try
        {
            throw e;
        }
        catch (Exception)
        {
            PrintLine("caught");
            caught = true;
        }
        EndTest(caught);
    }

    static bool finallyCalled;
    private static void TestTryFinallyThrowException()
    {
        finallyCalled = false;
        StartTest("Try/Finally calls finally when exception thrown test");
        try
        {
            TryFinally();
        }
        catch (Exception)
        {

        }
        EndTest(finallyCalled);
    }

    private static void TryFinally()
    {
        try
        {
            throw new Exception();
        }
        finally
        {
            finallyCalled = true;
        }
    }

    private static void TestTryCatchExceptionFromCall()
    {
        bool caught = false;
        StartTest("Catch called when exception thrown from call");
        try
        {
            ThrowException(new Exception());
        }
        catch (Exception)
        {
            caught = true;
        }
        EndTest(caught);
    }

    private static void TestCatchExceptionType()
    {
        int i = 1;
        StartTest("Catch called for exception type and order");
        try
        {
            throw new NullReferenceException("test"); // the parameterless ctor is causing some unexplained memory corruption with the EHInfo pointers...
        }
        catch (ArgumentException)
        {
            i += 10;
        }
        catch (NullReferenceException e)
        {
            if (e.Message == "test")
            {
                i += 100;
            }
        }
        catch (Exception)
        {
            i += 1000;
        }
        EndTest(i == 101);
    }

    private static void TestTryCatchWithCallInIf()
    {
        int i = 1;
        bool caught = false;
        StartTest("Test invoke when last instruction in if block");
        try
        {
            if (i == 1)
            {
                PrintString("");
            }
        }
        catch
        {
            caught = true;
        }
        EndTest(!caught);
    }

    private static void TestThrowInCatch()
    {
        int i = 0;
        StartTest("Throw exception in catch");
        Exception outer = new Exception();
        Exception inner = new Exception();
        try
        {
            ThrowException(outer);
        }
        catch
        {
            i += 1;
            try
            {
                ThrowException(inner);
            }
            catch(Exception e)
            {
                if(object.ReferenceEquals(e, inner)) i += 10;
            }
        }
        EndTest(i == 11);
    }

    private static void TestExceptionInGvmCall()
    {
        StartTest("TestExceptionInGvmCall");

        var shouldBeFalse = CatchGvmThrownException(new GenBase<string>(), (string)null);
        var shouldBeTrue = CatchGvmThrownException(new DerivedThrows<string>(), (string)null);

        EndTest(shouldBeTrue && !shouldBeFalse);
    }

    private static unsafe void TestFilter()
    {
        StartTest("TestFilter");

        int counter = 0;
        try
        {
            counter++;
            throw new Exception("Testing filter");
        }
        catch (Exception e) when (e.Message == "Testing filter" && counter++ > 0)
        {
            if (e.Message == "Testing filter")
            {
                counter++;
            }
            counter++;
        }
        EndTest(counter == 4);
    }

    static string exceptionFlowSequence = "";
    private static void TestFilterNested()
    {
        StartTest("TestFilterNested");
        foreach (var exception in new Exception[]
            {new ArgumentException(), new Exception(), new NullReferenceException()})
        {
            try
            {
                try
                {
                    try
                    {
                        throw exception;
                    }
                    catch (NullReferenceException) when (Print("inner"))
                    {
                        exceptionFlowSequence += "In inner catch";
                    }
                }
                catch (ArgumentException)
                {
                    exceptionFlowSequence += "In middle catch";
                }
            }
            catch (Exception) when (Print("outer"))
            {
                exceptionFlowSequence += "In outer catch";
            }
        }
        PrintLine(exceptionFlowSequence);
        EndTest(exceptionFlowSequence == @"In middle catchRunning outer filterIn outer catchRunning inner filterIn inner catch");
    }

<<<<<<< HEAD
    private static void TestRethrow()
    {
        StartTest("Test rethrow");
        int caught = 0;
        try
        {
            try
            {
                throw new Exception("first");
            }
            catch
            {
                caught++;
                throw;
            }
        }
        catch(Exception e)
        {
            if (e.Message == "first")
            {
                caught++;
            }
        }
        EndTest(caught == 2);
    }

=======
>>>>>>> 732f448a
    private static void TestCatchAndThrow()
    {
        StartTest("Test catch and throw different exception");
        int caught = 0;
        try
        {
            try
            {
                throw new Exception("first");
            }
            catch
            {
                caught += 1;
                throw new Exception("second");
            }
        }
        catch(Exception e)
        {
<<<<<<< HEAD
            PrintLine(e.Message);
=======
>>>>>>> 732f448a
            if(e.Message == "second")
            {
                caught += 10;
            }
        }
<<<<<<< HEAD
        PrintLine(caught.ToString());
=======
>>>>>>> 732f448a
        EndTest(caught == 11);
    }

    static bool Print(string s)
    {
        exceptionFlowSequence += $"Running {s} filter";
        return true;
    }
    
    class DerivedThrows<A> : GenBase<A>
    {
        public override string GMethod1<T>(T t1, T t2) { throw new Exception("ToStringThrows"); }
    }
    
    private static bool CatchGvmThrownException<T>(GenBase<T> g, T p)
    {
        try
        {
            var i = 1;
            if (i == 1)
            {
                g.GMethod1(p, p);
            }
        }
        catch (Exception e)
        {
            return e.Message == "ToStringThrows"; // also testing here that we can return a value out of a catch
        }
        return false;
    }

    private static void TestCatchHandlerNeedsGenericContext()
    {
        StartTest("Catch handler can access generic context");
        DerivedCatches<object> c = new DerivedCatches<object>();
        EndTest(c.GvmInCatch<string>("a", "b") == "GenBase<System.Object>.GMethod1<System.String>(a,b)");  
    }

    private static void TestFilterHandlerNeedsGenericContext()
    {
        StartTest("Filter funclet can access generic context");
        DerivedCatches<object> c = new DerivedCatches<object>();
        EndTest(c.GvmInFilter<string>("a", "b"));
    }

    class DerivedCatches<A> : GenBase<A>
    {
        public string GvmInCatch<T>(T t1, T t2)
        {
            try
            {
                throw new Exception();
            }
            catch (Exception)
            {
                return GMethod1(t1, t2);
            }
        }

        public bool GvmInFilter<T>(T t1, T t2)
        {
            try
            {
                throw new Exception();
            }
            catch when (GMethod1(t1, t2) == "GenBase<System.Object>.GMethod1<System.String>(a,b)")
            {
                return true;
            }
            catch
            {
                return false;
            }
        }
    }

    private static void ThrowException(Exception e)
    {
        throw e;
    }

    private static void TestThreadStaticsForSingleThread()
    {
        var firstClass = new ClassWithFourThreadStatics();
        int firstClassStatic = firstClass.GetStatic();
        StartTest("Static should be initialised");
        if (firstClassStatic == 2)
        {
            PassTest();
        }
        else
        {
            FailTest();
            PrintLine("Was: " + firstClassStatic.ToString());
        }
        StartTest("Second class with same statics should be initialised");
        int secondClassStatic = new AnotherClassWithFourThreadStatics().GetStatic();
        if (secondClassStatic == 13)
        {
            PassTest();
        }
        else
        {
            FailTest();
            PrintLine("Was: " + secondClassStatic.ToString());
        }

        StartTest("First class increment statics");
        firstClass.IncrementStatics();
        firstClassStatic = firstClass.GetStatic();
        if (firstClassStatic == 3)
        {
            PassTest();
        }
        else
        {
            FailTest();
            PrintLine("Was: " + firstClassStatic.ToString());
        }

        StartTest("Second class should not be overwritten"); // catches a type of bug where beacuse the 2 types share the same number and types of ThreadStatics, the first class can end up overwriting the second
        secondClassStatic = new AnotherClassWithFourThreadStatics().GetStatic();
        if (secondClassStatic == 13)
        {
            PassTest();
        }
        else
        {
            FailTest();
            PrintLine("Was: " + secondClassStatic.ToString());
        }

        StartTest("First class 2nd instance should share static");
        int secondInstanceOfFirstClassStatic = new ClassWithFourThreadStatics().GetStatic();
        if (secondInstanceOfFirstClassStatic == 3)
        {
            PassTest();
        }
        else
        {
            FailTest();
            PrintLine("Was: " + secondInstanceOfFirstClassStatic.ToString());
        }
        Thread.Sleep(10);
    }

    private static void TestDispose()
    {
        StartTest("using calls Dispose");
        var disposable = new DisposableTest();
        using (disposable)
        {
        }
        EndTest(disposable.Count == 1);
    }

    private static void TestInitObjDouble()
    {
        StartTest("Init struct with double field test");
        StructWithDouble strt = new StructWithDouble();
        EndTest(strt.DoubleField == 0d);
    }

    private static unsafe void TestSByteExtend()
    {
        StartTest("SByte extend");
        sbyte s = -1;
        int x = (int)s;
        sbyte s2 = 1;
        int x2 = (int)s2;
        if (x == -1 && x2 == 1)
        {
            PassTest();
        }
        else
        {
            FailTest("Expected -1 and 1 but got " + x.ToString() + " and " + x2.ToString());
        }

        StartTest("SByte left shift");
        x = (int)(s << 1);
        if (x == -2)
        {
            PassTest();
        }
        else
        {
            FailTest("Expected -2 but got " + x.ToString());
        }

        sbyte minus1 = -1;
        StartTest("Negative SByte op");
        if ((s & minus1) == -1)
        {
            PassTest();
        }
        else
        {
            FailTest();
        }

        StartTest("Negative SByte br");
        if (s == -1) // this only creates the bne opcode, which it is testing, in Release mode.
        {
            PassTest();
        }
        else
        {
            FailTest();
        }
    }

    public static void TestSharedDelegate()
    {
        StartTest("Shared Delegate");
        var shouldBeFalse = SampleClassWithGenericDelegate.CallDelegate(new object[0]);
        var shouldBeTrue = SampleClassWithGenericDelegate.CallDelegate(new object[1]);
        EndTest(!shouldBeFalse && shouldBeTrue);
    }

    internal static void TestUlongUintMultiply()
    {
        StartTest("Test ulong/int multiplication");
        uint a = 0x80000000;
        uint b = 2;
        ulong f = ((ulong)a * b);
        EndTest(f == 0x100000000);
    }

    internal static void TestBoxSingle()
    {
        StartTest("Test box single");
        var fi = typeof(ClassWithFloat).GetField("F");
        fi.SetValue(null, 1.1f);
        EndTest(1.1f == ClassWithFloat.F);
    }

    static void TestInitializeArray()
    {
        StartTest("Test InitializeArray");

        bool[,] bools = new bool[2, 2] {
            {  true,                        true},
            {  false,                       true},
        };

        if (!(bools[0, 0] && bools[0, 1]
            && !bools[1, 0] && bools[0, 1]))
        {
            FailTest("bool initialisation failed");
        }

        double[,] doubles = new double[2, 3]
        {
            {1.0, 1.1, 1.2 },
            {2.0, 2.1, 2.2 },
        };

        if (!(doubles[0, 0] == 1.0 && doubles[0, 1] == 1.1 && doubles[0, 2] == 1.2
            && doubles[1, 0] == 2.0 && doubles[1, 1] == 2.1 && doubles[1, 2] == 2.2
            ))
        {
            FailTest("double initialisation failed");
        }

        PassTest();
    }

    static void TestImplicitUShortToUInt()
    {
        StartTest("test extend of shorts with MSB set");
        uint start;
        start = ReadUInt16();
        EndTest(start == 0x0000828f);
    }

    unsafe static void TestReverseDelegateInvoke()
    {
        // tests the try catch LLVM for reverse delegate invokes
        DelegateToCallFromUnmanaged del = (char* charPtr) =>
        {
            return true;
        };
        int i = 1;
        if (i == 0) // dont actually call it as it doesnt exist, just want the reverse delegate created & compiled
        {
            SomeExternalUmanagedFunction(del);
        }
    }

    static void TestInterlockedExchange()
    {
        StartTest("InterlockedExchange");
        int exInt1 = 1;
        Interlocked.Exchange(ref exInt1, 2);

        long exLong1 = 1;
        Interlocked.Exchange(ref exLong1, 3);
        EndTest(exInt1 == 2 && exLong1 == 3);
    }

    static void TestThrowIfNull()
    {
        StartTest("TestThrowIfNull");
        ClassForNre c = null;
        var success = true;
        try
        {
            var f = c.F; //field access
            PrintLine("NRE Field load access failed");
            success = false;
        }
        catch(NullReferenceException)
        {
        }
        catch(Exception)
        {
            success = false;
        }
        try
        {
            c.F = 1;
            PrintLine("NRE Field store access failed");
            success = false;
        }
        catch (NullReferenceException)
        {
        }
        catch (Exception)
        {
            success = false;
        }
        try
        {
            var f = c.ToString(); //virtual method access
            PrintLine("NRE virtual method access failed");
            success = false;
        }
        catch (NullReferenceException)
        {
        }
        catch (Exception)
        {
            success = false;
        }

        try
        {
            c.NonVirtual(); //method access
            PrintLine("NRE non virtual method access failed");
            success = false;
        }
        catch (NullReferenceException)
        {
        }
        catch (Exception)
        {
            success = false;
        }

        EndTest(success);
    }

#if TARGET_WINDOWS
    private static void TestCkFinite()
    {
        // includes tests from https://github.com/dotnet/coreclr/blob/9b0a9fd623/tests/src/JIT/IL_Conformance/Old/Base/ckfinite.il4
        StartTest("CkFiniteTests");
        if (!CkFiniteTest.CkFinite32(0) || !CkFiniteTest.CkFinite32(1) ||
            !CkFiniteTest.CkFinite32(100) || !CkFiniteTest.CkFinite32(-100) ||
            !CkFinite32(0x7F7FFFC0) || CkFinite32(0xFF800000) ||  // use converter function to get the float equivalent of this bits
            CkFinite32(0x7FC00000) && !CkFinite32(0xFF7FFFFF) ||
            CkFinite32(0x7F800000))
        {
            FailTest("one or more 32 bit tests failed");
            return;
        }

        if (!CkFiniteTest.CkFinite64(0) || !CkFiniteTest.CkFinite64(1) ||
            !CkFiniteTest.CkFinite64(100) || !CkFiniteTest.CkFinite64(-100) ||
            CkFinite64(0x7FF0000000000000) || CkFinite64(0xFFF0000000000000) ||
            CkFinite64(0x7FF8000000000000) || !CkFinite64(0xFFEFFFFFFFFFFFFF))
        {
            FailTest("one or more 64 bit tests failed.");
            return;
        }
        PassTest();
    }

    private static unsafe bool CkFinite32(uint value)
    {
        return CkFiniteTest.CkFinite32 (* (float*)(&value));
    }

    private static unsafe bool CkFinite64(ulong value)
    {
        return CkFiniteTest.CkFinite64(*(double*)(&value));
    }
#endif

    static void TestIntOverflows()
    {
        TestCharInOvf();

        TestSignedIntAddOvf();

        TestSignedLongAddOvf();

        TestUnsignedIntAddOvf();

        TestUnsignedLongAddOvf();

        TestSignedIntSubOvf();

        TestSignedLongSubOvf();

        TestUnsignedIntSubOvf();

        TestUnsignedLongSubOvf();

    }

    private static void TestSignedLongAddOvf()
    {
        StartTest("Test long add overflows");
        bool thrown;
        long op64l = 1;
        long op64r = long.MaxValue;
        thrown = false;
        try
        {
            long res = checked(op64l + op64r);
        }
        catch (OverflowException)
        {
            thrown = true;
        }
        if (!thrown)
        {
            FailTest("exception not thrown for signed i64 addition of positive number");
            return;
        }
        thrown = false;
        op64l = long.MinValue; // add negative to overflow below the MinValue
        op64r = -1;
        try
        {
            long res = checked(op64l + op64r);
        }
        catch (OverflowException)
        {
            thrown = true;
        }
        if (!thrown)
        {
            FailTest("exception not thrown for signed i64 addition of negative number");
            return;
        }
        EndTest(true);
    }

    private static void TestCharInOvf()
    {
        // Just checks the compiler can handle the char type
        // This was failing for https://github.com/dotnet/corert/blob/f542d97f26e87f633310e67497fb01dad29987a5/src/System.Private.CoreLib/shared/System/Environment.Unix.cs#L111
        StartTest("Test char add overflows");
        char opChar = '1';
        int op32r = 2;
        if (checked(opChar + op32r) != 51)
        {
            FailTest("No overflow for char failed"); // check not always throwing an exception
            return;
        }
        PassTest();
    }

    private static void TestSignedIntAddOvf()
    {
        StartTest("Test int add overflows");
        bool thrown;
        int op32l = 1;
        int op32r = 2;
        if (checked(op32l + op32r) != 3)
        {
            FailTest("No overflow failed"); // check not always throwing an exception
            return;
        }
        op32l = 1;
        op32r = int.MaxValue;
        thrown = false;
        try
        {
            int res = checked(op32l + op32r);
        }
        catch (OverflowException)
        {
            thrown = true;
        }
        if (!thrown)
        {
            FailTest("exception not thrown for signed i32 addition of positive number");
            return;
        }

        thrown = false;
        op32l = int.MinValue; // add negative to overflow below the MinValue
        op32r = -1;
        try
        {
            int res = checked(op32l + op32r);
        }
        catch (OverflowException)
        {
            thrown = true;
        }
        if (!thrown)
        {
            FailTest("exception not thrown for signed i32 addition of negative number");
            return;
        }
        PassTest();
    }

    private static void TestUnsignedIntAddOvf()
    {
        StartTest("Test uint add overflows");
        bool thrown;
        uint op32l = 1;
        uint op32r = 2;
        if (checked(op32l + op32r) != 3)
        {
            FailTest("No overflow failed"); // check not always throwing an exception
            return;
        }
        op32l = 1;
        op32r = uint.MaxValue;
        thrown = false;
        try
        {
            uint res = checked(op32l + op32r);
        }
        catch (OverflowException)
        {
            thrown = true;
        }
        if (!thrown)
        {
            FailTest("exception not thrown for unsigned i32 addition of positive number");
            return;
        }
        PassTest();
    }

    private static void TestUnsignedLongAddOvf()
    {
        StartTest("Test ulong add overflows");
        bool thrown;
        ulong op64l = 1;
        ulong op64r = 2;
        if (checked(op64l + op64r) != 3)
        {
            FailTest("No overflow failed"); // check not always throwing an exception
            return;
        }
        op64l = 1;
        op64r = ulong.MaxValue;
        thrown = false;
        try
        {
            ulong res = checked(op64l + op64r);
        }
        catch (OverflowException)
        {
            thrown = true;
        }
        if (!thrown)
        {
            FailTest("exception not thrown for unsigned i64 addition of positive number");
            return;
        }
        PassTest();
    }

    private static void TestSignedLongSubOvf()
    {
        StartTest("Test long sub overflows");
        bool thrown;
        long op64l = -2;
        long op64r = long.MaxValue;
        thrown = false;
        try
        {
            long res = checked(op64l - op64r);
        }
        catch (OverflowException)
        {
            thrown = true;
        }
        if (!thrown)
        {
            FailTest("exception not thrown for signed i64 substraction of positive number");
            return;
        }
        thrown = false;
        op64l = long.MaxValue; // subtract negative to overflow above the MaxValue
        op64r = -1;
        try
        {
            long res = checked(op64l - op64r);
        }
        catch (OverflowException)
        {
            thrown = true;
        }
        if (!thrown)
        {
            FailTest("exception not thrown for signed i64 addition of negative number");
            return;
        }
        EndTest(true);
    }

    private static void TestSignedIntSubOvf()
    {
        StartTest("Test int sub overflows");
        bool thrown;
        int op32l = 5;
        int op32r = 2;
        if (checked(op32l - op32r) != 3)
        {
            FailTest("No overflow failed"); // check not always throwing an exception
            return;
        }
        op32l = -2;
        op32r = int.MaxValue;
        thrown = false;
        try
        {
            int res = checked(op32l - op32r);
        }
        catch (OverflowException)
        {
            thrown = true;
        }
        if (!thrown)
        {
            FailTest("exception not thrown for signed i32 subtraction of positive number");
            return;
        }

        thrown = false;
        op32l = int.MaxValue; // subtract negative to overflow above the MaxValue
        op32r = -1;
        try
        {
            int res = checked(op32l - op32r);
        }
        catch (OverflowException)
        {
            thrown = true;
        }
        if (!thrown)
        {
            FailTest("exception not thrown for signed i32 subtraction of negative number");
            return;
        }
        PassTest();
    }

    private static void TestUnsignedIntSubOvf()
    {
        StartTest("Test uint sub overflows");
        bool thrown;
        uint op32l = 5;
        uint op32r = 2;
        if (checked(op32l - op32r) != 3)
        {
            FailTest("No overflow failed"); // check not always throwing an exception
            return;
        }
        op32l = 0;
        op32r = 1;
        thrown = false;
        try
        {
            uint res = checked(op32l - op32r);
        }
        catch (OverflowException)
        {
            thrown = true;
        }
        if (!thrown)
        {
            FailTest("exception not thrown for unsigned i32 subtraction of positive number");
            return;
        }
        PassTest();
    }

    private static void TestUnsignedLongSubOvf()
    {
        StartTest("Test ulong sub overflows");
        bool thrown;
        ulong op64l = 5;
        ulong op64r = 2;
        if (checked(op64l - op64r) != 3)
        {
            FailTest("No overflow failed"); // check not always throwing an exception
            return;
        }
        op64l = 0;
        op64r = 1;
        thrown = false;
        try
        {
            ulong res = checked(op64l - op64r);
        }
        catch (OverflowException)
        {
            thrown = true;
        }
        if (!thrown)
        {
            FailTest("exception not thrown for unsigned i64 addition of positive number");
            return;
        }
        PassTest();
    }

    static void TestJavascriptCall()
    {
        StartTest("Test Javascript call");

        IntPtr resultPtr = JSInterop.InternalCalls.InvokeJSUnmarshalled(out string exception, "Answer", IntPtr.Zero, IntPtr.Zero, IntPtr.Zero);

        EndTest(resultPtr.ToInt32() == 42);
    }

    static void TestDefaultConstructorOf()
    {
        StartTest("Test DefaultConstructorOf");
        var c = Activator.CreateInstance<ClassForNre>();
        EndTest(c != null);
    }

    static ushort ReadUInt16()
    {
        // something with MSB set
        return 0x828f;
    }

    // there's no actual implementation for this we just want the reverse delegate created
    [DllImport("*")]
    internal static extern bool SomeExternalUmanagedFunction(DelegateToCallFromUnmanaged callback);

    unsafe internal delegate bool DelegateToCallFromUnmanaged(char* charPtr);

    [DllImport("*")]
    private static unsafe extern int printf(byte* str, byte* unused);
}

namespace JSInterop
{
    internal static class InternalCalls
    {
        [DllImport("*", EntryPoint = "corert_wasm_invoke_js_unmarshalled")]
        private static extern IntPtr InvokeJSUnmarshalledInternal(string js, int length, IntPtr p1, IntPtr p2, IntPtr p3, out string exception);

        public static IntPtr InvokeJSUnmarshalled(out string exception, string js, IntPtr p1, IntPtr p2, IntPtr p3)
        {
            return InvokeJSUnmarshalledInternal(js, js.Length, p1, p2, p3, out exception);
        }
    }
}

public class ClassForNre
{
    public int F;
    public void NonVirtual() { }
}


public class ClassWithFloat
{
    public static float F;
}

public class SampleClassWithGenericDelegate
{
    public static bool CallDelegate<T>(T[] items)
    {
        return new Stack<T>(items).CallDelegate(DoWork);
    }

    public static bool DoWork<T>(T[] items)
    {
        Program.PrintLine("DoWork");
        return items.Length > 0;
    }
}

public class Stack<T>
{
    T[] items;

    public Stack(T[] items)
    {
        this.items = items;
    }

    public bool CallDelegate(StackDelegate d)
    {
        Program.PrintLine("CallDelegate");
        Program.PrintLine(items.Length.ToString());
        return d(items);
    }

    public delegate bool StackDelegate(T[] items);
}

public struct TwoByteStr
{
    public byte first;
    public byte second;
}

public struct BoxStubTest
{
    public string Value;
    public override string ToString()
    {
        return Value;
    }

    public string GetValue()
    {
        Program.PrintLine("BoxStubTest.GetValue called");
        Program.PrintLine(Value);
        return Value;
    }
}

public class TestClass
{
    public string TestString { get; set; }
    public int TestInt { get; set; }

    public TestClass(int number)
    {
        if (number != 1337)
            throw new Exception();
    }

    public void TestMethod(string str)
    {
        TestString = str;
        if (TestString == str)
            Program.PrintLine("Instance method call test: Ok.");
    }
    public virtual void TestVirtualMethod(string str)
    {
        Program.PrintLine("Virtual Slot Test: Ok If second");
    }

    public virtual void TestVirtualMethod2(string str)
    {
        Program.PrintLine("Virtual Slot Test 2: Ok");
    }

    public int InstanceDelegateTarget()
    {
        return TestInt;
    }

    public virtual void VirtualDelegateTarget()
    {
        Program.FailTest("Virtual delegate incorrectly dispatched to base.");
    }
}

public class TestDerivedClass : TestClass
{
    public TestDerivedClass(int number) : base(number)
    {

    }
    public override void TestVirtualMethod(string str)
    {
        Program.PrintLine("Virtual Slot Test: Ok");
        base.TestVirtualMethod(str);
    }

    public override string ToString()
    {
        throw new Exception();
    }

    public override void VirtualDelegateTarget()
    {
        Program.PassTest();
        Program.PrintLine("Virtual Delegate Test: Ok");
    }
}

public class StaticsInited
{
    public static bool BeforeFieldInitInited;
    public static bool NonBeforeFieldInitInited;
}

public class BeforeFieldInitTest
{
    public static int TestField = BeforeFieldInit();

    public static void Nop() { }

    static int BeforeFieldInit()
    {
        StaticsInited.BeforeFieldInitInited = true;
        return 3;
    }
}

public class NonBeforeFieldInitTest
{
    public static int TestField;

    public static void Nop() { }

    static NonBeforeFieldInitTest()
    {
        TestField = 4;
        StaticsInited.NonBeforeFieldInitInited = true;
    }
}

public interface ICastingTest1
{
    int GetValue();
}

public interface ICastingTest2
{
    int GetValue();
}

public abstract class CastingTestClass
{
    public abstract int GetValue();
}

public class DerivedCastingTestClass1 : CastingTestClass, ICastingTest1
{
    public override int GetValue() => 1;
}

public class DerivedCastingTestClass2 : CastingTestClass, ICastingTest2
{
    public override int GetValue() => 2;
}

public interface ITestItf
{
    int GetValue();
}

public struct ItfStruct : ITestItf
{
    public int GetValue()
    {
        return 4;
    }
}

public sealed class MySealedClass
{
    uint _data;

    public MySealedClass()
    {
        _data = 104;
    }

    public MySealedClass(uint data)
    {
        _data = data;
    }

    public uint GetData()
    {
        return _data;
    }

    public override int GetHashCode()
    {
        return (int)_data * 2;
    }

    public override string ToString()
    {
        Program.PrintLine("MySealedClass.ToString called. Data:");
        Program.PrintLine(_data.ToString());
        return _data.ToString();
    }
}

public struct StructWithDouble
{
    public double DoubleField;
}

public class Gen<T>
{
    internal Type TestTypeOf()
    {
        return typeof(T);
    }
}

public class MyUnsealedClass
{
    uint _data;

    public MyUnsealedClass()
    {
        _data = 24;
    }

    public MyUnsealedClass(uint data)
    {
        _data = data;
    }

    public uint GetData()
    {
        return _data;
    }

    public override int GetHashCode()
    {
        return (int)_data * 2;
    }

    public override string ToString()
    {
        return _data.ToString();
    }
}

public class MyBase
{
    protected uint _data;
    public MyBase(uint data)
    {
        _data = data;
    }

    public virtual uint GetData()
    {
        return _data;
    }
}

public class UnsealedDerived : MyBase
{
    public UnsealedDerived(uint data) : base(data) { }
    public override uint GetData()
    {
        return _data * 2;
    }
}

public sealed class SealedDerived : MyBase
{
    public SealedDerived(uint data) : base(data) { }
    public override uint GetData()
    {
        return _data * 3;
    }
}

class ClassWithSealedVTable : ISomeItf
{
    public int GetValue()
    {
        return 37;
    }
}

interface ISomeItf
{
    int GetValue();
}

class ClassWithFourThreadStatics
{
    [ThreadStatic] static int classStatic;
    [ThreadStatic] static int classStatic2 = 2;
    [ThreadStatic] static int classStatic3;
    [ThreadStatic] static int classStatic4;
    [ThreadStatic] static int classStatic5;

    public int GetStatic()
    {
        return classStatic2;
    }

    public void IncrementStatics()
    {
        classStatic++;
        classStatic2++;
        classStatic3++;
        classStatic4++;
        classStatic5++;
    }
}

class AnotherClassWithFourThreadStatics
{
    [ThreadStatic] static int classStatic = 13;
    [ThreadStatic] static int classStatic2;
    [ThreadStatic] static int classStatic3;
    [ThreadStatic] static int classStatic4;
    [ThreadStatic] static int classStatic5;

    public int GetStatic()
    {
        return classStatic;
    }

    /// <summary>
    /// stops field unused compiler error, but never called
    /// </summary>
    public void IncrementStatics()
    {
        classStatic2++;
        classStatic3++;
        classStatic4++;
        classStatic5++;
    }
}

class DisposableTest : IDisposable
{
    public int Count = 0;

    public void Dispose()
    {
        Count++;
    }
}

class FieldStatics
{
    static int X;
    static int Y;
    static string S1;
    static string S2;

    public bool TestGetSet()
    {
        if (!(X == 0 && Y == 0 && S1 == null && S2 == null)) return false;

        X = 17;
        Y = 347;
        S1 = "first string";
        S2 = "a different string";

        return X == 17 && Y == 347 && S1 == "first string" && S2 == "a different string";
    }
}

namespace System.Runtime.InteropServices
{
    /// <summary>
    /// Any method marked with UnmanagedCallersOnlyAttribute can be directly called from
    /// native code. The function token can be loaded to a local variable using LDFTN
    /// and passed as a callback to native method.
    /// </summary>
    [AttributeUsage(AttributeTargets.Method)]
    public sealed class UnmanagedCallersOnlyAttribute : Attribute
    {
        public UnmanagedCallersOnlyAttribute()
        {
        }

        /// <summary>
        /// Optional. If omitted, compiler will choose one for you.
        /// </summary>
        public CallingConvention CallingConvention;

        /// <summary>
        /// Optional. If omitted, then the method is native callable, but no EAT is emitted.
        /// </summary>
        public string EntryPoint;
    }

    [AttributeUsage((System.AttributeTargets.Method | System.AttributeTargets.Class))]
    internal class McgIntrinsicsAttribute : Attribute
    {
    }
}<|MERGE_RESOLUTION|>--- conflicted
+++ resolved
@@ -1637,11 +1637,8 @@
         TestFilterNested();
 
         TestCatchAndThrow();
-<<<<<<< HEAD
 
         TestRethrow();
-=======
->>>>>>> 732f448a
     }
 
     private static void TestTryCatchNoException()
@@ -1854,7 +1851,6 @@
         EndTest(exceptionFlowSequence == @"In middle catchRunning outer filterIn outer catchRunning inner filterIn inner catch");
     }
 
-<<<<<<< HEAD
     private static void TestRethrow()
     {
         StartTest("Test rethrow");
@@ -1881,8 +1877,6 @@
         EndTest(caught == 2);
     }
 
-=======
->>>>>>> 732f448a
     private static void TestCatchAndThrow()
     {
         StartTest("Test catch and throw different exception");
@@ -1901,19 +1895,13 @@
         }
         catch(Exception e)
         {
-<<<<<<< HEAD
             PrintLine(e.Message);
-=======
->>>>>>> 732f448a
             if(e.Message == "second")
             {
                 caught += 10;
             }
         }
-<<<<<<< HEAD
         PrintLine(caught.ToString());
-=======
->>>>>>> 732f448a
         EndTest(caught == 11);
     }
 
