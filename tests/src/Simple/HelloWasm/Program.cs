// Licensed to the .NET Foundation under one or more agreements.
// The .NET Foundation licenses this file to you under the MIT license.
// See the LICENSE file in the project root for more information.

using System;
using System.Threading;
using System.Runtime.InteropServices;
using System.Collections.Generic;
using System.Reflection;

#if PLATFORM_WINDOWS
using CpObj;
#endif
internal static class Program
{
    private static int staticInt;
    [ThreadStatic]
    private static int threadStaticInt;

    internal static bool Success;
    private static unsafe int Main(string[] args)
    {
        Success = true;
        PrintLine("Starting");

        Add(1, 2);
        PrintLine("Hello from C#!");
        int tempInt = 0;
        int tempInt2 = 0;
        StartTest("Address/derefernce test");
        (*(&tempInt)) = 9;
        EndTest(tempInt == 9);

        int* targetAddr = (tempInt > 0) ? (&tempInt2) : (&tempInt);

        StartTest("basic block stack entry Test");
        (*targetAddr) = 1;
        EndTest(tempInt2 == 1 && tempInt == 9);

        StartTest("Inline assign byte Test");
        EndTest(ILHelpers.ILHelpersTest.InlineAssignByte() == 100);

        StartTest("dup test");
        int dupTestInt = 9;
        EndTest(ILHelpers.ILHelpersTest.DupTest(ref dupTestInt) == 209 && dupTestInt == 209);

        TestClass tempObj = new TestDerivedClass(1337);
        tempObj.TestMethod("Hello");
        tempObj.TestVirtualMethod("Hello");
        tempObj.TestVirtualMethod2("Hello");

        TwoByteStr str = new TwoByteStr() { first = 1, second = 2 };
        TwoByteStr str2 = new TwoByteStr() { first = 3, second = 4 };
        *(&str) = str2;
        str2 = *(&str);

        StartTest("value type int field test");
        EndTest(str2.second == 4);

        StartTest("static int field test");
        staticInt = 5;
        EndTest(staticInt == 5);

        StartTest("thread static int initial value field test");
        EndTest(threadStaticInt == 0);

        StartTest("thread static int field test");
        threadStaticInt = 9;
        EndTest(threadStaticInt == 9);

        StaticCtorTest();

        StartTest("box test");
        var boxedInt = (object)tempInt;
        if (((int)boxedInt) == 9)
        {
            PassTest();
        }
        else
        {
            FailTest();
            PrintLine("Value:");
            PrintLine(boxedInt.ToString());
        }

        var boxedStruct = (object)new BoxStubTest { Value = "Boxed Stub Test: Ok." };
        PrintLine(boxedStruct.ToString());

        StartTest("Subtraction Test");
        int subResult = tempInt - 1;
        EndTest(subResult == 8);

        StartTest("Division Test");
        int divResult = tempInt / 3;
        EndTest(divResult == 3);

        StartTest("Addition of byte and short test");
        byte aByte = 2;
        short aShort = 0x100;
        short byteAndShortResult = (short)(aByte + aShort);
        EndTest(byteAndShortResult == 0x102);

        StartTest("not test");
        var not = Not(0xFFFFFFFF) == 0x00000000;
        EndTest(not);

        StartTest("negInt test");
        var negInt = Neg(42) == -42;
        EndTest(negInt);

        StartTest("shiftLeft test");
        var shiftLeft = ShiftLeft(1, 2) == 4;
        EndTest(shiftLeft);

        StartTest("shiftRight test");
        var shiftRight = ShiftRight(4, 2) == 1;
        EndTest(shiftRight);

        StartTest("unsignedShift test");
        var unsignedShift = UnsignedShift(0xFFFFFFFFu, 4) == 0x0FFFFFFFu;
        EndTest(unsignedShift);

        StartTest("shiftLeft byte to short test");
        byte byteConstant = (byte)0x80;
        ushort shiftedToShort = (ushort)(byteConstant << 1);
        EndTest((int)shiftedToShort == 0x0100);

        StartTest("SwitchOp0 test");
        var switchTest0 = SwitchOp(5, 5, 0);
        EndTest(switchTest0 == 10);

        StartTest("SwitchOp1 test");
        var switchTest1 = SwitchOp(5, 5, 1);
        EndTest(switchTest1 == 25);

        StartTest("SwitchOpDefault test");
        var switchTestDefault = SwitchOp(5, 5, 20);
        EndTest(switchTestDefault == 0);

#if PLATFORM_WINDOWS
        StartTest("CpObj test");
        var cpObjTestA = new TestValue { Field = 1234 };
        var cpObjTestB = new TestValue { Field = 5678 };
        CpObjTest.CpObj(ref cpObjTestB, ref cpObjTestA);
        EndTest (cpObjTestB.Field == 1234);
#endif

        StartTest("Static delegate test");
        Func<int> staticDelegate = StaticDelegateTarget;
        EndTest(staticDelegate() == 7);

        StartTest("Instance delegate test");
        tempObj.TestInt = 8;
        Func<int> instanceDelegate = tempObj.InstanceDelegateTarget;
        EndTest(instanceDelegate() == 8);

        StartTest("Virtual Delegate Test");
        Action virtualDelegate = tempObj.VirtualDelegateTarget;
        virtualDelegate();

        var arrayTest = new BoxStubTest[] { new BoxStubTest { Value = "Hello" }, new BoxStubTest { Value = "Array" }, new BoxStubTest { Value = "Test" } };
        foreach (var element in arrayTest)
            PrintLine(element.Value);

        arrayTest[1].Value = "Array load/store test: Ok.";
        PrintLine(arrayTest[1].Value);

        int ii = 0;
        arrayTest[ii++].Value = "dup ref test: Ok.";
        PrintLine(arrayTest[0].Value);

        StartTest("Large array load/store test");
        var largeArrayTest = new long[] { Int64.MaxValue, 0, Int64.MinValue, 0 };
        EndTest(largeArrayTest[0] == Int64.MaxValue &&
                largeArrayTest[1] == 0 &&
                largeArrayTest[2] == Int64.MinValue &&
                largeArrayTest[3] == 0);

        StartTest("Small array load/store test");
        var smallArrayTest = new long[] { Int16.MaxValue, 0, Int16.MinValue, 0 };
        EndTest(smallArrayTest[0] == Int16.MaxValue &&
                smallArrayTest[1] == 0 &&
                smallArrayTest[2] == Int16.MinValue &&
                smallArrayTest[3] == 0);

        StartTest("Newobj value type test");
        IntPtr returnedIntPtr = NewobjValueType();
        EndTest(returnedIntPtr.ToInt32() == 3);

        StackallocTest();

        IntToStringTest();

        CastingTestClass castingTest = new DerivedCastingTestClass1();

        PrintLine("interface call test: Ok " + (castingTest as ICastingTest1).GetValue().ToString());

        StartTest("Type casting with isinst & castclass to class test");
        EndTest(((DerivedCastingTestClass1)castingTest).GetValue() == 1 && !(castingTest is DerivedCastingTestClass2));

        StartTest("Type casting with isinst & castclass to interface test");
        // Instead of checking the result of `GetValue`, we use null check by now until interface dispatch is implemented.
        EndTest((ICastingTest1)castingTest != null && !(castingTest is ICastingTest2));

        StartTest("Type casting with isinst & castclass to array test");
        object arrayCastingTest = new BoxStubTest[] { new BoxStubTest { Value = "Array" }, new BoxStubTest { Value = "Cast" }, new BoxStubTest { Value = "Test" } };
        PrintLine(((BoxStubTest[])arrayCastingTest)[0].Value);
        PrintLine(((BoxStubTest[])arrayCastingTest)[1].Value);
        PrintLine(((BoxStubTest[])arrayCastingTest)[2].Value);
        EndTest(!(arrayCastingTest is CastingTestClass[]));

        ldindTest();

        InterfaceDispatchTest();

        StartTest("Runtime.Helpers array initialization test");
        var testRuntimeHelpersInitArray = new long[] { 1, 2, 3 };
        EndTest(testRuntimeHelpersInitArray[0] == 1 &&
                testRuntimeHelpersInitArray[1] == 2 &&
                testRuntimeHelpersInitArray[2] == 3);

        StartTest("Multi-dimension array instantiation test");
        var testMdArrayInstantiation = new int[2, 2];
        EndTest(testMdArrayInstantiation != null && testMdArrayInstantiation.GetLength(0) == 2 && testMdArrayInstantiation.GetLength(1) == 2);

        StartTest("Multi-dimension array get/set test");
        testMdArrayInstantiation[0, 0] = 1;
        testMdArrayInstantiation[0, 1] = 2;
        testMdArrayInstantiation[1, 0] = 3;
        testMdArrayInstantiation[1, 1] = 4;
        EndTest(testMdArrayInstantiation[0, 0] == 1 
                && testMdArrayInstantiation[0, 1] == 2
                && testMdArrayInstantiation[1, 0] == 3
                && testMdArrayInstantiation[1, 1] == 4);


        FloatDoubleTest();

        StartTest("long comparison");
        long l = 0x1;
        EndTest(l < 0x7FF0000000000000);

        // Create a ByReference<char> through the ReadOnlySpan ctor and call the ByReference.Value via the indexer.
        StartTest("ByReference intrinsics exercise via ReadOnlySpan");
        var span = "123".AsSpan();
        if (span[0] != '1'
            || span[1] != '2'
            || span[2] != '3')
        {
            FailTest();
            PrintLine(span[0].ToString());
            PrintLine(span[1].ToString());
            PrintLine(span[2].ToString());
        }
        else
        {
            PassTest();
        }

        TestConstrainedClassCalls();

        TestValueTypeElementIndexing();

        TestArrayItfDispatch();

        TestMetaData();

        TestTryFinally();

        StartTest("RVA static field test");
        int rvaFieldValue = ILHelpers.ILHelpersTest.StaticInitedInt;
        if (rvaFieldValue == 0x78563412)
        {
            PassTest();
        }
        else
        {
            FailTest(rvaFieldValue.ToString());
        }

        TestNativeCallback();

        TestArgsWithMixedTypesAndExceptionRegions();

        TestThreadStaticsForSingleThread();

        TestDispose();

<<<<<<< HEAD
        TestCallToGenericInterfaceMethod();
=======
        TestInitObjDouble();
>>>>>>> d7d048b5

        // This test should remain last to get other results before stopping the debugger
        PrintLine("Debugger.Break() test: Ok if debugger is open and breaks.");
        System.Diagnostics.Debugger.Break();

        PrintLine("Done");
        return Success ? 100 : -1;
    }

    private static void StartTest(string testDescription)
    {
        PrintString(testDescription + ": ");
    }

    private static void EndTest(bool result, string failMessage = null)
    {
        if (result)
        {
            PassTest();
        }
        else
        {
            FailTest(failMessage);
        }
    }

    internal static void PassTest()
    {
        PrintLine("Ok.");
    }

    internal static void FailTest(string failMessage = null)
    {
        Success = false;
        PrintLine("Failed.");
        if (failMessage != null) PrintLine(failMessage + "-");
    }

    private static int StaticDelegateTarget()
    {         
        return 7;
    }

    private static unsafe void PrintString(string s)
    {
        int length = s.Length;
        fixed (char* curChar = s)
        {
            for (int i = 0; i < length; i++)
            {
                TwoByteStr curCharStr = new TwoByteStr();
                curCharStr.first = (byte)(*(curChar + i));
                printf((byte*)&curCharStr, null);
            }
        }
    }
    
    public static void PrintLine(string s)
    {
        PrintString(s);
        PrintString("\n");
    }

    private static int Add(int a, int b)
    {
        return a + b;
    }

    private static uint Not(uint a)
    {
        return ~a;
    }

    private static int Neg(int a)
    {
        return -a;
    }

    private static int ShiftLeft(int a, int b)
    {
        return a << b;
    }

    private static int ShiftRight(int a, int b)
    {
        return a >> b;
    }

    private static uint UnsignedShift(uint a, int b)
    {
        return a >> b;
    }
    
    private static int SwitchOp(int a, int b, int mode)
    {
        switch(mode)
        {
          case 0:
            return a + b;
          case 1:
            return a * b;
          case 2:
            return a / b;
          case 3:
            return a - b;
          default:
            return 0;
        }
    }

    private static IntPtr NewobjValueType()
    {
        return new IntPtr(3);
    }

    private unsafe static void StackallocTest()
    {
        StartTest("Stackalloc test");
        int* intSpan = stackalloc int[2];
        intSpan[0] = 3;
        intSpan[1] = 7;

        EndTest(intSpan[0] == 3 && intSpan[1] == 7);
    }

    private static void IntToStringTest()
    {
        StartTest("Int to String Test: Ok if says 42");
        string intString = 42.ToString();
        PrintLine(intString);
        EndTest(intString == "42");
    }

    private unsafe static void ldindTest()
    {
        StartTest("ldind test");
        var ldindTarget = new TwoByteStr { first = byte.MaxValue, second = byte.MinValue };
        var ldindField = &ldindTarget.first;
        if((*ldindField) == byte.MaxValue)
        {
            ldindTarget.second = byte.MaxValue;
            *ldindField = byte.MinValue;
            //ensure there isnt any overwrite of nearby fields
            if(ldindTarget.first == byte.MinValue && ldindTarget.second == byte.MaxValue)
            {
                PassTest();
            }
            else if(ldindTarget.first != byte.MinValue)
            {
                FailTest("didnt update target.");
            }
            else
            {
                FailTest("overwrote data");
            }
        }
        else
        {
            uint ldindFieldValue = *ldindField;
            FailTest(ldindFieldValue.ToString());
        }
    }

    private static void InterfaceDispatchTest()
    {
        StartTest("Struct interface test");
        ItfStruct itfStruct = new ItfStruct();
        EndTest(ItfCaller(itfStruct) == 4);

        ClassWithSealedVTable classWithSealedVTable = new ClassWithSealedVTable();
        StartTest("Interface dispatch with sealed vtable test");
        EndTest(CallItf(classWithSealedVTable) == 37);
    }

    // Calls the ITestItf interface via a generic to ensure the concrete type is known and
    // an interface call is generated instead of a virtual or direct call
    private static int ItfCaller<T>(T obj) where T : ITestItf
    {
        return obj.GetValue();
    }

    private static int CallItf(ISomeItf asItf)
    {
        return asItf.GetValue();
    }

    private static void StaticCtorTest()
    {
        BeforeFieldInitTest.Nop();
        if (StaticsInited.BeforeFieldInitInited)
        {
            PrintLine("BeforeFieldInitType inited too early");
        }
        else
        {
            StartTest("BeforeFieldInit test");
            int x = BeforeFieldInitTest.TestField;
            EndTest(StaticsInited.BeforeFieldInitInited, "cctor not run");
        }

        StartTest("NonBeforeFieldInit test");
        NonBeforeFieldInitTest.Nop();
        EndTest(StaticsInited.NonBeforeFieldInitInited, "cctor not run");
    }

    private static void TestConstrainedClassCalls()
    {
        string s = "utf-8";

        StartTest("Direct ToString test");
        string stringDirectToString = s.ToString();
        if (s.Equals(stringDirectToString))
        {
            PassTest();
        }
        else
        {
            FailTest();
            PrintString("Returned string:\"");
            PrintString(stringDirectToString);
            PrintLine("\"");
        }
       
        // Generic calls on methods not defined on object
        uint dataFromBase = GenericGetData<MyBase>(new MyBase(11));
        StartTest("Generic call to base class test");
        EndTest(dataFromBase == 11);

        uint dataFromUnsealed = GenericGetData<UnsealedDerived>(new UnsealedDerived(13));
        StartTest("Generic call to unsealed derived class test");
        EndTest(dataFromUnsealed == 26);

        uint dataFromSealed = GenericGetData<SealedDerived>(new SealedDerived(15));
        StartTest("Generic call to sealed derived class test");
        EndTest(dataFromSealed == 45);

        uint dataFromUnsealedAsBase = GenericGetData<MyBase>(new UnsealedDerived(17));
        StartTest("Generic call to unsealed derived class as base test");
        EndTest(dataFromUnsealedAsBase == 34);

        uint dataFromSealedAsBase = GenericGetData<MyBase>(new SealedDerived(19));
        StartTest("Generic call to sealed derived class as base test");
        EndTest(dataFromSealedAsBase == 57);

        // Generic calls to methods defined on object
        uint hashCodeOfSealedViaGeneric = (uint)GenericGetHashCode<MySealedClass>(new MySealedClass(37));
        StartTest("Generic GetHashCode for sealed class test");
        EndTest(hashCodeOfSealedViaGeneric == 74);

        uint hashCodeOfUnsealedViaGeneric = (uint)GenericGetHashCode<MyUnsealedClass>(new MyUnsealedClass(41));
        StartTest("Generic GetHashCode for unsealed class test");
        EndTest(hashCodeOfUnsealedViaGeneric == 82);
    }

    static uint GenericGetData<T>(T obj) where T : MyBase
    {
        return obj.GetData();
    }

    static int GenericGetHashCode<T>(T obj)
    {
        return obj.GetHashCode();
    }

    private static void TestArrayItfDispatch()
    {
        ICollection<int> arrayItfDispatchTest = new int[37];
        StartTest("Array interface dispatch test");
        EndTest(arrayItfDispatchTest.Count == 37,
            "Failed.  asm.js (WASM=1) known to fail due to alignment problem, although this problem sometimes means we don't even get this far and fails with an invalid function pointer.");
    }

    private static void TestValueTypeElementIndexing()
    {
        var chars = new[] { 'i', 'p', 's', 'u', 'm' };
        StartTest("Value type element indexing: ");
        EndTest(chars[0] == 'i' && chars[1] == 'p' && chars[2] == 's' && chars[3] == 'u' && chars[4] == 'm');
    }

    private static void FloatDoubleTest()
    {
        StartTest("(double) cast test");
        int intToCast = 1;
        double castedDouble = (double)intToCast;
        if (castedDouble == 1d)
        {
            PassTest();
        }
        else
        {
            var toInt = (int)castedDouble;
            //            PrintLine("expected 1m, but was " + castedDouble.ToString());  // double.ToString is not compiling at the time of writing, but this would be better output
            FailTest("Back to int on next line");
            PrintLine(toInt.ToString());
        }

        StartTest("different width float comparisons");
        EndTest(1f < 2d && 1d < 2f && 1f == 1d);

        StartTest("double precision comparison");
        // floats are 7 digits precision, so check some double more precise to make sure there is no loss occurring through some inadvertent cast to float
        EndTest(10.23456789d != 10.234567891d);

        StartTest("float comparison");
        EndTest(12.34567f == 12.34567f && 12.34567f != 12.34568f);

        StartTest("Test comparison of float constant");
        var maxFloat = Single.MaxValue;
        EndTest(maxFloat == Single.MaxValue);

        StartTest("Test comparison of double constant");
        var maxDouble = Double.MaxValue;
        EndTest(maxDouble == Double.MaxValue);
    }

    private static bool callbackResult;
    private static unsafe void TestNativeCallback()
    {
        StartTest("Native callback test");
        CallMe(123);
        EndTest(callbackResult);
    }

    [System.Runtime.InteropServices.NativeCallable(EntryPoint = "CallMe")]
    private static void _CallMe(int x)
    {
        if (x == 123)
        {
            callbackResult = true;
        }
    }

    [System.Runtime.InteropServices.DllImport("*")]
    private static extern void CallMe(int x);

    private static void TestMetaData()
    {
        StartTest("type == null.  Simple class metadata test");
        var typeGetType = Type.GetType("System.Char, System.Private.CoreLib");
        if (typeGetType == null)
        {
            FailTest("type == null.  Simple class metadata test");
        }
        else
        {
            if (typeGetType.FullName != "System.Char")
            {
                FailTest("type != System.Char.  Simple class metadata test");
            }
            else PassTest();
        }

        StartTest("Simple struct metadata test (typeof(Char))");
        var typeofChar = typeof(Char);
        if (typeofChar == null)
        {
            FailTest("type == null.  Simple struct metadata test");
        }
        else
        {
            if (typeofChar.FullName != "System.Char")
            {
                FailTest("type != System.Char.  Simple struct metadata test");
            }
            else PassTest();
        }

        var gentT = new Gen<int>();
        var genParamType = gentT.TestTypeOf();
        StartTest("type of generic parameter");
        if (genParamType.FullName != "System.Int32")
        {
            FailTest("expected System.Int32 but was " + genParamType.FullName);
        }
        else
        {
            PassTest();
        }

        var arrayType = typeof(object[]);
        StartTest("type of array");
        if (arrayType.FullName != "System.Object[]")
        {
            FailTest("expected System.Object[] but was " + arrayType.FullName);
        }
        else
        {
            PassTest();
        }

        var genericType = typeof(List<object>);
        StartTest("type of generic");
        if (genericType.FullName != "System.Collections.Generic.List`1[[System.Object, System.Private.CoreLib, Version=4.0.0.0, Culture=neutral, PublicKeyToken=b03f5f7f11d50a3a]]")
        {
            FailTest("expected System.Collections.Generic.List`1[[System.Object, System.Private.CoreLib, Version=4.0.0.0, Culture=neutral, PublicKeyToken=b03f5f7f11d50a3a]] but was " + genericType.FullName);
        }
        else
        {
            PassTest();
        }

        StartTest("Type GetFields length");
        var x = new ClassForMetaTests();
        var s = x.StringField;  
        var i = x.IntField;
        var classForMetaTestsType = typeof(ClassForMetaTests);
        FieldInfo[] fields = classForMetaTestsType.GetFields();
        EndTest(fields.Length == 3);

        StartTest("Type get string field via reflection");
        var stringFieldInfo = classForMetaTestsType.GetField("StringField");
        EndTest((string)stringFieldInfo.GetValue(x) == s);

        StartTest("Type get int field via reflection");
        var intFieldInfo = classForMetaTestsType.GetField("IntField");
        EndTest((int)intFieldInfo.GetValue(x) == i);

        StartTest("Type get static int field via reflection");
        var staticIntFieldInfo = classForMetaTestsType.GetField("StaticIntField");
        EndTest((int)staticIntFieldInfo.GetValue(x) == 23);

        StartTest("Type set string field via reflection");
        stringFieldInfo.SetValue(x, "bcd");
        EndTest(x.StringField == "bcd");

        StartTest("Type set int field via reflection");
        intFieldInfo.SetValue(x, 456);
        EndTest(x.IntField == 456);

        StartTest("Type set static int field via reflection");
        staticIntFieldInfo.SetValue(x, 987);
        EndTest(ClassForMetaTests.StaticIntField == 987);

        var st = new StructForMetaTests();
        st.StringField = "xyz";
        var fieldStructType = typeof(StructForMetaTests);
        var structStringFieldInfo = fieldStructType.GetField("StringField");
        StartTest("Struct get string field via reflection");
        EndTest((string)structStringFieldInfo.GetValue(st) == "xyz");

        StartTest("Class get+invoke ctor via reflection");
        var ctor = classForMetaTestsType.GetConstructor(new Type[0]);
        ClassForMetaTests instance = (ClassForMetaTests)ctor.Invoke(null);
        EndTest(instance.IntField == 12);

        instance.ReturnTrueIf1(0); // force method output
        instance.ReturnTrueIf1AndThis(0, null); // force method output
        ClassForMetaTests.ReturnsParam(null); // force method output

        StartTest("Class get+invoke simple method via reflection");
        var mtd = classForMetaTestsType.GetMethod("ReturnTrueIf1");
        bool shouldBeTrue = (bool)mtd.Invoke(instance, new object[] {1});
        bool shouldBeFalse = (bool)mtd.Invoke(instance, new object[] {2});
        EndTest(shouldBeTrue && !shouldBeFalse);

        StartTest("Class get+invoke method with ref param via reflection");
        var mtdWith2Params = classForMetaTestsType.GetMethod("ReturnTrueIf1AndThis");
        shouldBeTrue = (bool)mtdWith2Params.Invoke(instance, new object[] { 1, instance });
        shouldBeFalse = (bool)mtdWith2Params.Invoke(instance, new object[] { 1, new ClassForMetaTests() });
        EndTest(shouldBeTrue && !shouldBeFalse);

        StartTest("Class get+invoke static method with ref param via reflection");
        var staticMtd = classForMetaTestsType.GetMethod("ReturnsParam");
        var retVal = (ClassForMetaTests)staticMtd.Invoke(null, new object[] { instance });
        EndTest(Object.ReferenceEquals(retVal, instance));
    }

    public class ClassForMetaTests
    {
        // used via reflection
#pragma warning disable 0169
        public int IntField;
        public string StringField;
#pragma warning restore 0169
        public static int StaticIntField;

        public ClassForMetaTests()
        {
            StringField = "ab";
            IntField = 12;
            StaticIntField = 23;
        }

        public bool ReturnTrueIf1(int i)
        {
            return i == 1;
        }

        public bool ReturnTrueIf1AndThis(int i, object anInstance)
        {
            return i == 1 && object.ReferenceEquals(this, anInstance);
        }

        public static object ReturnsParam(object p1)
        {
            return p1;
        }
    }

    public struct StructForMetaTests
    {
        public string StringField;
    }


    /// <summary>
    /// Ensures all of the blocks of a try/finally function are hit when there aren't exceptions
    /// </summary>
    private static void TestTryFinally()
    {
        StartTest("Try/Finally test");
        uint result = TryFinallyInner();
        if (result == 1111)
        {
            PassTest();
        }
        else
        {
            FailTest("Result: " + result.ToString());
        }
    }

    private static uint TryFinallyInner()
    {
        uint result = 1;
        try
        {
            result += 10;
        }
        finally
        {
            result += 100;
        }
        result += 1000;

        return result;
    }

    private static void TestCallToGenericInterfaceMethod()
    {
        StartTest("Call generic method on interface test");

        TestGenItf implInt = new TestGenItf();
        implInt.Log<object>(new object());
        EndTest(true);
    }

    public interface ITestGenItf
    {
        bool Log<TState>(TState state);
    }

    public class TestGenItf : ITestGenItf
    {
        public bool Log<TState>(TState state)
        {
            return true;
        }
    }

    private static void TestArgsWithMixedTypesAndExceptionRegions()
    {
        new MixedArgFuncClass().MixedArgFunc(1, null, 2, null);
    }

    class MixedArgFuncClass
    {
        public void MixedArgFunc(int firstInt, object shadowStackArg, int secondInt, object secondShadowStackArg)
        {
            Program.StartTest("MixedParamFuncWithExceptionRegions does not overwrite args");
            bool ok = true;
            int p1 = firstInt;
            try // add a try/catch to get _exceptionRegions.Length > 0 and copy stack args to shadow stack
            {
                if (shadowStackArg != null)
                {
                    FailTest("shadowStackArg != null");
                    ok = false;
                }
            }
            catch (Exception)
            {
                throw;
            }
            if (p1 != 1)
            {
                FailTest("p1 not 1, was ");
                PrintLine(p1.ToString());
                ok = false;
            }

            if (secondInt != 2)
            {
                FailTest("secondInt not 2, was ");
                PrintLine(secondInt.ToString());
                ok = false;
            }
            if (secondShadowStackArg != null)
            {
                FailTest("secondShadowStackArg != null");
                ok = false;
            }
            if (ok)
            {
                PassTest();
            }
        }
    }

    private static void TestThreadStaticsForSingleThread()
    {
        var firstClass = new ClassWithFourThreadStatics();
        int firstClassStatic = firstClass.GetStatic();
        StartTest("Static should be initialised");
        if (firstClassStatic == 2)
        {
            PassTest();
        }
        else
        {
            FailTest();
            PrintLine("Was: " + firstClassStatic.ToString());
        }
        StartTest("Second class with same statics should be initialised");
        int secondClassStatic = new AnotherClassWithFourThreadStatics().GetStatic();
        if (secondClassStatic == 13)
        {
            PassTest();
        }
        else
        {
            FailTest();
            PrintLine("Was: " + secondClassStatic.ToString());
        }

        StartTest("First class increment statics");
        firstClass.IncrementStatics();
        firstClassStatic = firstClass.GetStatic();
        if (firstClassStatic == 3)
        {
            PassTest();
        }
        else
        {
            FailTest();
            PrintLine("Was: " + firstClassStatic.ToString());
        }

        StartTest("Second class should not be overwritten"); // catches a type of bug where beacuse the 2 types share the same number and types of ThreadStatics, the first class can end up overwriting the second
        secondClassStatic = new AnotherClassWithFourThreadStatics().GetStatic();
        if (secondClassStatic == 13)
        {
            PassTest();
        }
        else
        {
            FailTest();
            PrintLine("Was: " + secondClassStatic.ToString());
        }

        StartTest("First class 2nd instance should share static");
        int secondInstanceOfFirstClassStatic = new ClassWithFourThreadStatics().GetStatic();
        if (secondInstanceOfFirstClassStatic == 3)
        {
            PassTest();
        }
        else
        {
            FailTest();
            PrintLine("Was: " + secondInstanceOfFirstClassStatic.ToString());
        }
        Thread.Sleep(10);
    }

    private static void TestDispose()
    {
        StartTest("using calls Dispose");
        var disposable = new DisposableTest();
        using (disposable)
        {
        }
        EndTest(disposable.Disposed);
    }

    private static void TestInitObjDouble()
    {
        StartTest("Init struct with double field test");
        StructWithDouble strt = new StructWithDouble();
        EndTest(strt.DoubleField == 0d);
    }

    [DllImport("*")]
    private static unsafe extern int printf(byte* str, byte* unused);
}

public struct TwoByteStr
{
    public byte first;
    public byte second;
}

public struct BoxStubTest
{
    public string Value;
    public override string ToString()
    {
        return Value;
    }

    public string GetValue()
    {
        Program.PrintLine("BoxStubTest.GetValue called");
        Program.PrintLine(Value);
        return Value;
    }
}

public class TestClass
{
    public string TestString { get; set; }
    public int TestInt { get; set; }

    public TestClass(int number)
    {
        if(number != 1337)
            throw new Exception();
    }

    public void TestMethod(string str)
    {
        TestString = str;
        if (TestString == str)
            Program.PrintLine("Instance method call test: Ok.");
    }
    public virtual void TestVirtualMethod(string str)
    {
        Program.PrintLine("Virtual Slot Test: Ok If second");
    }
	
	public virtual void TestVirtualMethod2(string str)
    {
        Program.PrintLine("Virtual Slot Test 2: Ok");
    }

    public int InstanceDelegateTarget()
    {
        return TestInt;
    }

    public virtual void VirtualDelegateTarget()
    {
        Program.FailTest("Virtual delegate incorrectly dispatched to base.");
    }
}

public class TestDerivedClass : TestClass
{
    public TestDerivedClass(int number) : base(number)
    {

    }
    public override void TestVirtualMethod(string str)
    {
        Program.PrintLine("Virtual Slot Test: Ok");
        base.TestVirtualMethod(str);
    }
    
    public override string ToString()
    {
        throw new Exception();
    }

    public override void VirtualDelegateTarget()
    {
        Program.PassTest();
        Program.PrintLine("Virtual Delegate Test: Ok");
    }
}

public class StaticsInited
{
    public static bool BeforeFieldInitInited;
    public static bool NonBeforeFieldInitInited;
}

public class BeforeFieldInitTest
{
    public static int TestField = BeforeFieldInit();

    public static void Nop() { }

    static int BeforeFieldInit()
    {
        StaticsInited.BeforeFieldInitInited = true;
        return 3;
    }
}

public class NonBeforeFieldInitTest
{
    public static int TestField;

    public static void Nop() { }

    static NonBeforeFieldInitTest()
    {
        TestField = 4;
        StaticsInited.NonBeforeFieldInitInited = true;
    }
}

public interface ICastingTest1
{
    int GetValue();
}

public interface ICastingTest2
{
    int GetValue();
}

public abstract class CastingTestClass
{
    public abstract int GetValue();
}

public class DerivedCastingTestClass1 : CastingTestClass, ICastingTest1
{
    public override int GetValue() => 1;
}

public class DerivedCastingTestClass2 : CastingTestClass, ICastingTest2
{
    public override int GetValue() => 2;
}

public interface ITestItf
{
    int GetValue();
}

public struct ItfStruct : ITestItf
{
    public int GetValue()
    {
        return 4;
    }
}

public sealed class MySealedClass
{
    uint _data;

    public MySealedClass()
    {
        _data = 104;
    }

    public MySealedClass(uint data)
    {
        _data = data;
    }

    public uint GetData()
    {
        return _data;
    }

    public override int GetHashCode()
    {
        return (int)_data * 2;
    }

    public override string ToString()
    {
        Program.PrintLine("MySealedClass.ToString called. Data:");
        Program.PrintLine(_data.ToString());
        return _data.ToString();
    }
}

public struct StructWithDouble
{
    public double DoubleField;
}

public class Gen<T>
{
    internal Type TestTypeOf()
    {
        return typeof(T);
    }
}

public class MyUnsealedClass
{
    uint _data;

    public MyUnsealedClass()
    {
        _data = 24;
    }

    public MyUnsealedClass(uint data)
    {
        _data = data;
    }

    public uint GetData()
    {
        return _data;
    }

    public override int GetHashCode()
    {
        return (int)_data * 2;
    }

    public override string ToString()
    {
        return _data.ToString();
    }
}

public class MyBase
{
    protected uint _data;
    public MyBase(uint data)
    {
        _data = data;
    }

    public virtual uint GetData()
    {
        return _data;
    }
}

public class UnsealedDerived : MyBase
{
    public UnsealedDerived(uint data) : base(data) { }
    public override uint GetData()
    {
        return _data * 2;
    }
}

public sealed class SealedDerived : MyBase
{
    public SealedDerived(uint data) : base(data) { }
    public override uint GetData()
    {
        return _data * 3;
    }
}

class ClassWithSealedVTable : ISomeItf
{
    public int GetValue()
    {
        return 37;
    }
}

interface ISomeItf
{
    int GetValue();
}

class ClassWithFourThreadStatics
{
    [ThreadStatic] static int classStatic;
    [ThreadStatic] static int classStatic2 = 2;
    [ThreadStatic] static int classStatic3;
    [ThreadStatic] static int classStatic4;
    [ThreadStatic] static int classStatic5;

    public int GetStatic()
    {
        return classStatic2;
    }

    public void IncrementStatics()
    {
        classStatic++;
        classStatic2++;
        classStatic3++;
        classStatic4++;
        classStatic5++;
    }
}

class AnotherClassWithFourThreadStatics
{
    [ThreadStatic] static int classStatic = 13;
    [ThreadStatic] static int classStatic2;
    [ThreadStatic] static int classStatic3;
    [ThreadStatic] static int classStatic4;
    [ThreadStatic] static int classStatic5;

    public int GetStatic()
    {
        return classStatic;
    }

    /// <summary>
    /// stops field unused compiler error, but never called
    /// </summary>
    public void IncrementStatics()
    {
        classStatic2++;
        classStatic3++;
        classStatic4++;
        classStatic5++;
    }
}

class DisposableTest : IDisposable
{
    public bool Disposed;

    public void Dispose()
    {
        Disposed = true;
    }
}

namespace System.Runtime.InteropServices
{
    /// <summary>
    /// Any method marked with NativeCallableAttribute can be directly called from
    /// native code. The function token can be loaded to a local variable using LDFTN
    /// and passed as a callback to native method.
    /// </summary>
    [AttributeUsage(AttributeTargets.Method)]
    public sealed class NativeCallableAttribute : Attribute
    {
        public NativeCallableAttribute()
        {
        }

        /// <summary>
        /// Optional. If omitted, compiler will choose one for you.
        /// </summary>
        public CallingConvention CallingConvention;

        /// <summary>
        /// Optional. If omitted, then the method is native callable, but no EAT is emitted.
        /// </summary>
        public string EntryPoint;
    }

    [AttributeUsage((System.AttributeTargets.Method | System.AttributeTargets.Class))]
    internal class McgIntrinsicsAttribute : Attribute
    {
    }
}<|MERGE_RESOLUTION|>--- conflicted
+++ resolved
@@ -286,11 +286,9 @@
 
         TestDispose();
 
-<<<<<<< HEAD
         TestCallToGenericInterfaceMethod();
-=======
+
         TestInitObjDouble();
->>>>>>> d7d048b5
 
         // This test should remain last to get other results before stopping the debugger
         PrintLine("Debugger.Break() test: Ok if debugger is open and breaks.");
