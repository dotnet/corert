--- conflicted
+++ resolved
@@ -26,11 +26,8 @@
 
         TestBox();
 
-<<<<<<< HEAD
         TestSByteExtend();
-=======
-        TestSByteExtend(); 
->>>>>>> f52a8e50
+
         TestMetaData();
 
         Add(1, 2);
@@ -326,11 +323,8 @@
 
         TestBoxToGenericTypeFromDirectMethod();
 
-<<<<<<< HEAD
         TestGenericCallInFinally();
 
-=======
->>>>>>> f52a8e50
         TestInitializeArray();
 
         TestGenInfWithEnum();
@@ -905,11 +899,7 @@
         return result;
     }
 
-<<<<<<< HEAD
     class GenBase<A>
-=======
-    class GenBase<A> 
->>>>>>> f52a8e50
     {
         public virtual string GMethod1<T>(T t1, T t2) { return "GenBase<" + typeof(A) + ">.GMethod1<" + typeof(T) + ">(" + t1 + "," + t2 + ")"; }
     }
@@ -952,10 +942,9 @@
         var dict = new Dictionary<KeyValuePair<string, string>, string>();
         var notContainsKey = dict.ContainsKey(new KeyValuePair<string, string>());
 
-<<<<<<< HEAD
         // just testing can store the returned struct
         new GenClassThatStoresGenReturn<string>(new Dictionary<string, string>());
-        
+
         EndTest(!notContainsKey);
     }
 
@@ -970,11 +959,6 @@
         }
     }
 
-=======
-        EndTest(!notContainsKey);
-    }
-
->>>>>>> f52a8e50
     private static void TestBoxToGenericTypeFromDirectMethod()
     {
         StartTest("Callvirt on generic struct boxing to looked up generic type");
@@ -1002,7 +986,6 @@
         }
     }
 
-<<<<<<< HEAD
     private static void TestGenericCallInFinally()
     {
         StartTest("calling generic method requiring context from finally block");
@@ -1020,8 +1003,6 @@
         }
     }
 
-=======
->>>>>>> f52a8e50
     public interface ITestGenItf
     {
         bool Log<TState>(TState state);
@@ -1271,15 +1252,12 @@
         PassTest();
     }
 
-<<<<<<< HEAD
     enum e { v1 };
     static void TestGenInfWithEnum()
     {
         Dictionary<string, e> dict = new List<string> { "" }.ToDictionary(m => m, m => e.v1);
     }
 
-=======
->>>>>>> f52a8e50
     [DllImport("*")]
     private static unsafe extern int printf(byte* str, byte* unused);
 }
