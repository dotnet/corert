--- conflicted
+++ resolved
@@ -15,12 +15,10 @@
     private static int threadStaticInt;
     private static unsafe int Main(string[] args)
     {
-<<<<<<< HEAD
         var g = new Gen<char>();
         g.TestTypeOf();
-=======
         PrintLine("Starting");
->>>>>>> 3ca0b104
+
 
         Add(1, 2);
         int tempInt = 0;
@@ -763,13 +761,6 @@
     }
 }
 
-<<<<<<< HEAD
-public class Gen<T>
-{
-    internal void TestTypeOf()
-    {
-        var t = typeof(T);
-=======
 public sealed class MySealedClass
 {
     uint _data;
@@ -802,6 +793,14 @@
     }
 }
 
+public class Gen<T>
+{
+    internal void TestTypeOf()
+    {
+        var t = typeof(T);
+    }
+}
+
 public class MyUnsealedClass
 {
     uint _data;
@@ -861,6 +860,5 @@
     public override uint GetData()
     {
         return _data * 3;
->>>>>>> 3ca0b104
     }
 }