// Licensed to the .NET Foundation under one or more agreements.
// The .NET Foundation licenses this file to you under the MIT license.
// See the LICENSE file in the project root for more information.

using System;
using System.Runtime.InteropServices;
using System.Collections.Generic;
#if PLATFORM_WINDOWS
using CpObj;
#endif
internal static class Program
{
    private static int staticInt;
    [ThreadStatic]
    private static int threadStaticInt;
    private static unsafe int Main(string[] args)
    {
        PrintLine("Starting");

        Add(1, 2);
        int tempInt = 0;
        int tempInt2 = 0;
        (*(&tempInt)) = 9;
        if(tempInt == 9)
        {
            PrintLine("Hello from C#!");
        }

        int* targetAddr = (tempInt > 0) ? (&tempInt2) : (&tempInt);

        (*targetAddr) = 1;
        if(tempInt2 == 1 && tempInt == 9)
        {
            PrintLine("basic block stack entry Test: Ok.");
        }

        if(ILHelpers.ILHelpersTest.InlineAssignByte() == 100)
        {
            PrintLine("Inline assign byte Test: Ok.");
        }
        else
        {
            PrintLine("Inline assign byte Test: Failed.");
        }

        int dupTestInt = 9;
        if(ILHelpers.ILHelpersTest.DupTest(ref dupTestInt) == 209 && dupTestInt == 209)
        {
            PrintLine("dup test: Ok.");
        }
        else
        {
            PrintLine("dup test: Failed.");
        }

        TestClass tempObj = new TestDerivedClass(1337);
        tempObj.TestMethod("Hello");
        tempObj.TestVirtualMethod("Hello");
        tempObj.TestVirtualMethod2("Hello");

//        TwoByteStr str = new TwoByteStr() { first = 1, second = 2 };
//        TwoByteStr str2 = new TwoByteStr() { first = 3, second = 4 };
//        *(&str) = str2;
//        str2 = *(&str);
//
//        if (str2.second == 4)
//        {
//            PrintLine("value type int field test: Ok.");
//        }
        
        staticInt = 5;
        if (staticInt == 5)
        {
            PrintLine("static int field test: Ok.");
        }

        if(threadStaticInt == 0)
        {
            PrintLine("thread static int initial value field test: Ok.");
        }

        threadStaticInt = 9;
        if(threadStaticInt == 9)
        {
            PrintLine("thread static int field test: Ok.");
        }

        StaticCtorTest();

        var boxedInt = (object)tempInt;
        if(((int)boxedInt) == 9)
        {
            PrintLine("box test: Ok.");
        }
        else
        {
            PrintLine("box test: Failed. Value:");
            PrintLine(boxedInt.ToString());
        }
        
        var boxedStruct = (object)new BoxStubTest { Value = "Boxed Stub Test: Ok." };
        PrintLine(boxedStruct.ToString());

        int subResult = tempInt - 1;
        if (subResult == 8)
        {
            PrintLine("Subtraction Test: Ok.");
        }

        int divResult = tempInt / 3;
        if (divResult == 3)
        {
            PrintLine("Division Test: Ok.");
        }

        var not = Not(0xFFFFFFFF) == 0x00000000;
        if (not)
        {
            PrintLine("not test: Ok.");
        }

        var negInt = Neg(42) == -42;
        if (negInt)
        {
            PrintLine("negInt test: Ok.");
        }

        var shiftLeft = ShiftLeft(1, 2) == 4;
        if (shiftLeft)
        {
            PrintLine("shiftLeft test: Ok.");
        }

        var shiftRight = ShiftRight(4, 2) == 1;
        if (shiftRight)
        {
            PrintLine("shiftRight test: Ok.");
        }

        var unsignedShift = UnsignedShift(0xFFFFFFFFu, 4) == 0x0FFFFFFFu;
        if (unsignedShift)
        {
            PrintLine("unsignedShift test: Ok.");
        }
        
        var switchTest0 = SwitchOp(5, 5, 0);
        if (switchTest0 == 10)
        {
            PrintLine("SwitchOp0 test: Ok.");
        }

        var switchTest1 = SwitchOp(5, 5, 1);
        if (switchTest1 == 25)
        {
            PrintLine("SwitchOp1 test: Ok.");
        }

        var switchTestDefault = SwitchOp(5, 5, 20);
        if (switchTestDefault == 0)
        {
            PrintLine("SwitchOpDefault test: Ok.");
        }

#if PLATFORM_WINDOWS
        var cpObjTestA = new TestValue { Field = 1234 };
        var cpObjTestB = new TestValue { Field = 5678 };
        CpObjTest.CpObj(ref cpObjTestB, ref cpObjTestA);
        if (cpObjTestB.Field == 1234)
        {
            PrintLine("CpObj test: Ok.");
        }
#endif

        Func<int> staticDelegate = StaticDelegateTarget;
        if(staticDelegate() == 7)
        {
            PrintLine("Static delegate test: Ok.");
        }

        tempObj.TestInt = 8;
        Func<int> instanceDelegate = tempObj.InstanceDelegateTarget;
        if(instanceDelegate() == 8)
        {
            PrintLine("Instance delegate test: Ok.");
        }

        Action virtualDelegate = tempObj.VirtualDelegateTarget;
        virtualDelegate();

        var arrayTest = new BoxStubTest[] { new BoxStubTest { Value = "Hello" }, new BoxStubTest { Value = "Array" }, new BoxStubTest { Value = "Test" } };
        foreach(var element in arrayTest)
            PrintLine(element.Value);

        arrayTest[1].Value = "Array load/store test: Ok.";
        PrintLine(arrayTest[1].Value);

        int ii = 0;
        arrayTest[ii++].Value = "dup ref test: Ok.";
        PrintLine(arrayTest[0].Value);
        
        var largeArrayTest = new long[] { Int64.MaxValue, 0, Int64.MinValue, 0 };
        if(largeArrayTest[0] == Int64.MaxValue &&
            largeArrayTest[1] == 0 &&
            largeArrayTest[2] == Int64.MinValue &&
            largeArrayTest[3] == 0)
        {
            PrintLine("Large array load/store test: Ok.");
        }

        var smallArrayTest = new long[] { Int16.MaxValue, 0, Int16.MinValue, 0 };
        if(smallArrayTest[0] == Int16.MaxValue &&
            smallArrayTest[1] == 0 &&
            smallArrayTest[2] == Int16.MinValue &&
            smallArrayTest[3] == 0)
        {
            PrintLine("Small array load/store test: Ok.");
        }

        IntPtr returnedIntPtr = NewobjValueType();
        if (returnedIntPtr.ToInt32() == 3)
        {
            PrintLine("Newobj value type test: Ok.");
        }

        StackallocTest();

        IntToStringTest();

        CastingTestClass castingTest = new DerivedCastingTestClass1();

        PrintLine("interface call test: Ok " + (castingTest as ICastingTest1).GetValue().ToString());

        if (((DerivedCastingTestClass1)castingTest).GetValue() == 1 && !(castingTest is DerivedCastingTestClass2))
        {
            PrintLine("Type casting with isinst & castclass to class test: Ok.");
        }

        // Instead of checking the result of `GetValue`, we use null check by now until interface dispatch is implemented.
        if ((ICastingTest1)castingTest != null && !(castingTest is ICastingTest2))
        {
            PrintLine("Type casting with isinst & castclass to interface test: Ok.");
        }

        object arrayCastingTest = new BoxStubTest[] { new BoxStubTest { Value = "Array" }, new BoxStubTest { Value = "Cast" }, new BoxStubTest { Value = "Test" } };
        PrintLine(((BoxStubTest[])arrayCastingTest)[0].Value);
        PrintLine(((BoxStubTest[])arrayCastingTest)[1].Value);
        PrintLine(((BoxStubTest[])arrayCastingTest)[2].Value);
        if (!(arrayCastingTest is CastingTestClass[]))
        {   
            PrintLine("Type casting with isinst & castclass to array test: Ok.");
        }

        ldindTest();

        InterfaceDispatchTest();

        var testRuntimeHelpersInitArray = new long[] { 1, 2, 3 };
        if (testRuntimeHelpersInitArray[0] == 1 &&
            testRuntimeHelpersInitArray[1] == 2 &&
            testRuntimeHelpersInitArray[2] == 3)
        {
            PrintLine("Runtime.Helpers array initialization test: Ok.");
        }

        var testMdArrayInstantiation = new int[2, 2];
        if (testMdArrayInstantiation != null && testMdArrayInstantiation.GetLength(0) == 2 && testMdArrayInstantiation.GetLength(1) == 2)
            PrintLine("Multi-dimension array instantiation test: Ok.");

        int intToCast = 1;
        double castedDouble = (double)intToCast;
        if (castedDouble == 1d)
        {
            PrintLine("(double) cast test: Ok.");
        }
        else
        {
            var toInt = (int)castedDouble;
//            PrintLine("expected 1m, but was " + castedDouble.ToString());  // double.ToString is not compiling at the time of writing, but this would be better output
            PrintLine($"(double) cast test : Failed. Back to int on next line");
            PrintLine(toInt.ToString());
        }

        if (1f < 2d && 1d < 2f && 1f == 1d)
        {
            PrintLine("different width float comparisons: Ok.");
        }

        // floats are 7 digits precision, so check some double more precise to make sure there is no loss occurring through some inadvertent cast to float
        if (10.23456789d != 10.234567891d)
        {
            PrintLine("double precision comparison: Ok.");
        }

        if (12.34567f == 12.34567f && 12.34567f != 12.34568f)
        {
            PrintLine("float comparison: Ok.");
        }

        // Create a ByReference<char> through the ReadOnlySpan ctor and call the ByReference.Value via the indexer.
        var span = "123".AsSpan();
        if (span[0] != '1'
            || span[1] != '2'
            || span[2] != '3')
        {
            PrintLine("ByReference intrinsics exercise via ReadOnlySpan failed");
            PrintLine(span[0].ToString());
            PrintLine(span[1].ToString());
            PrintLine(span[2].ToString());
        }
        else
        {
            PrintLine("ByReference intrinsics exercise via ReadOnlySpan OK.");
        }

        TestConstrainedClassCalls();

<<<<<<< HEAD
        TestArrayItfDispatch();

        TestValueTypeElementIndexing();
        
=======
        TestValueTypeElementIndexing();
        
        TestArrayItfDispatch();

>>>>>>> f54fde57
        // This test should remain last to get other results before stopping the debugger
        PrintLine("Debugger.Break() test: Ok if debugger is open and breaks.");
        System.Diagnostics.Debugger.Break();

        PrintLine("Done");
        return 100;
    }

    private static int StaticDelegateTarget()
    {         
        return 7;
    }

    private static unsafe void PrintString(string s)
    {
        int length = s.Length;
        fixed (char* curChar = s)
        {
            for (int i = 0; i < length; i++)
            {
                TwoByteStr curCharStr = new TwoByteStr();
                curCharStr.first = (byte)(*(curChar + i));
                printf((byte*)&curCharStr, null);
            }
        }
    }
    
    public static void PrintLine(string s)
    {
        PrintString(s);
        PrintString("\n");
    }

    private static int Add(int a, int b)
    {
        return a + b;
    }

    private static uint Not(uint a)
    {
        return ~a;
    }

    private static int Neg(int a)
    {
        return -a;
    }

    private static int ShiftLeft(int a, int b)
    {
        return a << b;
    }

    private static int ShiftRight(int a, int b)
    {
        return a >> b;
    }

    private static uint UnsignedShift(uint a, int b)
    {
        return a >> b;
    }
    
    private static int SwitchOp(int a, int b, int mode)
    {
        switch(mode)
        {
          case 0:
            return a + b;
          case 1:
            return a * b;
          case 2:
            return a / b;
          case 3:
            return a - b;
          default:
            return 0;
        }
    }

    private static IntPtr NewobjValueType()
    {
        return new IntPtr(3);
    }

    private unsafe static void StackallocTest()
    {
        int* intSpan = stackalloc int[2];
        intSpan[0] = 3;
        intSpan[1] = 7;

        if (intSpan[0] == 3 && intSpan[1] == 7)
        {
            PrintLine("Stackalloc test: Ok.");
        }
    }

    private static void IntToStringTest()
    {
        PrintLine("Int to String Test: Ok if next line says 42.");
        string intString = 42.ToString();
        PrintLine(intString);
    }

    private unsafe static void ldindTest()
    {
        var ldindTarget = new TwoByteStr { first = byte.MaxValue, second = byte.MinValue };
        var ldindField = &ldindTarget.first;
        if((*ldindField) == byte.MaxValue)
        {
            ldindTarget.second = byte.MaxValue;
            *ldindField = byte.MinValue;
            //ensure there isnt any overwrite of nearby fields
            if(ldindTarget.first == byte.MinValue && ldindTarget.second == byte.MaxValue)
            {
                PrintLine("ldind test: Ok.");
            }
            else if(ldindTarget.first != byte.MinValue)
            {
                PrintLine("ldind test: Failed didnt update target.");
            }
            else
            {
                PrintLine("ldind test: Failed overwrote data");
            }
        }
        else
        {
            uint ldindFieldValue = *ldindField;
            PrintLine("ldind test: Failed." + ldindFieldValue.ToString());
        }
    }

    private static void InterfaceDispatchTest()
    {
        ItfStruct itfStruct = new ItfStruct();
        if (ItfCaller(itfStruct) == 4)
        {
            PrintLine("Struct interface test: Ok.");
        }

        ClassWithSealedVTable classWithSealedVTable = new ClassWithSealedVTable();
        PrintString("Interface dispatch with sealed vtable test: ");
        if (CallItf(classWithSealedVTable) == 37)
        {
            PrintLine("Ok.");
        }
        else
        {
            PrintLine("Failed.");
        }
    }

    // Calls the ITestItf interface via a generic to ensure the concrete type is known and
    // an interface call is generated instead of a virtual or direct call
    private static int ItfCaller<T>(T obj) where T : ITestItf
    {
        return obj.GetValue();
    }

    private static int CallItf(ISomeItf asItf)
    {
        return asItf.GetValue();
    }

    private static void StaticCtorTest()
    {
        BeforeFieldInitTest.Nop();
        if (StaticsInited.BeforeFieldInitInited)
        {
            PrintLine("BeforeFieldInitType inited too early");
        }
        else
        {
            int x = BeforeFieldInitTest.TestField;
            if (StaticsInited.BeforeFieldInitInited)
            {
                PrintLine("BeforeFieldInit test: Ok.");
            }
            else
            {
                PrintLine("BeforeFieldInit cctor not run");
            }
        }

        NonBeforeFieldInitTest.Nop();
        if (StaticsInited.NonBeforeFieldInitInited)
        {
            PrintLine("NonBeforeFieldInit test: Ok.");
        }
        else
        { 
            PrintLine("NonBeforeFieldInitType cctor not run");
        }
    }

    private static void TestConstrainedClassCalls()
    {
        string s = "utf-8";

        PrintString("Direct ToString test: ");
        string stringDirectToString = s.ToString();
        if (s.Equals(stringDirectToString))
        {
            PrintLine("Ok.");
        }
        else
        {
            PrintString("Failed. Returned string:\"");
            PrintString(stringDirectToString);
            PrintLine("\"");
        }
       
        // Generic calls on methods not defined on object
        uint dataFromBase = GenericGetData<MyBase>(new MyBase(11));
        PrintString("Generic call to base class test: ");
        if (dataFromBase == 11)
        {
            PrintLine("Ok.");
        }
        else
        {
            PrintLine("Failed.");
        }

        uint dataFromUnsealed = GenericGetData<UnsealedDerived>(new UnsealedDerived(13));
        PrintString("Generic call to unsealed derived class test: ");
        if (dataFromUnsealed == 26)
        {
            PrintLine("Ok.");
        }
        else
        {
            PrintLine("Failed.");
        }

        uint dataFromSealed = GenericGetData<SealedDerived>(new SealedDerived(15));
        PrintString("Generic call to sealed derived class test: ");
        if (dataFromSealed == 45)
        {
            PrintLine("Ok.");
        }
        else
        {
            PrintLine("Failed.");
        }

        uint dataFromUnsealedAsBase = GenericGetData<MyBase>(new UnsealedDerived(17));
        PrintString("Generic call to unsealed derived class as base test: ");
        if (dataFromUnsealedAsBase == 34)
        {
            PrintLine("Ok.");
        }
        else
        {
            PrintLine("Failed.");
        }

        uint dataFromSealedAsBase = GenericGetData<MyBase>(new SealedDerived(19));
        PrintString("Generic call to sealed derived class as base test: ");
        if (dataFromSealedAsBase == 57)
        {
            PrintLine("Ok.");
        }
        else
        {
            PrintLine("Failed.");
        }

        // Generic calls to methods defined on object
        uint hashCodeOfSealedViaGeneric = (uint)GenericGetHashCode<MySealedClass>(new MySealedClass(37));
        PrintString("Generic GetHashCode for sealed class test: ");
        if (hashCodeOfSealedViaGeneric == 74)
        {
            PrintLine("Ok.");
        }
        else
        {
            PrintLine("Failed.");
        }

        uint hashCodeOfUnsealedViaGeneric = (uint)GenericGetHashCode<MyUnsealedClass>(new MyUnsealedClass(41));
        PrintString("Generic GetHashCode for unsealed class test: ");
        if (hashCodeOfUnsealedViaGeneric == 82)
        {
            PrintLine("Ok.");
        }
        else
        {
            PrintLine("Failed.");
        }
    }

    static uint GenericGetData<T>(T obj) where T : MyBase
    {
        return obj.GetData();
    }

    static int GenericGetHashCode<T>(T obj)
    {
        return obj.GetHashCode();
    }

    private static void TestArrayItfDispatch()
    {
        ICollection<int> arrayItfDispatchTest = new int[37];
        PrintString("Array interface dispatch test: ");
        if (arrayItfDispatchTest.Count == 37)
        {
            PrintLine("Ok.");
        }
        else
        {
            PrintLine("Failed.  asm.js (WASM=1) known to fail due to alignment problem, although this problem sometimes means we don't even get this far and fails with an invalid function pointer.");
        }
    }

    private static void TestValueTypeElementIndexing()
    {
        var chars = new[] { 'i', 'p', 's', 'u', 'm' };
        PrintString("Value type element indexing: ");
        if (chars[0] == 'i' && chars[1] == 'p' && chars[2] == 's' && chars[3] == 'u' && chars[4] == 'm')
        {
            PrintLine("Ok.");
        }
        else
        {
            PrintLine("Failed.");
        }
    }

    [DllImport("*")]
    private static unsafe extern int printf(byte* str, byte* unused);
}

public struct TwoByteStr
{
    public byte first;
    public byte second;
}

public struct BoxStubTest
{
    public string Value;
    public override string ToString()
    {
        return Value;
    }

    public string GetValue()
    {
        Program.PrintLine("BoxStubTest.GetValue called");
        Program.PrintLine(Value);
        return Value;
    }
}

public class TestClass
{
    public string TestString { get; set; }
    public int TestInt { get; set; }

    public TestClass(int number)
    {
        if(number != 1337)
            throw new Exception();
    }

    public void TestMethod(string str)
    {
        TestString = str;
        if (TestString == str)
            Program.PrintLine("Instance method call test: Ok.");
    }
    public virtual void TestVirtualMethod(string str)
    {
        Program.PrintLine("Virtual Slot Test: Ok If second");
    }
	
	public virtual void TestVirtualMethod2(string str)
    {
        Program.PrintLine("Virtual Slot Test 2: Ok");
    }

    public int InstanceDelegateTarget()
    {
        return TestInt;
    }

    public virtual void VirtualDelegateTarget()
    {
        Program.PrintLine("Virtual delegate incorrectly dispatched to base.");
    }
}

public class TestDerivedClass : TestClass
{
    public TestDerivedClass(int number) : base(number)
    {

    }
    public override void TestVirtualMethod(string str)
    {
        Program.PrintLine("Virtual Slot Test: Ok");
        base.TestVirtualMethod(str);
    }
    
    public override string ToString()
    {
        throw new Exception();
    }

    public override void VirtualDelegateTarget()
    {
        Program.PrintLine("Virtual Delegate Test: Ok");
    }
}

public class StaticsInited
{
    public static bool BeforeFieldInitInited;
    public static bool NonBeforeFieldInitInited;
}

public class BeforeFieldInitTest
{
    public static int TestField = BeforeFieldInit();

    public static void Nop() { }

    static int BeforeFieldInit()
    {
        StaticsInited.BeforeFieldInitInited = true;
        return 3;
    }
}

public class NonBeforeFieldInitTest
{
    public static int TestField;

    public static void Nop() { }

    static NonBeforeFieldInitTest()
    {
        TestField = 4;
        StaticsInited.NonBeforeFieldInitInited = true;
    }
}

public interface ICastingTest1
{
    int GetValue();
}

public interface ICastingTest2
{
    int GetValue();
}

public abstract class CastingTestClass
{
    public abstract int GetValue();
}

public class DerivedCastingTestClass1 : CastingTestClass, ICastingTest1
{
    public override int GetValue() => 1;
}

public class DerivedCastingTestClass2 : CastingTestClass, ICastingTest2
{
    public override int GetValue() => 2;
}

public interface ITestItf
{
    int GetValue();
}

public struct ItfStruct : ITestItf
{
    public int GetValue()
    {
        return 4;
    }
}

public sealed class MySealedClass
{
    uint _data;

    public MySealedClass()
    {
        _data = 104;
    }

    public MySealedClass(uint data)
    {
        _data = data;
    }

    public uint GetData()
    {
        return _data;
    }

    public override int GetHashCode()
    {
        return (int)_data * 2;
    }

    public override string ToString()
    {
        Program.PrintLine("MySealedClass.ToString called. Data:");
        Program.PrintLine(_data.ToString());
        return _data.ToString();
    }
}

public class Gen<T>
{
    internal void TestTypeOf()
    {
        var t = typeof(T);
    }
}

public class MyUnsealedClass
{
    uint _data;

    public MyUnsealedClass()
    {
        _data = 24;
    }

    public MyUnsealedClass(uint data)
    {
        _data = data;
    }

    public uint GetData()
    {
        return _data;
    }

    public override int GetHashCode()
    {
        return (int)_data * 2;
    }

    public override string ToString()
    {
        return _data.ToString();
    }
}

public class MyBase
{
    protected uint _data;
    public MyBase(uint data)
    {
        _data = data;
    }

    public virtual uint GetData()
    {
        return _data;
    }
}

public class UnsealedDerived : MyBase
{
    public UnsealedDerived(uint data) : base(data) { }
    public override uint GetData()
    {
        return _data * 2;
    }
}

public sealed class SealedDerived : MyBase
{
    public SealedDerived(uint data) : base(data) { }
    public override uint GetData()
    {
        return _data * 3;
    }
}

class ClassWithSealedVTable : ISomeItf
{
    public int GetValue()
    {
        return 37;
    }
}

interface ISomeItf
{
    int GetValue();
}<|MERGE_RESOLUTION|>--- conflicted
+++ resolved
@@ -314,17 +314,10 @@
 
         TestConstrainedClassCalls();
 
-<<<<<<< HEAD
-        TestArrayItfDispatch();
-
-        TestValueTypeElementIndexing();
-        
-=======
         TestValueTypeElementIndexing();
         
         TestArrayItfDispatch();
 
->>>>>>> f54fde57
         // This test should remain last to get other results before stopping the debugger
         PrintLine("Debugger.Break() test: Ok if debugger is open and breaks.");
         System.Diagnostics.Debugger.Break();
@@ -656,6 +649,34 @@
         }
     }
 
+    private static void TestArrayItfDispatch()
+    {
+        ICollection<int> arrayItfDispatchTest = new int[37];
+        PrintString("Array interface dispatch test: ");
+        if (arrayItfDispatchTest.Count == 37)
+        {
+            PrintLine("Ok.");
+        }
+        else
+        {
+            PrintLine("Failed.  asm.js (WASM=1) known to fail due to alignment problem, although this problem sometimes means we don't even get this far and fails with an invalid function pointer.");
+        }
+    }
+
+    private static void TestValueTypeElementIndexing()
+    {
+        var chars = new[] { 'i', 'p', 's', 'u', 'm' };
+        PrintString("Value type element indexing: ");
+        if (chars[0] == 'i' && chars[1] == 'p' && chars[2] == 's' && chars[3] == 'u' && chars[4] == 'm')
+        {
+            PrintLine("Ok.");
+        }
+        else
+        {
+            PrintLine("Failed.");
+        }
+    }
+
     [DllImport("*")]
     private static unsafe extern int printf(byte* str, byte* unused);
 }
