// Licensed to the .NET Foundation under one or more agreements.
// The .NET Foundation licenses this file to you under the MIT license.

using System;
using System.Threading;
using System.Runtime.InteropServices;
using System.Runtime.CompilerServices;
using System.Collections.Generic;
using System.Reflection;
using System.Diagnostics;

#if TARGET_WINDOWS
using CpObj;
using CkFinite;
#endif
internal static class Program
{
    private static int staticInt;
    [ThreadStatic]
    private static int threadStaticInt;

    internal static bool Success;
    private static unsafe int Main(string[] args)
    {
        var x = new StructWithObjRefs
        {
            C1 = null,
            C2 = null,
        };
        Success = true;
        PrintLine("Starting " + 1);

        TestBox();

        TestSByteExtend(); 
        TestMetaData();

        TestGC();

        Add(1, 2);
        PrintLine("Hello from C#!");
        int tempInt = 0;
        int tempInt2 = 0;
        StartTest("Address/derefernce test");
        (*(&tempInt)) = 9;
        EndTest(tempInt == 9);

        int* targetAddr = (tempInt > 0) ? (&tempInt2) : (&tempInt);

        StartTest("basic block stack entry Test");
        (*targetAddr) = 1;
        EndTest(tempInt2 == 1 && tempInt == 9);

#if TARGET_WINDOWS
        StartTest("Inline assign byte Test");
        EndTest(ILHelpers.ILHelpersTest.InlineAssignByte() == 100);

        StartTest("dup test");
        int dupTestInt = 9;
        EndTest(ILHelpers.ILHelpersTest.DupTest(ref dupTestInt) == 209 && dupTestInt == 209);
#endif

        TestClass tempObj = new TestDerivedClass(1337);
        tempObj.TestMethod("Hello");
        tempObj.TestVirtualMethod("Hello");
        tempObj.TestVirtualMethod2("Hello");

        TwoByteStr str = new TwoByteStr() { first = 1, second = 2 };
        TwoByteStr str2 = new TwoByteStr() { first = 3, second = 4 };
        *(&str) = str2;
        str2 = *(&str);

        StartTest("value type int field test");
        EndTest(str2.second == 4);

        StartTest("static int field test");
        staticInt = 5;
        EndTest(staticInt == 5);

        StartTest("thread static int initial value field test");
        EndTest(threadStaticInt == 0);

        StartTest("thread static int field test");
        threadStaticInt = 9;
        EndTest(threadStaticInt == 9);

        StaticCtorTest();

        StartTest("box test");
        var boxedInt = (object)tempInt;
        if (((int)boxedInt) == 9)
        {
            PassTest();
        }
        else
        {
            FailTest();
            PrintLine("Value:");
            PrintLine(boxedInt.ToString());
        }

        TestBoxUnboxDifferentSizes();

        var boxedStruct = (object)new BoxStubTest { Value = "Boxed Stub Test: Ok." };
        PrintLine(boxedStruct.ToString());

        StartTest("Subtraction Test");
        int subResult = tempInt - 1;
        EndTest(subResult == 8);

        StartTest("Division Test");
        int divResult = tempInt / 3;
        EndTest(divResult == 3);

        StartTest("Addition of byte and short test");
        byte aByte = 2;
        short aShort = 0x100;
        short byteAndShortResult = (short)(aByte + aShort);
        EndTest(byteAndShortResult == 0x102);

        StartTest("not test");
        var not = Not(0xFFFFFFFF) == 0x00000000;
        EndTest(not);

        StartTest("negInt test");
        var negInt = Neg(42) == -42;
        EndTest(negInt);

        StartTest("shiftLeft test");
        var shiftLeft = ShiftLeft(1, 2) == 4;
        EndTest(shiftLeft);

        StartTest("shiftRight test");
        var shiftRight = ShiftRight(4, 2) == 1;
        EndTest(shiftRight);

        StartTest("unsignedShift test");
        var unsignedShift = UnsignedShift(0xFFFFFFFFu, 4) == 0x0FFFFFFFu;
        EndTest(unsignedShift);

        StartTest("shiftLeft byte to short test");
        byte byteConstant = (byte)0x80;
        ushort shiftedToShort = (ushort)(byteConstant << 1);
        EndTest((int)shiftedToShort == 0x0100);

        StartTest("SwitchOp0 test");
        var switchTest0 = SwitchOp(5, 5, 0);
        EndTest(switchTest0 == 10);

        StartTest("SwitchOp1 test");
        var switchTest1 = SwitchOp(5, 5, 1);
        EndTest(switchTest1 == 25);

        StartTest("SwitchOpDefault test");
        var switchTestDefault = SwitchOp(5, 5, 20);
        EndTest(switchTestDefault == 0);

#if TARGET_WINDOWS
        StartTest("CpObj test");
        var cpObjTestA = new TestValue { Field = 1234 };
        var cpObjTestB = new TestValue { Field = 5678 };
        CpObjTest.CpObj(ref cpObjTestB, ref cpObjTestA);
        EndTest (cpObjTestB.Field == 1234);
#endif

        StartTest("Static delegate test");
        Func<int> staticDelegate = StaticDelegateTarget;
        EndTest(staticDelegate() == 7);

        StartTest("Instance delegate test");
        tempObj.TestInt = 8;
        Func<int> instanceDelegate = tempObj.InstanceDelegateTarget;
        EndTest(instanceDelegate() == 8);

        StartTest("Virtual Delegate Test");
        Action virtualDelegate = tempObj.VirtualDelegateTarget;
        virtualDelegate();

        var arrayTest = new BoxStubTest[] { new BoxStubTest { Value = "Hello" }, new BoxStubTest { Value = "Array" }, new BoxStubTest { Value = "Test" } };
        foreach (var element in arrayTest)
            PrintLine(element.Value);

        arrayTest[1].Value = "Array load/store test: Ok.";
        PrintLine(arrayTest[1].Value);

        int ii = 0;
        arrayTest[ii++].Value = "dup ref test: Ok.";
        PrintLine(arrayTest[0].Value);

        StartTest("Large array load/store test");
        var largeArrayTest = new long[] { Int64.MaxValue, 0, Int64.MinValue, 0 };
        EndTest(largeArrayTest[0] == Int64.MaxValue &&
                largeArrayTest[1] == 0 &&
                largeArrayTest[2] == Int64.MinValue &&
                largeArrayTest[3] == 0);

        StartTest("Small array load/store test");
        var smallArrayTest = new long[] { Int16.MaxValue, 0, Int16.MinValue, 0 };
        EndTest(smallArrayTest[0] == Int16.MaxValue &&
                smallArrayTest[1] == 0 &&
                smallArrayTest[2] == Int16.MinValue &&
                smallArrayTest[3] == 0);

        StartTest("Newobj value type test");
        IntPtr returnedIntPtr = NewobjValueType();
        EndTest(returnedIntPtr.ToInt32() == 3);

        StackallocTest();

        IntToStringTest();

        CastingTestClass castingTest = new DerivedCastingTestClass1();

        PrintLine("interface call test: Ok " + (castingTest as ICastingTest1).GetValue().ToString());

        StartTest("Type casting with isinst & castclass to class test");
        EndTest(((DerivedCastingTestClass1)castingTest).GetValue() == 1 && !(castingTest is DerivedCastingTestClass2));

        StartTest("Type casting with isinst & castclass to interface test");
        // Instead of checking the result of `GetValue`, we use null check by now until interface dispatch is implemented.
        EndTest((ICastingTest1)castingTest != null && !(castingTest is ICastingTest2));

        StartTest("Type casting with isinst & castclass to array test");
        object arrayCastingTest = new BoxStubTest[] { new BoxStubTest { Value = "Array" }, new BoxStubTest { Value = "Cast" }, new BoxStubTest { Value = "Test" } };
        PrintLine(((BoxStubTest[])arrayCastingTest)[0].Value);
        PrintLine(((BoxStubTest[])arrayCastingTest)[1].Value);
        PrintLine(((BoxStubTest[])arrayCastingTest)[2].Value);
        EndTest(!(arrayCastingTest is CastingTestClass[]));

        ldindTest();

        InterfaceDispatchTest();

        StartTest("Runtime.Helpers array initialization test");
        var testRuntimeHelpersInitArray = new long[] { 1, 2, 3 };
        EndTest(testRuntimeHelpersInitArray[0] == 1 &&
                testRuntimeHelpersInitArray[1] == 2 &&
                testRuntimeHelpersInitArray[2] == 3);

        StartTest("Multi-dimension array instantiation test");
        var testMdArrayInstantiation = new int[2, 2];
        EndTest(testMdArrayInstantiation != null && testMdArrayInstantiation.GetLength(0) == 2 && testMdArrayInstantiation.GetLength(1) == 2);

        StartTest("Multi-dimension array get/set test");
        testMdArrayInstantiation[0, 0] = 1;
        testMdArrayInstantiation[0, 1] = 2;
        testMdArrayInstantiation[1, 0] = 3;
        testMdArrayInstantiation[1, 1] = 4;
        EndTest(testMdArrayInstantiation[0, 0] == 1
                && testMdArrayInstantiation[0, 1] == 2
                && testMdArrayInstantiation[1, 0] == 3
                && testMdArrayInstantiation[1, 1] == 4);


        FloatDoubleTest();

        StartTest("long comparison");
        long l = 0x1;
        EndTest(l < 0x7FF0000000000000);

        // Create a ByReference<char> through the ReadOnlySpan ctor and call the ByReference.Value via the indexer.
        StartTest("ByReference intrinsics exercise via ReadOnlySpan");
        var span = "123".AsSpan();
        if (span[0] != '1'
            || span[1] != '2'
            || span[2] != '3')
        {
            FailTest();
            PrintLine(span[0].ToString());
            PrintLine(span[1].ToString());
            PrintLine(span[2].ToString());
        }
        else
        {
            PassTest();
        }

        TestConstrainedClassCalls();

        TestConstrainedStructCalls();

        TestValueTypeElementIndexing();

        TestArrayItfDispatch();

        TestTryFinally();


#if TARGET_WINDOWS
        StartTest("RVA static field test");
        int rvaFieldValue = ILHelpers.ILHelpersTest.StaticInitedInt;
        if (rvaFieldValue == 0x78563412)
        {
            PassTest();
        }
        else
        {
            FailTest(rvaFieldValue.ToString());
        }
#endif

        TestNativeCallback();

        TestArgsWithMixedTypesAndExceptionRegions();

        TestThreadStaticsForSingleThread();

        TestDispose();

        TestCallToGenericInterfaceMethod();

        TestInitObjDouble();

        TestTryCatch();

        StartTest("Non/GCStatics field access test");
        if (new FieldStatics().TestGetSet())
        {
            PassTest();
        }
        else
        {
            FailTest();
        }

        TestSByteExtend();

        TestSharedDelegate();

        TestUlongUintMultiply();

        TestBoxSingle();

        TestGvmCallInIf(new GenDerived<string>(), "hello");

        TestStoreFromGenericMethod();

        TestConstrainedValueTypeCallVirt();

        TestBoxToGenericTypeFromDirectMethod();

        TestGenericStructHandling();

        TestGenericCallInFinally();

        TestInitializeArray();

        TestImplicitUShortToUInt();

        TestReverseDelegateInvoke();

        TestInterlockedExchange();

        TestThrowIfNull();

#if TARGET_WINDOWS
        TestCkFinite();
#endif

        TestIntOverflows();

        TestStackTrace();

        TestJavascriptCall();

        TestDefaultConstructorOf();

        // This test should remain last to get other results before stopping the debugger
        PrintLine("Debugger.Break() test: Ok if debugger is open and breaks.");
        System.Diagnostics.Debugger.Break();

        PrintLine("Done");
        return Success ? 100 : -1;
    }

    private static void TestGC()
    {
        StartTest("GC");

        var genOfNewObject = GC.GetGeneration(new object());
        PrintLine("Generation of new object " + genOfNewObject.ToString());
        if(genOfNewObject != 0)
        {
            FailTest("Gen of new object was " + genOfNewObject);
            return;
        }
        var weakReference = MethodWithObjectInShadowStack();
        GC.Collect();
        GC.Collect();
        if (weakReference.IsAlive)
        {
            FailTest("object alive when has no references");
            return;
        }
        // create enough arrays to go over 5GB which should force older arrays to get collected
        // use array of size 1MB, then iterate 5*1024 times
        for(var i = 0; i < 5 * 1024; i++)
        {
            var a = new int[256 * 1024]; // ints are 4 bytes so this is 1MB
        }
        for(var i = 0; i < 3; i++)
        {
            PrintString("GC Collection Count " + i.ToString() + " ");
            PrintLine(GC.CollectionCount(i).ToString());
        }
        
        if (!TestObjectRefInUncoveredShadowStackSlot())
        {
            FailTest("struct Child1 alive unexpectedly");
        }
            
        if (!TestRhpAssignRefWithClassInStructGC())
        {
            FailTest();
            return;
        }

        EndTest(TestGeneration2Rooting());
    }

    private static Parent aParent;
    private static ParentOfStructWithObjRefs aParentOfStructWithObjRefs;
    private static WeakReference childRef;

    private static unsafe bool TestRhpAssignRefWithClassInStructGC()
    {
        bool result = true;

        var parentRef = CreateParentWithStruct();
        result &= BumpToGen(parentRef, 1);
        result &= BumpToGen(parentRef, 2);

        StoreChildInC1();
        GC.Collect(1);
        PrintLine("GC finished");

        if (!childRef.IsAlive)
        {
            PrintLine("Child died unexpectedly");
            result = false;
        }

        KillParentWithStruct();
        GC.Collect();
        if (childRef.IsAlive)
        {
            PrintLine("Child alive unexpectedly");
            result = false;
        }
        if (parentRef.IsAlive)
        {
            PrintLine("Parent of struct Child1 alive unexpectedly");
            result = false;
        }
        return result;
    }

    [MethodImpl(MethodImplOptions.NoInlining)]
    static bool BumpToGen(WeakReference reference, int expectedGeneration)
    {
        GC.Collect();
        var target = reference.Target;
        if (target == null)
        {
            PrintLine("WeakReference died unexpectedly");
            return false;
        }
        if (GC.GetGeneration(target) is { } actualGeneration && actualGeneration != expectedGeneration)
        {
            PrintLine("WeakReference is in gen " + actualGeneration + " instead of " + expectedGeneration);
            return false;
        }
        return true;
    }

    private static bool TestGeneration2Rooting()
    {
        var parent = CreateParent();
        GC.Collect(); // parent moves to gen1
        GC.Collect(); // parent moves to gen2
        if (!CheckParentGeneration()) return false;

        // store our children in the gen2 object
        var child1 = StoreProperty();
        var child2 = StoreField();

        KillParent(); // even though we kill the parent, it should survive as we do not collect gen2
        GC.Collect(1);

        // the parent should have kept the children alive
        bool parentAlive = parent.IsAlive;
        bool child1Alive = child1.IsAlive;
        bool child2Alive = child2.IsAlive;
        if (!parentAlive)
        {
            PrintLine("Parent died unexpectedly");
            return false;
        }

        if (!child1Alive)
        {
            PrintLine("Child1 died unexpectedly");
            return false;
        }

        if (!child2Alive)
        {
            PrintLine("Child2 died unexpectedly");
            return false;
        }

        // Test struct assignment keeps fields alive
        var parentRef = CreateParentWithStruct();
        GC.Collect(); // move parent to gen1
        GC.Collect(); // move parent to gen2
        StoreChildInC1(); // store ephemeral object in gen 2 object via struct assignment
        KillParentWithStruct();
        GC.Collect(1);

        if (childRef.IsAlive)
        {
            PrintLine("Child1 gen:" + GC.GetGeneration(childRef.Target));
        }

        if (!childRef.IsAlive)
        {
            PrintLine("struct Child1 died unexpectedly");
            return false;
        }
        if (!parentRef.IsAlive)
        {
            PrintLine("parent of struct Child1 died unexpectedly");
            return false;
        }

        return true;
    }

    class ParentOfStructWithObjRefs
    {
        internal StructWithObjRefs StructWithObjRefs;
    }

    struct StructWithObjRefs
    {
        internal Child C1;
        internal Child C2;
    }

    [MethodImpl(MethodImplOptions.NoInlining)]
    static WeakReference CreateParent()
    {
        var parent = new Parent();
        aParent = parent;
        return new WeakReference(parent);
    }

    [MethodImpl(MethodImplOptions.NoInlining)]
    static WeakReference CreateStruct()
    {
        var parent = new Parent();
        aParent = parent;
        return new WeakReference(parent);
    }

    [MethodImpl(MethodImplOptions.NoInlining)]
    static void KillParent()
    {
        aParent = null;
    }

    [MethodImpl(MethodImplOptions.NoInlining)]
    static bool CheckParentGeneration()
    {
        int actualGen = GC.GetGeneration(aParent);
        if (actualGen != 2)
        {
            PrintLine("Parent Object is not in expected generation 2 but in " + actualGen);
            return false;
        }
        return true;
    }

    [MethodImpl(MethodImplOptions.NoInlining)]
    static WeakReference StoreProperty()
    {
        var child = new Child();
        aParent.Child1 = child;
        return new WeakReference(child);
    }

    [MethodImpl(MethodImplOptions.NoInlining)]
    static WeakReference StoreField()
    {
        var child = new Child();
        aParent.Child2 = child;
        return new WeakReference(child);
    }

    [MethodImpl(MethodImplOptions.NoInlining)]
    unsafe static WeakReference CreateParentWithStruct()
    {
        var parent = new ParentOfStructWithObjRefs();
        aParentOfStructWithObjRefs = parent;
        return new WeakReference(parent);
    }

    [MethodImpl(MethodImplOptions.NoInlining)]
    static void KillParentWithStruct()
    {
        aParentOfStructWithObjRefs = null;
    }

    [MethodImpl(MethodImplOptions.NoInlining)]
    static unsafe void StoreChildInC1()
    {
        var child = new Child();
        aParentOfStructWithObjRefs.StructWithObjRefs = new StructWithObjRefs
        {
            C1 = child,
        };
        childRef = new WeakReference(child);
    }

    public class Parent
    {
        public Child Child1 { get; set; }
        public Child Child2;
    }

    public class Child
    {
    }

    // This test is to catch where slots are allocated on the shadow stack uncovering object references that were there previously.
    // If this happens in the call to GC.Collect, which at the time of writing allocate 12 bytes in the call, 3 slots, then any objects that were in those 
    // 3 slots will not be collected as they will now be (back) in the range of bottom of stack -> top of stack.
    private static unsafe bool TestObjectRefInUncoveredShadowStackSlot()
    {
        CreateObjectRefsInShadowStack();
        GC.Collect();
        return !childRef.IsAlive;
    }

    [MethodImpl(MethodImplOptions.NoInlining)]
    static unsafe void CreateObjectRefsInShadowStack()
    {
        var child = new Child();
        Child c1, c2, c3;  // 3 more locals to cover give a bit more resiliency to the test, in case of slots being added or removed in the RhCollect calls
        c1 = c2 = c3 = child;
        childRef = new WeakReference(child);
    }

    private static unsafe void TestBoxUnboxDifferentSizes()
    {
        StartTest("Box/Unbox different sizes");
        var pass = true;
        long longValue = Convert.ToInt64((object)11111111L);
        if(longValue != 11111111L)
        {
            FailTest("Int64");
            pass = false;
        }

        int intValue = Convert.ToInt32((object)11111111);
        if (intValue != 11111111)
        {
            FailTest("Int32");
            pass = false;
        }

        float singleValue = Convert.ToSingle((object)1f);
        if (singleValue != 1f)
        {
            FailTest("Single");
            pass = false;
        }

        double doubleValue = Convert.ToDouble((object)1D);
        if (doubleValue != 1D)
        {
            FailTest("Double");
            pass = false;
        }

        short s1 = 1;
        short shortValue = Convert.ToInt16((object)s1);
        if (shortValue != 1)
        {
            FailTest("Int16");
            pass = false;
        }

        byte b1 = 1;
        byte byteValue = Convert.ToByte((object)b1);
        if (byteValue != 1)
        {
            FailTest("Byte");
            pass = false;
        }

        var s = new StructWintIntf();
        s.IntField = 11111111;
        s.LongField = 222222222L;
        IHasTwoFields hasTwoFields = (IHasTwoFields)s;

        if(hasTwoFields.GetIntField() != 11111111)
        {
            FailTest("GetIntField");
            pass = false;
        }
        if (hasTwoFields.GetLongField() != 222222222L)
        {
            FailTest("GetLongField");
            pass = false;
        }

        EndTest(pass);
    }

    private static WeakReference MethodWithObjectInShadowStack()
    {
        var o = new object();
        var wr = new WeakReference(o);
        if (!wr.IsAlive)
        {
            FailTest("object not alive when still referenced and not collected");
            return wr;
        }
        GC.Collect();
        GC.Collect();
        if (!wr.IsAlive)
        {
            FailTest("object not alive when still referenced");
            return wr;
        }
        o = null;
        if (!wr.IsAlive)
        {
            FailTest("object not alive when not collected");
            return wr;
        }
        return wr;
    }

    private static void StartTest(string testDescription)
    {
        PrintString(testDescription + ": ");
    }

    private static void EndTest(bool result, string failMessage = null)
    {
        if (result)
        {
            PassTest();
        }
        else
        {
            FailTest(failMessage);
        }
    }

    internal static void PassTest()
    {
        PrintLine("Ok.");
    }

    internal static void FailTest(string failMessage = null)
    {
        Success = false;
        PrintLine("Failed.");
        if (failMessage != null) PrintLine(failMessage + "-");
    }

    private static void TestBox()
    {
        StartTest("Box int test");
        object o = (Int32)1;
        string virtCallRes = o.ToString();
        PrintLine(virtCallRes);
        var i = (int)o;
        PrintLine("i");
        PrintLine(i.ToString());
        EndTest(virtCallRes == "1");
    }

    private static int StaticDelegateTarget()
    {
        return 7;
    }

    private static unsafe void PrintString(string s)
    {
        int length = s.Length;
        fixed (char* curChar = s)
        {
            for (int i = 0; i < length; i++)
            {
                TwoByteStr curCharStr = new TwoByteStr();
                curCharStr.first = (byte)(*(curChar + i));
                printf((byte*)&curCharStr, null);
            }
        }
    }

    public static void PrintLine(string s)
    {
        PrintString(s);
        PrintString("\n");
    }

    private static int Add(int a, int b)
    {
        return a + b;
    }

    private static uint Not(uint a)
    {
        return ~a;
    }

    private static int Neg(int a)
    {
        return -a;
    }

    private static int ShiftLeft(int a, int b)
    {
        return a << b;
    }

    private static int ShiftRight(int a, int b)
    {
        return a >> b;
    }

    private static uint UnsignedShift(uint a, int b)
    {
        return a >> b;
    }

    private static int SwitchOp(int a, int b, int mode)
    {
        switch (mode)
        {
            case 0:
                return a + b;
            case 1:
                return a * b;
            case 2:
                return a / b;
            case 3:
                return a - b;
            default:
                return 0;
        }
    }

    private static IntPtr NewobjValueType()
    {
        return new IntPtr(3);
    }

    private unsafe static void StackallocTest()
    {
        StartTest("Stackalloc test");
        int* intSpan = stackalloc int[2];
        intSpan[0] = 3;
        intSpan[1] = 7;

        EndTest(intSpan[0] == 3 && intSpan[1] == 7);
    }

    private static void IntToStringTest()
    {
        StartTest("Int to String Test: Ok if says 42");
        string intString = 42.ToString();
        PrintLine(intString);
        EndTest(intString == "42");
    }

    private unsafe static void ldindTest()
    {
        StartTest("ldind test");
        var ldindTarget = new TwoByteStr { first = byte.MaxValue, second = byte.MinValue };
        var ldindField = &ldindTarget.first;
        if ((*ldindField) == byte.MaxValue)
        {
            ldindTarget.second = byte.MaxValue;
            *ldindField = byte.MinValue;
            //ensure there isnt any overwrite of nearby fields
            if (ldindTarget.first == byte.MinValue && ldindTarget.second == byte.MaxValue)
            {
                PassTest();
            }
            else if (ldindTarget.first != byte.MinValue)
            {
                FailTest("didnt update target.");
            }
            else
            {
                FailTest("overwrote data");
            }
        }
        else
        {
            uint ldindFieldValue = *ldindField;
            FailTest(ldindFieldValue.ToString());
        }
    }

    private static void InterfaceDispatchTest()
    {
        StartTest("Struct interface test");
        ItfStruct itfStruct = new ItfStruct();
        EndTest(ItfCaller(itfStruct) == 4);

        ClassWithSealedVTable classWithSealedVTable = new ClassWithSealedVTable();
        StartTest("Interface dispatch with sealed vtable test");
        EndTest(CallItf(classWithSealedVTable) == 37);
    }

    // Calls the ITestItf interface via a generic to ensure the concrete type is known and
    // an interface call is generated instead of a virtual or direct call
    private static int ItfCaller<T>(T obj) where T : ITestItf
    {
        return obj.GetValue();
    }

    private static int CallItf(ISomeItf asItf)
    {
        return asItf.GetValue();
    }

    private static void StaticCtorTest()
    {
        BeforeFieldInitTest.Nop();
        if (StaticsInited.BeforeFieldInitInited)
        {
            PrintLine("BeforeFieldInitType inited too early");
        }
        else
        {
            StartTest("BeforeFieldInit test");
            int x = BeforeFieldInitTest.TestField;
            EndTest(StaticsInited.BeforeFieldInitInited, "cctor not run");
        }

        StartTest("NonBeforeFieldInit test");
        NonBeforeFieldInitTest.Nop();
        EndTest(StaticsInited.NonBeforeFieldInitInited, "cctor not run");
    }

    private static void TestConstrainedClassCalls()
    {
        string s = "utf-8";

        StartTest("Direct ToString test");
        string stringDirectToString = s.ToString();
        if (s.Equals(stringDirectToString))
        {
            PassTest();
        }
        else
        {
            FailTest();
            PrintString("Returned string:\"");
            PrintString(stringDirectToString);
            PrintLine("\"");
        }

        // Generic calls on methods not defined on object
        uint dataFromBase = GenericGetData<MyBase>(new MyBase(11));
        StartTest("Generic call to base class test");
        EndTest(dataFromBase == 11);

        uint dataFromUnsealed = GenericGetData<UnsealedDerived>(new UnsealedDerived(13));
        StartTest("Generic call to unsealed derived class test");
        EndTest(dataFromUnsealed == 26);

        uint dataFromSealed = GenericGetData<SealedDerived>(new SealedDerived(15));
        StartTest("Generic call to sealed derived class test");
        EndTest(dataFromSealed == 45);

        uint dataFromUnsealedAsBase = GenericGetData<MyBase>(new UnsealedDerived(17));
        StartTest("Generic call to unsealed derived class as base test");
        EndTest(dataFromUnsealedAsBase == 34);

        uint dataFromSealedAsBase = GenericGetData<MyBase>(new SealedDerived(19));
        StartTest("Generic call to sealed derived class as base test");
        EndTest(dataFromSealedAsBase == 57);

        // Generic calls to methods defined on object
        uint hashCodeOfSealedViaGeneric = (uint)GenericGetHashCode<MySealedClass>(new MySealedClass(37));
        StartTest("Generic GetHashCode for sealed class test");
        EndTest(hashCodeOfSealedViaGeneric == 74);

        uint hashCodeOfUnsealedViaGeneric = (uint)GenericGetHashCode<MyUnsealedClass>(new MyUnsealedClass(41));
        StartTest("Generic GetHashCode for unsealed class test");
        EndTest(hashCodeOfUnsealedViaGeneric == 82);
    }

    static void TestConstrainedStructCalls()
    {
        StartTest("Constrained struct callvirt test");
        EndTest("Program+ConstrainedStructTest" == new ConstrainedStructTest().ThisToString());
    }

    struct ConstrainedStructTest
    {
        internal string ThisToString()
        {
            return this.ToString();
        }
    }


    static uint GenericGetData<T>(T obj) where T : MyBase
    {
        return obj.GetData();
    }

    static int GenericGetHashCode<T>(T obj)
    {
        return obj.GetHashCode();
    }

    private static void TestArrayItfDispatch()
    {
        ICollection<int> arrayItfDispatchTest = new int[37];
        StartTest("Array interface dispatch test");
        EndTest(arrayItfDispatchTest.Count == 37,
            "Failed.  asm.js (WASM=1) known to fail due to alignment problem, although this problem sometimes means we don't even get this far and fails with an invalid function pointer.");
    }

    private static void TestValueTypeElementIndexing()
    {
        var chars = new[] { 'i', 'p', 's', 'u', 'm' };
        StartTest("Value type element indexing: ");
        EndTest(chars[0] == 'i' && chars[1] == 'p' && chars[2] == 's' && chars[3] == 'u' && chars[4] == 'm');
    }

    private static void FloatDoubleTest()
    {
        StartTest("(double) cast test");
        int intToCast = 1;
        double castedDouble = (double)intToCast;
        if (castedDouble == 1d)
        {
            PassTest();
        }
        else
        {
            var toInt = (int)castedDouble;
            //            PrintLine("expected 1m, but was " + castedDouble.ToString());  // double.ToString is not compiling at the time of writing, but this would be better output
            FailTest("Back to int on next line");
            PrintLine(toInt.ToString());
        }

        StartTest("different width float comparisons");
        EndTest(1f < 2d && 1d < 2f && 1f == 1d);

        StartTest("double precision comparison");
        // floats are 7 digits precision, so check some double more precise to make sure there is no loss occurring through some inadvertent cast to float
        EndTest(10.23456789d != 10.234567891d);

        StartTest("float comparison");
        EndTest(12.34567f == 12.34567f && 12.34567f != 12.34568f);

        StartTest("Test comparison of float constant");
        var maxFloat = Single.MaxValue;
        EndTest(maxFloat == Single.MaxValue);

        StartTest("Test comparison of double constant");
        var maxDouble = Double.MaxValue;
        EndTest(maxDouble == Double.MaxValue);
    }

    private static bool callbackResult;
    private static unsafe void TestNativeCallback()
    {
        StartTest("Native callback test");
        CallMe(123);
        EndTest(callbackResult);
    }

    [System.Runtime.InteropServices.UnmanagedCallersOnly(EntryPoint = "CallMe")]
    private static void _CallMe(int x)
    {
        if (x == 123)
        {
            callbackResult = true;
        }
    }

    [System.Runtime.InteropServices.DllImport("*")]
    private static extern void CallMe(int x);

    private static void TestMetaData()
    {
        StartTest("type == null.  Simple class metadata test");
        var typeGetType = Type.GetType("System.Char, System.Private.CoreLib");
        if (typeGetType == null)
        {
            FailTest("type == null.  Simple class metadata test");
        }
        else
        {
            if (typeGetType.FullName != "System.Char")
            {
                FailTest("type != System.Char.  Simple class metadata test");
            }
            else PassTest();
        }

        StartTest("Simple struct metadata test (typeof(Char))");
        var typeofChar = typeof(Char);
        if (typeofChar == null)
        {
            FailTest("type == null.  Simple struct metadata test");
        }
        else
        {
            if (typeofChar.FullName != "System.Char")
            {
                FailTest("type != System.Char.  Simple struct metadata test");
            }
            else PassTest();
        }

        var gentT = new Gen<int>();
        var genParamType = gentT.TestTypeOf();
        StartTest("type of generic parameter");
        if (genParamType.FullName != "System.Int32")
        {
            FailTest("expected System.Int32 but was " + genParamType.FullName);
        }
        else
        {
            PassTest();
        }

        var arrayType = typeof(object[]);
        StartTest("type of array");
        if (arrayType.FullName != "System.Object[]")
        {
            FailTest("expected System.Object[] but was " + arrayType.FullName);
        }
        else
        {
            PassTest();
        }

        var genericType = typeof(List<object>);
        StartTest("type of generic");
        if (genericType.FullName.Substring(0, genericType.FullName.LastIndexOf(",")) != "System.Collections.Generic.List`1[[System.Object, System.Private.CoreLib, Version=4.0.0.0, Culture=neutral")
        {
            FailTest("expected System.Collections.Generic.List`1[[System.Object, System.Private.CoreLib, Version=4.0.0.0, Culture=neutral... but was " + genericType.FullName);
        }
        else
        {
            PassTest();
        }

        StartTest("Type GetFields length");
        var x = new ClassForMetaTests();
        var s = x.StringField;
        var i = x.IntField;
        var classForMetaTestsType = typeof(ClassForMetaTests);
        FieldInfo[] fields = classForMetaTestsType.GetFields();
        PrintLine("Fields Length");
        PrintLine(fields.Length.ToString());
        EndTest(fields.Length == 4);

        StartTest("Type get string field via reflection");
        var stringFieldInfo = classForMetaTestsType.GetField("StringField");
        EndTest((string)stringFieldInfo.GetValue(x) == s);

        StartTest("Type get int field via reflection");
        var intFieldInfo = classForMetaTestsType.GetField("IntField");
        EndTest((int)intFieldInfo.GetValue(x) == i);

        StartTest("Type get static int field via reflection");
        var staticIntFieldInfo = classForMetaTestsType.GetField("StaticIntField");
        EndTest((int)staticIntFieldInfo.GetValue(x) == 23);

        StartTest("Type set string field via reflection");
        stringFieldInfo.SetValue(x, "bcd");
        EndTest(x.StringField == "bcd");

        StartTest("Type set int field via reflection");
        intFieldInfo.SetValue(x, 456);
        EndTest(x.IntField == 456);

        StartTest("Type set static int field via reflection");
        staticIntFieldInfo.SetValue(x, 987);
        EndTest(ClassForMetaTests.StaticIntField == 987);

        StartTest("Type set static long field via reflection");
        var staticLongFieldInfo = classForMetaTestsType.GetField("StaticLongField");
        staticLongFieldInfo.SetValue(x, 0x11111111);
        EndTest(ClassForMetaTests.StaticLongField == 0x11111111L);

        var st = new StructForMetaTests();
        st.StringField = "xyz";
        var fieldStructType = typeof(StructForMetaTests);
        var structStringFieldInfo = fieldStructType.GetField("StringField");
        StartTest("Struct get string field via reflection");
        EndTest((string)structStringFieldInfo.GetValue(st) == "xyz");

        StartTest("Class get+invoke ctor via reflection");
        var ctor = classForMetaTestsType.GetConstructor(new Type[0]);
        ClassForMetaTests instance = (ClassForMetaTests)ctor.Invoke(null);
        EndTest(instance.IntField == 12);

        instance.ReturnTrueIf1(0); // force method output
        instance.ReturnTrueIf1AndThis(0, null); // force method output
        ClassForMetaTests.ReturnsParam(null); // force method output

        NewMethod(classForMetaTestsType, instance);

        StartTest("Class get+invoke static method with ref param via reflection");
        var staticMtd = classForMetaTestsType.GetMethod("ReturnsParam");
        var retVal = (ClassForMetaTests)staticMtd.Invoke(null, new object[] { instance });
        EndTest(Object.ReferenceEquals(retVal, instance));
    }

    private static void NewMethod(Type classForMetaTestsType, ClassForMetaTests instance)
    {
        StartTest("Class get+invoke simple method via reflection");
        var mtd = classForMetaTestsType.GetMethod("ReturnTrueIf1");
        bool shouldBeTrue = (bool)mtd.Invoke(instance, new object[] { 1 });
        bool shouldBeFalse = (bool)mtd.Invoke(instance, new object[] { 2 });
        EndTest(shouldBeTrue && !shouldBeFalse);

        StartTest("Class get+invoke method with ref param via reflection");
        var mtdWith2Params = classForMetaTestsType.GetMethod("ReturnTrueIf1AndThis");
        shouldBeTrue = (bool)mtdWith2Params.Invoke(instance, new object[] { 1, instance });
        shouldBeFalse = (bool)mtdWith2Params.Invoke(instance, new object[] { 1, new ClassForMetaTests() });
        EndTest(shouldBeTrue && !shouldBeFalse);

    }

    public class ClassForMetaTests
    {
        // used via reflection
#pragma warning disable 0169
        public int IntField;
        public string StringField;
#pragma warning restore 0169
        public static int StaticIntField;
        public static long StaticLongField;

        public ClassForMetaTests()
        {
            StringField = "ab";
            IntField = 12;
            StaticIntField = 23;
            StaticLongField = 0x22222222;
        }

        public bool ReturnTrueIf1(int i)
        {
            return i == 1;
        }

        public bool ReturnTrueIf1AndThis(int i, object anInstance)
        {
            return i == 1 && object.ReferenceEquals(this, anInstance);
        }

        public static object ReturnsParam(object p1)
        {
            return p1;
        }
    }

    public struct StructForMetaTests
    {
        public string StringField;
    }

    public interface IHasTwoFields
    {
        int GetIntField();
        long GetLongField();
    }

    public struct StructWintIntf : IHasTwoFields
    {
        public int IntField;
        public long LongField;

        public int GetIntField()
        {
            return IntField;
        }

        public long GetLongField()
        {
            return LongField;
        }
    }


    /// <summary>
    /// Ensures all of the blocks of a try/finally function are hit when there aren't exceptions
    /// </summary>
    private static void TestTryFinally()
    {
        StartTest("Try/Finally test");
        uint result = TryFinallyInner();
        if (result == 1111)
        {
            PassTest();
        }
        else
        {
            FailTest("Result: " + result.ToString());
        }
    }

    private static uint TryFinallyInner()
    {
        uint result = 1;
        try
        {
            result += 10;
        }
        finally
        {
            result += 100;
        }
        result += 1000;

        return result;
    }

    class GenBase<A> 
    {
        public virtual string GMethod1<T>(T t1, T t2) { return "GenBase<" + typeof(A) + ">.GMethod1<" + typeof(T) + ">(" + t1 + "," + t2 + ")"; }
    }
    class GenDerived<A> : GenBase<A>
    {
        public override string GMethod1<T>(T t1, T t2) { return "GenDerived<" + typeof(A) + ">.GMethod1<" + typeof(T) + ">(" + t1 + "," + t2 + ")"; }
    }

    private static void TestGvmCallInIf<T>(GenBase<T> g, T p)
    {
        var i = 1;
        if (i == 1)
        {
            g.GMethod1(p, p);
        }
    }

    private static void TestStoreFromGenericMethod()
    {
        StartTest("TestStoreFromGenericMethod");
        var values = new string[1];
        // testing that the generic return value type from the function can be stored in a concrete type
        values = values.AsSpan(0, 1).ToArray();
        PassTest();
    }

    private static void TestCallToGenericInterfaceMethod()
    {
        StartTest("Call generic method on interface test");

        TestGenItf implInt = new TestGenItf();
        implInt.Log<object>(new object());
        EndTest(true);
    }

    private static void TestConstrainedValueTypeCallVirt()
    {
        StartTest("Call constrained callvirt");
        //TODO: create simpler test that doesn't need Dictionary<>/KVP<>/Span
        var dict = new Dictionary<KeyValuePair<string, string>, string>();
        var notContainsKey = dict.ContainsKey(new KeyValuePair<string, string>());

        EndTest(!notContainsKey);
    }

    private static void TestBoxToGenericTypeFromDirectMethod()
    {
        StartTest("Callvirt on generic struct boxing to looked up generic type");

        new GetHashCodeCaller<GenStruct<string>, string>().CallValueTypeGetHashCodeFromGeneric(new GenStruct<string>(""));

        PassTest();
    }

    public struct GenStruct<TKey>
    {
        private TKey key;

        public GenStruct(TKey key)
        {
            this.key = key;
        }
    }

    public struct GenStruct2<TKey, T2>
    {
        private TKey key;
        T2 field2;

        public GenStruct2(TKey key, T2 v)
        {
            this.key = key;
            this.field2 = v;
        }
    }

    private static void TestGenericStructHandling()
    {
        StartTest("Casting of generic structs on return and in call params");

        // test return  type is cast
        ActualStructCallParam(new string[0]);

        // test call param is cast
        GenStructCallParam(new GenStructWithImplicitOp<string>());

        // replicate compilation error with https://github.com/dotnet/corert/blob/66fbcd492fbc08db4f472e7e8fa368cb523b38d4/src/System.Private.CoreLib/shared/System/Array.cs#L1482
        GenStructCallParam(CreateGenStructWithImplicitOp<string>(new [] {""}));

        // replicate compilation error with https://github.com/dotnet/corefx/blob/e99ec129cfd594d53f4390bf97d1d736cff6f860/src/System.Collections.Immutable/src/System/Collections/Immutable/SortedInt32KeyNode.cs#L561
        new GenClassUsingFieldOfInnerStruct<GenClassWithInnerStruct<string>.GenInterfaceOverGenStructStruct>(
            new GenClassWithInnerStruct<string>.GenInterfaceOverGenStructStruct(), null).Create();

        // replicate compilation error with https://github.com/dotnet/runtime/blob/b57a099c1773eeb52d3c663211e275131b4b7938/src/libraries/System.Net.Primitives/src/System/Net/CredentialCache.cs#L328
        new GenClassWithInnerStruct<string>().SetField("");

        PassTest();
    }

    private static GenStructWithImplicitOp<T> CreateGenStructWithImplicitOp<T>(T[] v)
    {
        return new GenStructWithImplicitOp<T>(v);
    }

    private static GenStruct2<T, T2> CreateGenStruct2<T, T2>(T k, T2 v)
    {
        return new GenStruct2<T, T2>(k, v);
    }

    public class GenClassWithInnerStruct<TKey>
    {
        private GenStruct2<TKey, string> structField;

        public void SetField(TKey v)
        {
            structField = Program.CreateGenStruct2(v, "");
        }

        internal readonly struct GenInterfaceOverGenStructStruct 
        {
            // 2 fields to avoid struct collapsing to an i32
            private readonly TKey _firstValue;
            private readonly TKey _otherValue;

            private GenInterfaceOverGenStructStruct(TKey firstElement)
            {
                _firstValue = firstElement;
                _otherValue = firstElement;
            }
        }
    }

    public class GenClassUsingFieldOfInnerStruct<T>
    {
        private readonly T _value;
        private GenClassUsingFieldOfInnerStruct<T> _left;

        public GenClassUsingFieldOfInnerStruct(T v, GenClassUsingFieldOfInnerStruct<T> left)
        {
            _value = v;
            _left = left;
        }

        public GenClassUsingFieldOfInnerStruct<T> Create(GenClassUsingFieldOfInnerStruct<T> left = null)
        {
            // some logic to get _value in a temp 
            return new GenClassUsingFieldOfInnerStruct<T>(_value, left ?? _left);
        }
    }

    private static void TestGenericCallInFinally()
    {
        StartTest("calling generic method requiring context from finally block");
        if(GenRequiresContext<string>.Called)
        {
            FailTest("static bool defaulted to true");
        }
        EndTest(CallGenericInFinally<string>());
    }

    private static bool CallGenericInFinally<T>()
    {
        try
        {
            // do nothing
        }
        finally
        {
            GenRequiresContext<T>.Dispose();
        }
        return GenRequiresContext<T>.Called;
    }

    public class GenRequiresContext<T> 
    {
        internal static bool Called;

        public static void Dispose()
        {
            Called = true;
        }
    }

    private static void ActualStructCallParam(GenStructWithImplicitOp<string> gs)
    {
    }

    private static void GenStructCallParam<T>(GenStructWithImplicitOp<T> gs)
    {
    }

    public ref struct GenStructWithImplicitOp<TKey>
    {
        private int length;
        private int length2; // just one int field will not create an LLVM struct type, so put another field

        public GenStructWithImplicitOp(TKey[] key)
        {
            length = key.Length;
            length2 = length;
        }

        public static implicit operator GenStructWithImplicitOp<TKey>(TKey[] array) => new GenStructWithImplicitOp<TKey>(array);
    }

    public class GetHashCodeCaller<TKey, TValue>
    {
        public void CallValueTypeGetHashCodeFromGeneric(TKey k)
        {
            k.GetHashCode();
        }
    }

    public interface ITestGenItf
    {
        bool Log<TState>(TState state);
    }

    public class TestGenItf : ITestGenItf
    {
        public bool Log<TState>(TState state)
        {
            return true;
        }
    }

    private static void TestArgsWithMixedTypesAndExceptionRegions()
    {
        new MixedArgFuncClass().MixedArgFunc(1, null, 2, null);
    }

    class MixedArgFuncClass
    {
        public void MixedArgFunc(int firstInt, object shadowStackArg, int secondInt, object secondShadowStackArg)
        {
            Program.StartTest("MixedParamFuncWithExceptionRegions does not overwrite args");
            bool ok = true;
            int p1 = firstInt;
            try // add a try/catch to get _exceptionRegions.Length > 0 and copy stack args to shadow stack
            {
                if (shadowStackArg != null)
                {
                    FailTest("shadowStackArg != null");
                    ok = false;
                }
            }
            catch (Exception)
            {
                throw;
            }
            if (p1 != 1)
            {
                FailTest("p1 not 1, was ");
                PrintLine(p1.ToString());
                ok = false;
            }

            if (secondInt != 2)
            {
                FailTest("secondInt not 2, was ");
                PrintLine(secondInt.ToString());
                ok = false;
            }
            if (secondShadowStackArg != null)
            {
                FailTest("secondShadowStackArg != null");
                ok = false;
            }
            if (ok)
            {
                PassTest();
            }
        }
    }

    private static void TestTryCatch()
    {
        // break out the individual tests to their own methods to make looking at the funclets easier
        TestTryCatchNoException();

        TestTryCatchThrowException(new Exception());

        TestTryCatchExceptionFromCall();

        TestCatchExceptionType();

        TestTryFinallyThrowException();

        TestTryCatchWithCallInIf();

        TestThrowInCatch();

        TestExceptionInGvmCall();

        TestCatchHandlerNeedsGenericContext();

        TestFilterHandlerNeedsGenericContext();

        TestFilter();

        TestFilterNested();

        TestCatchAndThrow();

        TestRethrow();
    }

    private static void TestTryCatchNoException()
    {
        bool caught = false;
        StartTest("Catch not called when no exception test");
        try
        {
            new Exception();
        }
        catch (Exception)
        {
            caught = true;
        }
        EndTest(!caught);
    }

    // pass the exception to avoid a call/invoke for that ctor in this function
    private static void TestTryCatchThrowException(Exception e)
    {
        bool caught = false;
        StartTest("Catch called when exception thrown test");
        try
        {
            throw e;
        }
        catch (Exception)
        {
            PrintLine("caught");
            caught = true;
        }
        EndTest(caught);
    }

    static bool finallyCalled;
    private static void TestTryFinallyThrowException()
    {
        finallyCalled = false;
        StartTest("Try/Finally calls finally when exception thrown test");
        try
        {
            TryFinally();
        }
        catch (Exception)
        {

        }
        EndTest(finallyCalled);
    }

    private static void TryFinally()
    {
        try
        {
            throw new Exception();
        }
        finally
        {
            finallyCalled = true;
        }
    }

    private static void TestTryCatchExceptionFromCall()
    {
        bool caught = false;
        StartTest("Catch called when exception thrown from call");
        try
        {
            ThrowException(new Exception());
        }
        catch (Exception)
        {
            caught = true;
        }
        EndTest(caught);
    }

    private static void TestCatchExceptionType()
    {
        int i = 1;
        StartTest("Catch called for exception type and order");
        try
        {
            throw new NullReferenceException("test"); // the parameterless ctor is causing some unexplained memory corruption with the EHInfo pointers...
        }
        catch (ArgumentException)
        {
            i += 10;
        }
        catch (NullReferenceException e)
        {
            if (e.Message == "test")
            {
                i += 100;
            }
        }
        catch (Exception)
        {
            i += 1000;
        }
        EndTest(i == 101);
    }

    private static void TestTryCatchWithCallInIf()
    {
        int i = 1;
        bool caught = false;
        StartTest("Test invoke when last instruction in if block");
        try
        {
            if (i == 1)
            {
                PrintString("");
            }
        }
        catch
        {
            caught = true;
        }
        EndTest(!caught);
    }

    private static void TestThrowInCatch()
    {
        int i = 0;
        StartTest("Throw exception in catch");
        Exception outer = new Exception();
        Exception inner = new Exception();
        try
        {
            ThrowException(outer);
        }
        catch
        {
            i += 1;
            try
            {
                ThrowException(inner);
            }
            catch(Exception e)
            {
                if(object.ReferenceEquals(e, inner)) i += 10;
            }
        }
        EndTest(i == 11);
    }

    private static void TestExceptionInGvmCall()
    {
        StartTest("TestExceptionInGvmCall");

        var shouldBeFalse = CatchGvmThrownException(new GenBase<string>(), (string)null);
        var shouldBeTrue = CatchGvmThrownException(new DerivedThrows<string>(), (string)null);

        EndTest(shouldBeTrue && !shouldBeFalse);
    }

    private static unsafe void TestFilter()
    {
        StartTest("TestFilter");

        int counter = 0;
        try
        {
            counter++;
            throw new Exception("Testing filter");
        }
        catch (Exception e) when (e.Message == "Testing filter" && counter++ > 0)
        {
            if (e.Message == "Testing filter")
            {
                counter++;
            }
            counter++;
        }
        EndTest(counter == 4);
    }

    static string exceptionFlowSequence = "";
    private static void TestFilterNested()
    {
        StartTest("TestFilterNested");
        foreach (var exception in new Exception[]
            {new ArgumentException(), new Exception(), new NullReferenceException()})
        {
            try
            {
                try
                {
                    try
                    {
                        throw exception;
                    }
                    catch (NullReferenceException) when (Print("inner"))
                    {
                        exceptionFlowSequence += "In inner catch";
                    }
                }
                catch (ArgumentException)
                {
                    exceptionFlowSequence += "In middle catch";
                }
            }
            catch (Exception) when (Print("outer"))
            {
                exceptionFlowSequence += "In outer catch";
            }
        }
        PrintLine(exceptionFlowSequence);
        EndTest(exceptionFlowSequence == @"In middle catchRunning outer filterIn outer catchRunning inner filterIn inner catch");
    }

    private static void TestRethrow()
    {
        StartTest("Test rethrow");
        int caught = 0;
        try
        {
            try
            {
                throw new Exception("first");
            }
            catch
            {
                caught++;
                throw;
            }
        }
        catch(Exception e)
        {
            if (e.Message == "first")
            {
                caught++;
            }
        }
        EndTest(caught == 2);
    }

    private static void TestCatchAndThrow()
    {
        StartTest("Test catch and throw different exception");
        int caught = 0;
        try
        {
            try
            {
                throw new Exception("first");
            }
            catch
            {
                caught += 1;
                throw new Exception("second");
            }
        }
        catch(Exception e)
        {
            if(e.Message == "second")
            {
                caught += 10;
            }
        }
        EndTest(caught == 11);
    }

    static bool Print(string s)
    {
        exceptionFlowSequence += $"Running {s} filter";
        return true;
    }
    
    class DerivedThrows<A> : GenBase<A>
    {
        public override string GMethod1<T>(T t1, T t2) { throw new Exception("ToStringThrows"); }
    }
    
    private static bool CatchGvmThrownException<T>(GenBase<T> g, T p)
    {
        try
        {
            var i = 1;
            if (i == 1)
            {
                g.GMethod1(p, p);
            }
        }
        catch (Exception e)
        {
            return e.Message == "ToStringThrows"; // also testing here that we can return a value out of a catch
        }
        return false;
    }

    private static void TestCatchHandlerNeedsGenericContext()
    {
        StartTest("Catch handler can access generic context");
        DerivedCatches<object> c = new DerivedCatches<object>();
        EndTest(c.GvmInCatch<string>("a", "b") == "GenBase<System.Object>.GMethod1<System.String>(a,b)");  
    }

    private static void TestFilterHandlerNeedsGenericContext()
    {
        StartTest("Filter funclet can access generic context");
        DerivedCatches<object> c = new DerivedCatches<object>();
        EndTest(c.GvmInFilter<string>("a", "b"));
    }

    class DerivedCatches<A> : GenBase<A>
    {
        public string GvmInCatch<T>(T t1, T t2)
        {
            try
            {
                throw new Exception();
            }
            catch (Exception)
            {
                return GMethod1(t1, t2);
            }
        }

        public bool GvmInFilter<T>(T t1, T t2)
        {
            try
            {
                throw new Exception();
            }
            catch when (GMethod1(t1, t2) == "GenBase<System.Object>.GMethod1<System.String>(a,b)")
            {
                return true;
            }
            catch
            {
                return false;
            }
        }
    }

    private static void ThrowException(Exception e)
    {
        throw e;
    }

    private static void TestThreadStaticsForSingleThread()
    {
        var firstClass = new ClassWithFourThreadStatics();
        int firstClassStatic = firstClass.GetStatic();
        StartTest("Static should be initialised");
        if (firstClassStatic == 2)
        {
            PassTest();
        }
        else
        {
            FailTest();
            PrintLine("Was: " + firstClassStatic.ToString());
        }
        StartTest("Second class with same statics should be initialised");
        int secondClassStatic = new AnotherClassWithFourThreadStatics().GetStatic();
        if (secondClassStatic == 13)
        {
            PassTest();
        }
        else
        {
            FailTest();
            PrintLine("Was: " + secondClassStatic.ToString());
        }

        StartTest("First class increment statics");
        firstClass.IncrementStatics();
        firstClassStatic = firstClass.GetStatic();
        if (firstClassStatic == 3)
        {
            PassTest();
        }
        else
        {
            FailTest();
            PrintLine("Was: " + firstClassStatic.ToString());
        }

        StartTest("Second class should not be overwritten"); // catches a type of bug where beacuse the 2 types share the same number and types of ThreadStatics, the first class can end up overwriting the second
        secondClassStatic = new AnotherClassWithFourThreadStatics().GetStatic();
        if (secondClassStatic == 13)
        {
            PassTest();
        }
        else
        {
            FailTest();
            PrintLine("Was: " + secondClassStatic.ToString());
        }

        StartTest("First class 2nd instance should share static");
        int secondInstanceOfFirstClassStatic = new ClassWithFourThreadStatics().GetStatic();
        if (secondInstanceOfFirstClassStatic == 3)
        {
            PassTest();
        }
        else
        {
            FailTest();
            PrintLine("Was: " + secondInstanceOfFirstClassStatic.ToString());
        }
        Thread.Sleep(10);
    }

    private static void TestDispose()
    {
        StartTest("using calls Dispose");
        var disposable = new DisposableTest();
        using (disposable)
        {
        }
        EndTest(disposable.Count == 1);
    }

    private static void TestInitObjDouble()
    {
        StartTest("Init struct with double field test");
        StructWithDouble strt = new StructWithDouble();
        EndTest(strt.DoubleField == 0d);
    }

    private static unsafe void TestSByteExtend()
    {
        StartTest("SByte extend");
        sbyte s = -1;
        int x = (int)s;
        sbyte s2 = 1;
        int x2 = (int)s2;
        if (x == -1 && x2 == 1)
        {
            PassTest();
        }
        else
        {
            FailTest("Expected -1 and 1 but got " + x.ToString() + " and " + x2.ToString());
        }

        StartTest("SByte left shift");
        x = (int)(s << 1);
        if (x == -2)
        {
            PassTest();
        }
        else
        {
            FailTest("Expected -2 but got " + x.ToString());
        }

        sbyte minus1 = -1;
        StartTest("Negative SByte op");
        if ((s & minus1) == -1)
        {
            PassTest();
        }
        else
        {
            FailTest();
        }

        StartTest("Negative SByte br");
        if (s == -1) // this only creates the bne opcode, which it is testing, in Release mode.
        {
            PassTest();
        }
        else
        {
            FailTest();
        }
    }

    public static void TestSharedDelegate()
    {
        StartTest("Shared Delegate");
        var shouldBeFalse = SampleClassWithGenericDelegate.CallDelegate(new object[0]);
        var shouldBeTrue = SampleClassWithGenericDelegate.CallDelegate(new object[1]);
        EndTest(!shouldBeFalse && shouldBeTrue);
    }

    internal static void TestUlongUintMultiply()
    {
        StartTest("Test ulong/int multiplication");
        uint a = 0x80000000;
        uint b = 2;
        ulong f = ((ulong)a * b);
        EndTest(f == 0x100000000);
    }

    internal static void TestBoxSingle()
    {
        StartTest("Test box single");
        var fi = typeof(ClassWithFloat).GetField("F");
        fi.SetValue(null, 1.1f);
        EndTest(1.1f == ClassWithFloat.F);
    }

    static void TestInitializeArray()
    {
        StartTest("Test InitializeArray");

        bool[,] bools = new bool[2, 2] {
            {  true,                        true},
            {  false,                       true},
        };

        if (!(bools[0, 0] && bools[0, 1]
            && !bools[1, 0] && bools[0, 1]))
        {
            FailTest("bool initialisation failed");
        }

        double[,] doubles = new double[2, 3]
        {
            {1.0, 1.1, 1.2 },
            {2.0, 2.1, 2.2 },
        };

        if (!(doubles[0, 0] == 1.0 && doubles[0, 1] == 1.1 && doubles[0, 2] == 1.2
            && doubles[1, 0] == 2.0 && doubles[1, 1] == 2.1 && doubles[1, 2] == 2.2
            ))
        {
            FailTest("double initialisation failed");
        }

        PassTest();
    }

    static void TestImplicitUShortToUInt()
    {
        StartTest("test extend of shorts with MSB set");
        uint start;
        start = ReadUInt16();
        EndTest(start == 0x0000828f);
    }

    unsafe static void TestReverseDelegateInvoke()
    {
        // tests the try catch LLVM for reverse delegate invokes
        DelegateToCallFromUnmanaged del = (char* charPtr) =>
        {
            return true;
        };
        int i = 1;
        if (i == 0) // dont actually call it as it doesnt exist, just want the reverse delegate created & compiled
        {
            SomeExternalUmanagedFunction(del);
        }
    }

    static void TestInterlockedExchange()
    {
        StartTest("InterlockedExchange");
        int exInt1 = 1;
        Interlocked.Exchange(ref exInt1, 2);

        long exLong1 = 1;
        Interlocked.Exchange(ref exLong1, 3);
        EndTest(exInt1 == 2 && exLong1 == 3);
    }

    static void TestThrowIfNull()
    {
        StartTest("TestThrowIfNull");
        ClassForNre c = null;
        var success = true;
        try
        {
            var f = c.F; //field access
            PrintLine("NRE Field load access failed");
            success = false;
        }
        catch(NullReferenceException)
        {
        }
        catch(Exception)
        {
            success = false;
        }
        try
        {
            c.F = 1;
            PrintLine("NRE Field store access failed");
            success = false;
        }
        catch (NullReferenceException)
        {
        }
        catch (Exception)
        {
            success = false;
        }
        try
        {
            var f = c.ToString(); //virtual method access
            PrintLine("NRE virtual method access failed");
            success = false;
        }
        catch (NullReferenceException)
        {
        }
        catch (Exception)
        {
            success = false;
        }

        try
        {
            c.NonVirtual(); //method access
            PrintLine("NRE non virtual method access failed");
            success = false;
        }
        catch (NullReferenceException)
        {
        }
        catch (Exception)
        {
            success = false;
        }

        EndTest(success);
    }

#if TARGET_WINDOWS
    private static void TestCkFinite()
    {
        // includes tests from https://github.com/dotnet/coreclr/blob/9b0a9fd623/tests/src/JIT/IL_Conformance/Old/Base/ckfinite.il4
        StartTest("CkFiniteTests");
        if (!CkFiniteTest.CkFinite32(0) || !CkFiniteTest.CkFinite32(1) ||
            !CkFiniteTest.CkFinite32(100) || !CkFiniteTest.CkFinite32(-100) ||
            !CkFinite32(0x7F7FFFC0) || CkFinite32(0xFF800000) ||  // use converter function to get the float equivalent of this bits
            CkFinite32(0x7FC00000) && !CkFinite32(0xFF7FFFFF) ||
            CkFinite32(0x7F800000))
        {
            FailTest("one or more 32 bit tests failed");
            return;
        }

        if (!CkFiniteTest.CkFinite64(0) || !CkFiniteTest.CkFinite64(1) ||
            !CkFiniteTest.CkFinite64(100) || !CkFiniteTest.CkFinite64(-100) ||
            CkFinite64(0x7FF0000000000000) || CkFinite64(0xFFF0000000000000) ||
            CkFinite64(0x7FF8000000000000) || !CkFinite64(0xFFEFFFFFFFFFFFFF))
        {
            FailTest("one or more 64 bit tests failed.");
            return;
        }
        PassTest();
    }

    private static unsafe bool CkFinite32(uint value)
    {
        return CkFiniteTest.CkFinite32 (* (float*)(&value));
    }

    private static unsafe bool CkFinite64(ulong value)
    {
        return CkFiniteTest.CkFinite64(*(double*)(&value));
    }
#endif

    static void TestIntOverflows()
    {
        TestCharInOvf();

        TestSignedIntAddOvf();

        TestSignedLongAddOvf();

        TestUnsignedIntAddOvf();

        TestUnsignedLongAddOvf();

        TestSignedIntSubOvf();

        TestSignedLongSubOvf();

        TestUnsignedIntSubOvf();

        TestUnsignedLongSubOvf();

        TestUnsignedIntMulOvf();

        TestUnsignedLongMulOvf();

        TestSignedIntMulOvf();

        TestSignedLongMulOvf();
    }

    private static void TestSignedLongAddOvf()
    {
        StartTest("Test long add overflows");
        bool thrown;
        long op64l = 1;
        long op64r = long.MaxValue;
        thrown = false;
        try
        {
            long res = checked(op64l + op64r);
        }
        catch (OverflowException)
        {
            thrown = true;
        }
        if (!thrown)
        {
            FailTest("exception not thrown for signed i64 addition of positive number");
            return;
        }
        thrown = false;
        op64l = long.MinValue; // add negative to overflow below the MinValue
        op64r = -1;
        try
        {
            long res = checked(op64l + op64r);
        }
        catch (OverflowException)
        {
            thrown = true;
        }
        if (!thrown)
        {
            FailTest("exception not thrown for signed i64 addition of negative number");
            return;
        }
        EndTest(true);
    }

    private static void TestCharInOvf()
    {
        // Just checks the compiler can handle the char type
        // This was failing for https://github.com/dotnet/corert/blob/f542d97f26e87f633310e67497fb01dad29987a5/src/System.Private.CoreLib/shared/System/Environment.Unix.cs#L111
        StartTest("Test char add overflows");
        char opChar = '1';
        int op32r = 2;
        if (checked(opChar + op32r) != 51)
        {
            FailTest("No overflow for char failed"); // check not always throwing an exception
            return;
        }
        PassTest();
    }

    private static void TestSignedIntAddOvf()
    {
        StartTest("Test int add overflows");
        bool thrown;
        int op32l = 1;
        int op32r = 2;
        if (checked(op32l + op32r) != 3)
        {
            FailTest("No overflow failed"); // check not always throwing an exception
            return;
        }
        op32l = 1;
        op32r = int.MaxValue;
        thrown = false;
        try
        {
            int res = checked(op32l + op32r);
        }
        catch (OverflowException)
        {
            thrown = true;
        }
        if (!thrown)
        {
            FailTest("exception not thrown for signed i32 addition of positive number");
            return;
        }

        thrown = false;
        op32l = int.MinValue; // add negative to overflow below the MinValue
        op32r = -1;
        try
        {
            int res = checked(op32l + op32r);
        }
        catch (OverflowException)
        {
            thrown = true;
        }
        if (!thrown)
        {
            FailTest("exception not thrown for signed i32 addition of negative number");
            return;
        }
        PassTest();
    }

    private static void TestUnsignedIntAddOvf()
    {
        StartTest("Test uint add overflows");
        bool thrown;
        uint op32l = 1;
        uint op32r = 2;
        if (checked(op32l + op32r) != 3)
        {
            FailTest("No overflow failed"); // check not always throwing an exception
            return;
        }
        op32l = 1;
        op32r = uint.MaxValue;
        thrown = false;
        try
        {
            uint res = checked(op32l + op32r);
        }
        catch (OverflowException)
        {
            thrown = true;
        }
        if (!thrown)
        {
            FailTest("exception not thrown for unsigned i32 addition of positive number");
            return;
        }
        PassTest();
    }

    private static void TestUnsignedLongAddOvf()
    {
        StartTest("Test ulong add overflows");
        bool thrown;
        ulong op64l = 1;
        ulong op64r = 2;
        if (checked(op64l + op64r) != 3)
        {
            FailTest("No overflow failed"); // check not always throwing an exception
            return;
        }
        op64l = 1;
        op64r = ulong.MaxValue;
        thrown = false;
        try
        {
            ulong res = checked(op64l + op64r);
        }
        catch (OverflowException)
        {
            thrown = true;
        }
        if (!thrown)
        {
            FailTest("exception not thrown for unsigned i64 addition of positive number");
            return;
        }
        PassTest();
    }

    private static void TestSignedLongSubOvf()
    {
        StartTest("Test long sub overflows");
        bool thrown;
        long op64l = -2;
        long op64r = long.MaxValue;
        thrown = false;
        try
        {
            long res = checked(op64l - op64r);
        }
        catch (OverflowException)
        {
            thrown = true;
        }
        if (!thrown)
        {
            FailTest("exception not thrown for signed i64 substraction of positive number");
            return;
        }
        thrown = false;
        op64l = long.MaxValue; // subtract negative to overflow above the MaxValue
        op64r = -1;
        try
        {
            long res = checked(op64l - op64r);
        }
        catch (OverflowException)
        {
            thrown = true;
        }
        if (!thrown)
        {
            FailTest("exception not thrown for signed i64 addition of negative number");
            return;
        }
        EndTest(true);
    }

    private static void TestSignedIntSubOvf()
    {
        StartTest("Test int sub overflows");
        bool thrown;
        int op32l = 5;
        int op32r = 2;
        if (checked(op32l - op32r) != 3)
        {
            FailTest("No overflow failed"); // check not always throwing an exception
            return;
        }
        op32l = -2;
        op32r = int.MaxValue;
        thrown = false;
        try
        {
            int res = checked(op32l - op32r);
        }
        catch (OverflowException)
        {
            thrown = true;
        }
        if (!thrown)
        {
            FailTest("exception not thrown for signed i32 subtraction of positive number");
            return;
        }

        thrown = false;
        op32l = int.MaxValue; // subtract negative to overflow above the MaxValue
        op32r = -1;
        try
        {
            int res = checked(op32l - op32r);
        }
        catch (OverflowException)
        {
            thrown = true;
        }
        if (!thrown)
        {
            FailTest("exception not thrown for signed i32 subtraction of negative number");
            return;
        }
        PassTest();
    }

    private static void TestUnsignedIntSubOvf()
    {
        StartTest("Test uint sub overflows");
        bool thrown;
        uint op32l = 5;
        uint op32r = 2;
        if (checked(op32l - op32r) != 3)
        {
            FailTest("No overflow failed"); // check not always throwing an exception
            return;
        }
        op32l = 0;
        op32r = 1;
        thrown = false;
        try
        {
            uint res = checked(op32l - op32r);
        }
        catch (OverflowException)
        {
            thrown = true;
        }
        if (!thrown)
        {
            FailTest("exception not thrown for unsigned i32 subtraction of positive number");
            return;
        }
        PassTest();
    }

    private static void TestUnsignedLongSubOvf()
    {
        StartTest("Test ulong sub overflows");
        bool thrown;
        ulong op64l = 5;
        ulong op64r = 2;
        if (checked(op64l - op64r) != 3)
        {
            FailTest("No overflow failed"); // check not always throwing an exception
            return;
        }
        op64l = 0;
        op64r = 1;
        thrown = false;
        try
        {
            ulong res = checked(op64l - op64r);
        }
        catch (OverflowException)
        {
            thrown = true;
        }
        if (!thrown)
        {
            FailTest("exception not thrown for unsigned i64 addition of positive number");
            return;
        }
        PassTest();
    }

<<<<<<< HEAD
    private static void TestUnsignedIntMulOvf()
    {
        StartTest("Test uint multiply overflows");
        bool thrown;
        uint op32l = 10;
        uint op32r = 20;
        if (checked(op32l * op32r) != 200)
        {
            FailTest("No overflow failed"); // check not always throwing an exception
            return;
        }
        op32l = 2;
        op32r = (uint.MaxValue >> 1) + 1;
        thrown = false;
        try
        {
            uint res = checked(op32l * op32r);
        }
        catch (OverflowException)
        {
            thrown = true;
        }
        if (!thrown)
        {
            FailTest("exception not thrown for unsigned i32 multiply of numbers");
            return;
        }
        op32l = 0;
        op32r = 0; // check does a division so make sure this case is handled
        thrown = false;
        try
        {
            uint res = checked(op32l * op32r);
        }
        catch (OverflowException)
        {
            thrown = true;
        }
        if (thrown)
        {
            FailTest("exception not thrown for unsigned i32 multiply of zeros");
            return;
        }
        PassTest();
    }

    private static void TestUnsignedLongMulOvf()
    {
        StartTest("Test ulong multiply overflows");
        bool thrown;
        ulong op64l = 10;
        ulong op64r = 20;
        if (checked(op64l * op64r) != 200L)
        {
            FailTest("No overflow failed"); // check not always throwing an exception
            return;
        }
        op64l = 2;
        op64r = (ulong.MaxValue >> 1) + 1;
        thrown = false;
        try
        {
            ulong res = checked(op64l * op64r);
        }
        catch (OverflowException)
        {
            thrown = true;
        }
        if (!thrown)
        {
            FailTest("exception not thrown for unsigned i64 multiply of numbers");
            return;
        }
        op64l = 0;
        op64r = 0; // check does a division so make sure this case is handled
        thrown = false;
        try
        {
            ulong res = checked(op64l * op64r);
        }
        catch (OverflowException)
        {
            thrown = true;
        }
        if (thrown)
        {
            FailTest("exception not thrown for unsigned i64 multiply of zeros");
            return;
        }
        PassTest();
    }

    private static void TestSignedIntMulOvf()
    {
        StartTest("Test int multiply overflows");
        bool thrown;
        int op32l = 10;
        int op32r = -20;
        if (checked(op32l * op32r) != -200)
        {
            FailTest("No overflow failed"); // check not always throwing an exception
            return;
        }
        op32l = 2;
        op32r = (int.MaxValue >> 1) + 1;
        thrown = false;
        try
        {
            int res = checked(op32l * op32r);
            PrintLine("should have overflow but was " + res.ToString());
        }
        catch (OverflowException)
        {
            thrown = true;
        }
        if (!thrown)
        {
            FailTest("exception not thrown for signed i32 multiply overflow");
            return;
        }
        op32l = 2;
        op32r = (int.MinValue >> 1) - 1;
        thrown = false;
        try
        {
            int res = checked(op32l * op32r);
        }
        catch (OverflowException)
        {
            thrown = true;
        }
        if (!thrown)
        {
            FailTest("exception not thrown for signed i32 multiply underflow");
            return;
        }
        op32l = 0;
        op32r = 0; // check does a division so make sure this case is handled
        thrown = false;
        try
        {
            int res = checked(op32l * op32r);
        }
        catch (OverflowException)
        {
            thrown = true;
        }
        if (thrown)
        {
            FailTest("exception not thrown for signed i32 multiply of zeros");
            return;
        }

        PassTest();
    }

    private static void TestSignedLongMulOvf()
    {
        StartTest("Test long multiply overflows");
        bool thrown;
        long op64l = 10;
        long op64r = -20;
        if (checked(op64l * op64r) != -200)
        {
            FailTest("No overflow failed"); // check not always throwing an exception
            return;
        }
        op64l = 2;
        op64r = (long.MaxValue >> 1) + 1;
        thrown = false;
        try
        {
            long res = checked(op64l * op64r);
        }
        catch (OverflowException)
        {
            thrown = true;
        }
        if (!thrown)
        {
            FailTest("exception not thrown for signed i64 multiply overflow");
            return;
        }
        op64l = 2;
        op64r = (long.MinValue >> 1) - 1;
        thrown = false;
        try
        {
            long res = checked(op64l * op64r);
        }
        catch (OverflowException)
        {
            thrown = true;
        }
        if (!thrown)
        {
            FailTest("exception not thrown for signed i64 multiply underflow");
            return;
        }
        op64l = 0;
        op64r = 0; // check does a division so make sure this case is handled
        thrown = false;
        try
        {
            long res = checked(op64l * op64r);
        }
        catch (OverflowException)
        {
            thrown = true;
        }
        if (thrown)
        {
            FailTest("exception not thrown for signed i64 multiply of zeros");
            return;
        }
        PassTest();
=======
    private static unsafe void TestStackTrace()
    {
        StartTest("Test StackTrace");
#if DEBUG
        EndTest(new StackTrace().ToString().Contains("TestStackTrace"));
#else
        EndTest(new StackTrace().ToString().Contains("wasm-function"));
#endif
>>>>>>> 266ae094
    }

    static void TestJavascriptCall()
    {
        StartTest("Test Javascript call");

        IntPtr resultPtr = JSInterop.InternalCalls.InvokeJSUnmarshalled(out string exception, "Answer", IntPtr.Zero, IntPtr.Zero, IntPtr.Zero);

        EndTest(resultPtr.ToInt32() == 42);
    }

    static void TestDefaultConstructorOf()
    {
        StartTest("Test DefaultConstructorOf");
        var c = Activator.CreateInstance<ClassForNre>();
        EndTest(c != null);
    }

    static ushort ReadUInt16()
    {
        // something with MSB set
        return 0x828f;
    }

    // there's no actual implementation for this we just want the reverse delegate created
    [DllImport("*")]
    internal static extern bool SomeExternalUmanagedFunction(DelegateToCallFromUnmanaged callback);

    unsafe internal delegate bool DelegateToCallFromUnmanaged(char* charPtr);

    [DllImport("*")]
    private static unsafe extern int printf(byte* str, byte* unused);
}

namespace JSInterop
{
    internal static class InternalCalls
    {
        [DllImport("*", EntryPoint = "corert_wasm_invoke_js_unmarshalled")]
        private static extern IntPtr InvokeJSUnmarshalledInternal(string js, int length, IntPtr p1, IntPtr p2, IntPtr p3, out string exception);

        public static IntPtr InvokeJSUnmarshalled(out string exception, string js, IntPtr p1, IntPtr p2, IntPtr p3)
        {
            return InvokeJSUnmarshalledInternal(js, js.Length, p1, p2, p3, out exception);
        }
    }
}

public class ClassForNre
{
    public int F;
    public void NonVirtual() { }
}


public class ClassWithFloat
{
    public static float F;
}

public class SampleClassWithGenericDelegate
{
    public static bool CallDelegate<T>(T[] items)
    {
        return new Stack<T>(items).CallDelegate(DoWork);
    }

    public static bool DoWork<T>(T[] items)
    {
        Program.PrintLine("DoWork");
        return items.Length > 0;
    }
}

public class Stack<T>
{
    T[] items;

    public Stack(T[] items)
    {
        this.items = items;
    }

    public bool CallDelegate(StackDelegate d)
    {
        Program.PrintLine("CallDelegate");
        Program.PrintLine(items.Length.ToString());
        return d(items);
    }

    public delegate bool StackDelegate(T[] items);
}

public struct TwoByteStr
{
    public byte first;
    public byte second;
}

public struct BoxStubTest
{
    public string Value;
    public override string ToString()
    {
        return Value;
    }

    public string GetValue()
    {
        Program.PrintLine("BoxStubTest.GetValue called");
        Program.PrintLine(Value);
        return Value;
    }
}

public class TestClass
{
    public string TestString { get; set; }
    public int TestInt { get; set; }

    public TestClass(int number)
    {
        if (number != 1337)
            throw new Exception();
    }

    public void TestMethod(string str)
    {
        TestString = str;
        if (TestString == str)
            Program.PrintLine("Instance method call test: Ok.");
    }
    public virtual void TestVirtualMethod(string str)
    {
        Program.PrintLine("Virtual Slot Test: Ok If second");
    }

    public virtual void TestVirtualMethod2(string str)
    {
        Program.PrintLine("Virtual Slot Test 2: Ok");
    }

    public int InstanceDelegateTarget()
    {
        return TestInt;
    }

    public virtual void VirtualDelegateTarget()
    {
        Program.FailTest("Virtual delegate incorrectly dispatched to base.");
    }
}

public class TestDerivedClass : TestClass
{
    public TestDerivedClass(int number) : base(number)
    {

    }
    public override void TestVirtualMethod(string str)
    {
        Program.PrintLine("Virtual Slot Test: Ok");
        base.TestVirtualMethod(str);
    }

    public override string ToString()
    {
        throw new Exception();
    }

    public override void VirtualDelegateTarget()
    {
        Program.PassTest();
        Program.PrintLine("Virtual Delegate Test: Ok");
    }
}

public class StaticsInited
{
    public static bool BeforeFieldInitInited;
    public static bool NonBeforeFieldInitInited;
}

public class BeforeFieldInitTest
{
    public static int TestField = BeforeFieldInit();

    public static void Nop() { }

    static int BeforeFieldInit()
    {
        StaticsInited.BeforeFieldInitInited = true;
        return 3;
    }
}

public class NonBeforeFieldInitTest
{
    public static int TestField;

    public static void Nop() { }

    static NonBeforeFieldInitTest()
    {
        TestField = 4;
        StaticsInited.NonBeforeFieldInitInited = true;
    }
}

public interface ICastingTest1
{
    int GetValue();
}

public interface ICastingTest2
{
    int GetValue();
}

public abstract class CastingTestClass
{
    public abstract int GetValue();
}

public class DerivedCastingTestClass1 : CastingTestClass, ICastingTest1
{
    public override int GetValue() => 1;
}

public class DerivedCastingTestClass2 : CastingTestClass, ICastingTest2
{
    public override int GetValue() => 2;
}

public interface ITestItf
{
    int GetValue();
}

public struct ItfStruct : ITestItf
{
    public int GetValue()
    {
        return 4;
    }
}

public sealed class MySealedClass
{
    uint _data;

    public MySealedClass()
    {
        _data = 104;
    }

    public MySealedClass(uint data)
    {
        _data = data;
    }

    public uint GetData()
    {
        return _data;
    }

    public override int GetHashCode()
    {
        return (int)_data * 2;
    }

    public override string ToString()
    {
        Program.PrintLine("MySealedClass.ToString called. Data:");
        Program.PrintLine(_data.ToString());
        return _data.ToString();
    }
}

public struct StructWithDouble
{
    public double DoubleField;
}

public class Gen<T>
{
    internal Type TestTypeOf()
    {
        return typeof(T);
    }
}

public class MyUnsealedClass
{
    uint _data;

    public MyUnsealedClass()
    {
        _data = 24;
    }

    public MyUnsealedClass(uint data)
    {
        _data = data;
    }

    public uint GetData()
    {
        return _data;
    }

    public override int GetHashCode()
    {
        return (int)_data * 2;
    }

    public override string ToString()
    {
        return _data.ToString();
    }
}

public class MyBase
{
    protected uint _data;
    public MyBase(uint data)
    {
        _data = data;
    }

    public virtual uint GetData()
    {
        return _data;
    }
}

public class UnsealedDerived : MyBase
{
    public UnsealedDerived(uint data) : base(data) { }
    public override uint GetData()
    {
        return _data * 2;
    }
}

public sealed class SealedDerived : MyBase
{
    public SealedDerived(uint data) : base(data) { }
    public override uint GetData()
    {
        return _data * 3;
    }
}

class ClassWithSealedVTable : ISomeItf
{
    public int GetValue()
    {
        return 37;
    }
}

interface ISomeItf
{
    int GetValue();
}

class ClassWithFourThreadStatics
{
    [ThreadStatic] static int classStatic;
    [ThreadStatic] static int classStatic2 = 2;
    [ThreadStatic] static int classStatic3;
    [ThreadStatic] static int classStatic4;
    [ThreadStatic] static int classStatic5;

    public int GetStatic()
    {
        return classStatic2;
    }

    public void IncrementStatics()
    {
        classStatic++;
        classStatic2++;
        classStatic3++;
        classStatic4++;
        classStatic5++;
    }
}

class AnotherClassWithFourThreadStatics
{
    [ThreadStatic] static int classStatic = 13;
    [ThreadStatic] static int classStatic2;
    [ThreadStatic] static int classStatic3;
    [ThreadStatic] static int classStatic4;
    [ThreadStatic] static int classStatic5;

    public int GetStatic()
    {
        return classStatic;
    }

    /// <summary>
    /// stops field unused compiler error, but never called
    /// </summary>
    public void IncrementStatics()
    {
        classStatic2++;
        classStatic3++;
        classStatic4++;
        classStatic5++;
    }
}

class DisposableTest : IDisposable
{
    public int Count = 0;

    public void Dispose()
    {
        Count++;
    }
}

class FieldStatics
{
    static int X;
    static int Y;
    static string S1;
    static string S2;

    public bool TestGetSet()
    {
        if (!(X == 0 && Y == 0 && S1 == null && S2 == null)) return false;

        X = 17;
        Y = 347;
        S1 = "first string";
        S2 = "a different string";

        return X == 17 && Y == 347 && S1 == "first string" && S2 == "a different string";
    }
}

namespace System.Runtime.InteropServices
{
    /// <summary>
    /// Any method marked with UnmanagedCallersOnlyAttribute can be directly called from
    /// native code. The function token can be loaded to a local variable using LDFTN
    /// and passed as a callback to native method.
    /// </summary>
    [AttributeUsage(AttributeTargets.Method)]
    public sealed class UnmanagedCallersOnlyAttribute : Attribute
    {
        public UnmanagedCallersOnlyAttribute()
        {
        }

        /// <summary>
        /// Optional. If omitted, compiler will choose one for you.
        /// </summary>
        public CallingConvention CallingConvention;

        /// <summary>
        /// Optional. If omitted, then the method is native callable, but no EAT is emitted.
        /// </summary>
        public string EntryPoint;
    }

    [AttributeUsage((System.AttributeTargets.Method | System.AttributeTargets.Class))]
    internal class McgIntrinsicsAttribute : Attribute
    {
    }
}<|MERGE_RESOLUTION|>--- conflicted
+++ resolved
@@ -2639,7 +2639,6 @@
         PassTest();
     }
 
-<<<<<<< HEAD
     private static void TestUnsignedIntMulOvf()
     {
         StartTest("Test uint multiply overflows");
@@ -2856,7 +2855,8 @@
             return;
         }
         PassTest();
-=======
+    }
+
     private static unsafe void TestStackTrace()
     {
         StartTest("Test StackTrace");
@@ -2865,7 +2865,6 @@
 #else
         EndTest(new StackTrace().ToString().Contains("wasm-function"));
 #endif
->>>>>>> 266ae094
     }
 
     static void TestJavascriptCall()
