// Licensed to the .NET Foundation under one or more agreements.
// The .NET Foundation licenses this file to you under the MIT license.
// See the LICENSE file in the project root for more information.

using System;
using System.Threading;
using System.Runtime.InteropServices;
using System.Collections.Generic;
using System.Reflection;

#if PLATFORM_WINDOWS
using CpObj;
#endif
internal static class Program
{
    private static int staticInt;
    [ThreadStatic]
    private static int threadStaticInt;

    internal static bool Success;
    private static unsafe int Main(string[] args)
    {
        Success = true;
        PrintLine("Starting");

        Add(1, 2);
        PrintLine("Hello from C#!");
        int tempInt = 0;
        int tempInt2 = 0;
        StartTest("Address/derefernce test");
        (*(&tempInt)) = 9;
        EndTest(tempInt == 9);

        int* targetAddr = (tempInt > 0) ? (&tempInt2) : (&tempInt);

        StartTest("basic block stack entry Test");
        (*targetAddr) = 1;
        EndTest(tempInt2 == 1 && tempInt == 9);

        StartTest("Inline assign byte Test");
        EndTest(ILHelpers.ILHelpersTest.InlineAssignByte() == 100);

        StartTest("dup test");
        int dupTestInt = 9;
        EndTest(ILHelpers.ILHelpersTest.DupTest(ref dupTestInt) == 209 && dupTestInt == 209);

        TestClass tempObj = new TestDerivedClass(1337);
        tempObj.TestMethod("Hello");
        tempObj.TestVirtualMethod("Hello");
        tempObj.TestVirtualMethod2("Hello");

        TwoByteStr str = new TwoByteStr() { first = 1, second = 2 };
        TwoByteStr str2 = new TwoByteStr() { first = 3, second = 4 };
        *(&str) = str2;
        str2 = *(&str);

        StartTest("value type int field test");
        EndTest(str2.second == 4);

        StartTest("static int field test");
        staticInt = 5;
        EndTest(staticInt == 5);

        StartTest("thread static int initial value field test");
        EndTest(threadStaticInt == 0);

        StartTest("thread static int field test");
        threadStaticInt = 9;
        EndTest(threadStaticInt == 9);

        StaticCtorTest();

        StartTest("box test");
        var boxedInt = (object)tempInt;
        if (((int)boxedInt) == 9)
        {
            PassTest();
        }
        else
        {
            FailTest();
            PrintLine("Value:");
            PrintLine(boxedInt.ToString());
        }

        var boxedStruct = (object)new BoxStubTest { Value = "Boxed Stub Test: Ok." };
        PrintLine(boxedStruct.ToString());

        StartTest("Subtraction Test");
        int subResult = tempInt - 1;
        EndTest(subResult == 8);

        StartTest("Division Test");
        int divResult = tempInt / 3;
        EndTest(divResult == 3);

        StartTest("not test");
        var not = Not(0xFFFFFFFF) == 0x00000000;
        EndTest(not);

        StartTest("negInt test");
        var negInt = Neg(42) == -42;
        EndTest(negInt);

        StartTest("shiftLeft test");
        var shiftLeft = ShiftLeft(1, 2) == 4;
        EndTest(shiftLeft);

        StartTest("shiftRight test");
        var shiftRight = ShiftRight(4, 2) == 1;
        EndTest(shiftRight);

        StartTest("unsignedShift test");
        var unsignedShift = UnsignedShift(0xFFFFFFFFu, 4) == 0x0FFFFFFFu;
        EndTest(unsignedShift);

        StartTest("SwitchOp0 test");
        var switchTest0 = SwitchOp(5, 5, 0);
        EndTest(switchTest0 == 10);

        StartTest("SwitchOp1 test");
        var switchTest1 = SwitchOp(5, 5, 1);
        EndTest(switchTest1 == 25);

        StartTest("SwitchOpDefault test");
        var switchTestDefault = SwitchOp(5, 5, 20);
        EndTest(switchTestDefault == 0);

#if PLATFORM_WINDOWS
        StartTest("CpObj test");
        var cpObjTestA = new TestValue { Field = 1234 };
        var cpObjTestB = new TestValue { Field = 5678 };
        CpObjTest.CpObj(ref cpObjTestB, ref cpObjTestA);
        EndTest (cpObjTestB.Field == 1234);
#endif

        StartTest("Static delegate test");
        Func<int> staticDelegate = StaticDelegateTarget;
        EndTest(staticDelegate() == 7);

        StartTest("Instance delegate test");
        tempObj.TestInt = 8;
        Func<int> instanceDelegate = tempObj.InstanceDelegateTarget;
        EndTest(instanceDelegate() == 8);

        StartTest("Virtual Delegate Test");
        Action virtualDelegate = tempObj.VirtualDelegateTarget;
        virtualDelegate();

        var arrayTest = new BoxStubTest[] { new BoxStubTest { Value = "Hello" }, new BoxStubTest { Value = "Array" }, new BoxStubTest { Value = "Test" } };
        foreach (var element in arrayTest)
            PrintLine(element.Value);

        arrayTest[1].Value = "Array load/store test: Ok.";
        PrintLine(arrayTest[1].Value);

        int ii = 0;
        arrayTest[ii++].Value = "dup ref test: Ok.";
        PrintLine(arrayTest[0].Value);

        StartTest("Large array load/store test");
        var largeArrayTest = new long[] { Int64.MaxValue, 0, Int64.MinValue, 0 };
        EndTest(largeArrayTest[0] == Int64.MaxValue &&
                largeArrayTest[1] == 0 &&
                largeArrayTest[2] == Int64.MinValue &&
                largeArrayTest[3] == 0);

        StartTest("Small array load/store test");
        var smallArrayTest = new long[] { Int16.MaxValue, 0, Int16.MinValue, 0 };
        EndTest(smallArrayTest[0] == Int16.MaxValue &&
                smallArrayTest[1] == 0 &&
                smallArrayTest[2] == Int16.MinValue &&
                smallArrayTest[3] == 0);
<<<<<<< HEAD

        StartTest("Newobj value type test");
        TestNonIntAlignedStructArray();
=======
>>>>>>> 38f1090b

        StartTest("Newobj value type test");
        IntPtr returnedIntPtr = NewobjValueType();
        EndTest(returnedIntPtr.ToInt32() == 3);

        StackallocTest();

        IntToStringTest();

        CastingTestClass castingTest = new DerivedCastingTestClass1();

        PrintLine("interface call test: Ok " + (castingTest as ICastingTest1).GetValue().ToString());

        StartTest("Type casting with isinst & castclass to class test");
        EndTest(((DerivedCastingTestClass1)castingTest).GetValue() == 1 && !(castingTest is DerivedCastingTestClass2));

        StartTest("Type casting with isinst & castclass to interface test");
        // Instead of checking the result of `GetValue`, we use null check by now until interface dispatch is implemented.
        EndTest((ICastingTest1)castingTest != null && !(castingTest is ICastingTest2));

        StartTest("Type casting with isinst & castclass to array test");
        object arrayCastingTest = new BoxStubTest[] { new BoxStubTest { Value = "Array" }, new BoxStubTest { Value = "Cast" }, new BoxStubTest { Value = "Test" } };
        PrintLine(((BoxStubTest[])arrayCastingTest)[0].Value);
        PrintLine(((BoxStubTest[])arrayCastingTest)[1].Value);
        PrintLine(((BoxStubTest[])arrayCastingTest)[2].Value);
        EndTest(!(arrayCastingTest is CastingTestClass[]));

        ldindTest();

        InterfaceDispatchTest();

        StartTest("Runtime.Helpers array initialization test");
        var testRuntimeHelpersInitArray = new long[] { 1, 2, 3 };
        EndTest(testRuntimeHelpersInitArray[0] == 1 &&
                testRuntimeHelpersInitArray[1] == 2 &&
                testRuntimeHelpersInitArray[2] == 3);

        StartTest("Multi-dimension array instantiation test");
        var testMdArrayInstantiation = new int[2, 2];
        EndTest(testMdArrayInstantiation != null && testMdArrayInstantiation.GetLength(0) == 2 && testMdArrayInstantiation.GetLength(1) == 2);

        FloatDoubleTest();

        StartTest("long comparison");
        long l = 0x1;
        EndTest(l < 0x7FF0000000000000);

        // Create a ByReference<char> through the ReadOnlySpan ctor and call the ByReference.Value via the indexer.
        StartTest("ByReference intrinsics exercise via ReadOnlySpan");
        var span = "123".AsSpan();
        if (span[0] != '1'
            || span[1] != '2'
            || span[2] != '3')
        {
            FailTest();
            PrintLine(span[0].ToString());
            PrintLine(span[1].ToString());
            PrintLine(span[2].ToString());
        }
        else
        {
            PassTest();
        }

        TestConstrainedClassCalls();

        TestValueTypeElementIndexing();

        TestArrayItfDispatch();

        TestMetaData();

        TestTryFinally();

        StartTest("RVA static field test");
        int rvaFieldValue = ILHelpers.ILHelpersTest.StaticInitedInt;
        if (rvaFieldValue == 0x78563412)
        {
            PassTest();
        }
        else
        {
            FailTest(rvaFieldValue.ToString());
        }

        TestNativeCallback();

        TestArgsWithMixedTypesAndExceptionRegions();

        TestThreadStaticsForSingleThread();

        TestForWrappedPrimitiveStruct();

        // This test should remain last to get other results before stopping the debugger
        PrintLine("Debugger.Break() test: Ok if debugger is open and breaks.");
        System.Diagnostics.Debugger.Break();

        PrintLine("Done");
        return Success ? 100 : -1;
    }

    private static void StartTest(string testDescription)
    {
        PrintString(testDescription + ": ");
    }

    private static void EndTest(bool result, string failMessage = null)
    {
        if (result)
        {
            PassTest();
        }
        else
        {
            FailTest(failMessage);
        }
    }

    internal static void PassTest()
    {
        PrintLine("Ok.");
    }

    internal static void FailTest(string failMessage = null)
    {
        Success = false;
<<<<<<< HEAD
        if(failMessage != null) PrintString(failMessage + "-");
        FailTest();
=======
        PrintLine("Failed.");
        if (failMessage != null) PrintLine(failMessage + "-");
>>>>>>> 38f1090b
    }

    private static int StaticDelegateTarget()
    {
        return 7;
    }

    private static unsafe void PrintString(string s)
    {
        int length = s.Length;
        fixed (char* curChar = s)
        {
            for (int i = 0; i < length; i++)
            {
                TwoByteStr curCharStr = new TwoByteStr();
                curCharStr.first = (byte)(*(curChar + i));
                printf((byte*)&curCharStr, null);
            }
        }
    }

    public static void PrintLine(string s)
    {
        PrintString(s);
        PrintString("\n");
    }

    private static int Add(int a, int b)
    {
        return a + b;
    }

    private static uint Not(uint a)
    {
        return ~a;
    }

    private static int Neg(int a)
    {
        return -a;
    }

    private static int ShiftLeft(int a, int b)
    {
        return a << b;
    }

    private static int ShiftRight(int a, int b)
    {
        return a >> b;
    }

    private static uint UnsignedShift(uint a, int b)
    {
        return a >> b;
    }

    private static int SwitchOp(int a, int b, int mode)
    {
        switch (mode)
        {
            case 0:
                return a + b;
            case 1:
                return a * b;
            case 2:
                return a / b;
            case 3:
                return a - b;
            default:
                return 0;
        }
    }

    private static IntPtr NewobjValueType()
    {
        return new IntPtr(3);
    }

    private unsafe static void StackallocTest()
    {
        StartTest("Stackalloc test");
        int* intSpan = stackalloc int[2];
        intSpan[0] = 3;
        intSpan[1] = 7;

        EndTest(intSpan[0] == 3 && intSpan[1] == 7);
    }

    private static void IntToStringTest()
    {
<<<<<<< HEAD
        StartTest("Int to String Test: Ok if says 42:");
=======
        StartTest("Int to String Test: Ok if says 42");
>>>>>>> 38f1090b
        string intString = 42.ToString();
        PrintLine(intString);
        EndTest(intString == "42");
    }

    private unsafe static void ldindTest()
    {
        StartTest("ldind test");
        var ldindTarget = new TwoByteStr { first = byte.MaxValue, second = byte.MinValue };
        var ldindField = &ldindTarget.first;
        if ((*ldindField) == byte.MaxValue)
        {
            ldindTarget.second = byte.MaxValue;
            *ldindField = byte.MinValue;
            //ensure there isnt any overwrite of nearby fields
            if (ldindTarget.first == byte.MinValue && ldindTarget.second == byte.MaxValue)
            {
                PassTest();
            }
            else if (ldindTarget.first != byte.MinValue)
            {
                FailTest("didnt update target.");
            }
            else
            {
                FailTest("overwrote data");
            }
        }
        else
        {
            uint ldindFieldValue = *ldindField;
            FailTest(ldindFieldValue.ToString());
        }
    }

    private static void InterfaceDispatchTest()
    {
        StartTest("Struct interface test");
        ItfStruct itfStruct = new ItfStruct();
        EndTest(ItfCaller(itfStruct) == 4);

        ClassWithSealedVTable classWithSealedVTable = new ClassWithSealedVTable();
<<<<<<< HEAD
        StartTest("Interface dispatch with sealed vtable test: ");
=======
        StartTest("Interface dispatch with sealed vtable test");
>>>>>>> 38f1090b
        EndTest(CallItf(classWithSealedVTable) == 37);
    }

    // Calls the ITestItf interface via a generic to ensure the concrete type is known and
    // an interface call is generated instead of a virtual or direct call
    private static int ItfCaller<T>(T obj) where T : ITestItf
    {
        return obj.GetValue();
    }

    private static int CallItf(ISomeItf asItf)
    {
        return asItf.GetValue();
    }

    private static void StaticCtorTest()
    {
        BeforeFieldInitTest.Nop();
        if (StaticsInited.BeforeFieldInitInited)
        {
            PrintLine("BeforeFieldInitType inited too early");
        }
        else
        {
            StartTest("BeforeFieldInit test");
            int x = BeforeFieldInitTest.TestField;
            EndTest(StaticsInited.BeforeFieldInitInited, "cctor not run");
        }

        StartTest("NonBeforeFieldInit test");
        NonBeforeFieldInitTest.Nop();
        EndTest(StaticsInited.NonBeforeFieldInitInited, "cctor not run");
    }

    private static void TestConstrainedClassCalls()
    {
        string s = "utf-8";

        StartTest("Direct ToString test");
        string stringDirectToString = s.ToString();
        if (s.Equals(stringDirectToString))
        {
            PassTest();
        }
        else
        {
            FailTest();
            PrintString("Returned string:\"");
            PrintString(stringDirectToString);
            PrintLine("\"");
        }

        // Generic calls on methods not defined on object
        uint dataFromBase = GenericGetData<MyBase>(new MyBase(11));
        StartTest("Generic call to base class test");
        EndTest(dataFromBase == 11);

        uint dataFromUnsealed = GenericGetData<UnsealedDerived>(new UnsealedDerived(13));
        StartTest("Generic call to unsealed derived class test");
        EndTest(dataFromUnsealed == 26);

        uint dataFromSealed = GenericGetData<SealedDerived>(new SealedDerived(15));
        StartTest("Generic call to sealed derived class test");
        EndTest(dataFromSealed == 45);

        uint dataFromUnsealedAsBase = GenericGetData<MyBase>(new UnsealedDerived(17));
        StartTest("Generic call to unsealed derived class as base test");
        EndTest(dataFromUnsealedAsBase == 34);

        uint dataFromSealedAsBase = GenericGetData<MyBase>(new SealedDerived(19));
        StartTest("Generic call to sealed derived class as base test");
        EndTest(dataFromSealedAsBase == 57);

        // Generic calls to methods defined on object
        uint hashCodeOfSealedViaGeneric = (uint)GenericGetHashCode<MySealedClass>(new MySealedClass(37));
        StartTest("Generic GetHashCode for sealed class test");
        EndTest(hashCodeOfSealedViaGeneric == 74);

        uint hashCodeOfUnsealedViaGeneric = (uint)GenericGetHashCode<MyUnsealedClass>(new MyUnsealedClass(41));
        StartTest("Generic GetHashCode for unsealed class test");
        EndTest(hashCodeOfUnsealedViaGeneric == 82);
    }

    static uint GenericGetData<T>(T obj) where T : MyBase
    {
        return obj.GetData();
    }

    static int GenericGetHashCode<T>(T obj)
    {
        return obj.GetHashCode();
    }

    private static void TestArrayItfDispatch()
    {
        ICollection<int> arrayItfDispatchTest = new int[37];
        StartTest("Array interface dispatch test");
        EndTest(arrayItfDispatchTest.Count == 37,
            "Failed.  asm.js (WASM=1) known to fail due to alignment problem, although this problem sometimes means we don't even get this far and fails with an invalid function pointer.");
    }

    private static void TestValueTypeElementIndexing()
    {
        var chars = new[] { 'i', 'p', 's', 'u', 'm' };
        StartTest("Value type element indexing: ");
        EndTest(chars[0] == 'i' && chars[1] == 'p' && chars[2] == 's' && chars[3] == 'u' && chars[4] == 'm');
<<<<<<< HEAD
    }

    struct OddLengthStruct
    {
        public UInt16 a, b, c;
    }

    private static unsafe void TestNonIntAlignedStructArray()
    {
        PrintString("Non-int aligned struct array: ");

        OddLengthStruct firstOdd = new OddLengthStruct { a = 1, b = 2, c = 3 };
        OddLengthStruct secondOdd = new OddLengthStruct { a = 4, b = 5, c = 6 };

        OddLengthStruct[] someOddStructs = new OddLengthStruct[2];
        someOddStructs[0] = firstOdd;
        someOddStructs[1] = secondOdd;

        bool success = true;
        if (someOddStructs[0].a != 1 || someOddStructs[0].b != 2 || someOddStructs[0].c != 3)
        {
            PrintLine("Failed reading from first index");
            success = false;
        }
        if (someOddStructs[1].a != 4 || someOddStructs[1].b != 5 || someOddStructs[1].c != 6)
        {
            PrintLine("Failed reading from second index");
            success = false;
        }

        fixed (OddLengthStruct* pArrStart = someOddStructs)
        {
            UInt16* pArr = (ushort*)pArrStart;
            for (int i = 0; i < 6; i++)
            {
                if (*pArr != i + 1)
                {
                    PrintLine("Failed reading as ushort pointer");
                    success = false;
                }
                pArr++;
            }
        }

        fixed (OddLengthStruct* pArrStart2 = someOddStructs)
        {
            byte* pArr2 = (byte*)pArrStart2;
            for (int i = 0; i < 12; i++)
            {
                if (i % 2 == 0)
                {
                    if (*pArr2 != ((i / 2) + 1))
                    {
                        PrintLine("Failed reading as byte pointer");
                        success = false;
                    }
                }
                else
                {
                    if (*pArr2 != 0)
                    {
                        PrintLine("Failed reading as byte pointer");
                        success = false;
                    }
                }
                pArr2++;
            }
        }

        if (success)
        {
            PrintLine("Ok.");
        }
=======
>>>>>>> 38f1090b
    }

    private static void FloatDoubleTest()
    {
        StartTest("(double) cast test");
        int intToCast = 1;
        double castedDouble = (double)intToCast;
        if (castedDouble == 1d)
        {
            PassTest();
        }
        else
        {
            var toInt = (int)castedDouble;
            //            PrintLine("expected 1m, but was " + castedDouble.ToString());  // double.ToString is not compiling at the time of writing, but this would be better output
            FailTest("Back to int on next line");
            PrintLine(toInt.ToString());
        }

        StartTest("different width float comparisons");
        EndTest(1f < 2d && 1d < 2f && 1f == 1d);

        StartTest("double precision comparison");
        // floats are 7 digits precision, so check some double more precise to make sure there is no loss occurring through some inadvertent cast to float
        EndTest(10.23456789d != 10.234567891d);

        StartTest("float comparison");
        EndTest(12.34567f == 12.34567f && 12.34567f != 12.34568f);

        StartTest("Test comparison of float constant");
        var maxFloat = Single.MaxValue;
        EndTest(maxFloat == Single.MaxValue);

        StartTest("Test comparison of double constant");
        var maxDouble = Double.MaxValue;
        EndTest(maxDouble == Double.MaxValue);
    }

    private static bool callbackResult;
    private static unsafe void TestNativeCallback()
    {
        StartTest("Native callback test");
        CallMe(123);
        EndTest(callbackResult);
    }

    [System.Runtime.InteropServices.NativeCallable(EntryPoint = "CallMe")]
    private static void _CallMe(int x)
    {
        if (x == 123)
        {
            callbackResult = true;
        }
    }

    [System.Runtime.InteropServices.DllImport("*")]
    private static extern void CallMe(int x);

    private static void TestMetaData()
    {
        StartTest("type == null.  Simple class metadata test");
        var typeGetType = Type.GetType("System.Char, System.Private.CoreLib");
        if (typeGetType == null)
        {
            FailTest("type == null.  Simple class metadata test");
        }
        else
        {
            if (typeGetType.FullName != "System.Char")
            {
                FailTest("type != System.Char.  Simple class metadata test");
            }
            else PassTest();
        }

        StartTest("Simple struct metadata test (typeof(Char))");
        var typeofChar = typeof(Char);
        if (typeofChar == null)
        {
            FailTest("type == null.  Simple struct metadata test");
        }
        else
        {
            if (typeofChar.FullName != "System.Char")
            {
                FailTest("type != System.Char.  Simple struct metadata test");
            }
            else PassTest();
        }

        var gentT = new Gen<int>();
        var genParamType = gentT.TestTypeOf();
<<<<<<< HEAD
        StartTest("type of generic parameter: ");
=======
        StartTest("type of generic parameter");
>>>>>>> 38f1090b
        if (genParamType.FullName != "System.Int32")
        {
            FailTest("expected System.Int32 but was " + genParamType.FullName);
        }
        else
        {
            PassTest();
        }

        var arrayType = typeof(object[]);
        StartTest("type of array");
        if (arrayType.FullName != "System.Object[]")
        {
            FailTest("expected System.Object[] but was " + arrayType.FullName);
        }
        else
        {
            PassTest();
        }

        var genericType = typeof(List<object>);
<<<<<<< HEAD
        StartTest("type of generic : ");
=======
        StartTest("type of generic");
>>>>>>> 38f1090b
        if (genericType.FullName != "System.Collections.Generic.List`1[[System.Object, System.Private.CoreLib, Version=4.0.0.0, Culture=neutral, PublicKeyToken=b03f5f7f11d50a3a]]")
        {
            FailTest("expected System.Collections.Generic.List`1[[System.Object, System.Private.CoreLib, Version=4.0.0.0, Culture=neutral, PublicKeyToken=b03f5f7f11d50a3a]] but was " + genericType.FullName);
        }
        else
        {
            PassTest();
        }

        StartTest("Type GetFields length");
        var x = new ClassForMetaTests();
        var s = x.StringField;  
        var i = x.IntField;
        var classForMetaTestsType = typeof(ClassForMetaTests);
        FieldInfo[] fields = classForMetaTestsType.GetFields();
        EndTest(fields.Length == 3);

        StartTest("Type get string field via reflection");
        var stringFieldInfo = classForMetaTestsType.GetField("StringField");
        EndTest((string)stringFieldInfo.GetValue(x) == s);

        StartTest("Type get int field via reflection");
        var intFieldInfo = classForMetaTestsType.GetField("IntField");
        EndTest((int)intFieldInfo.GetValue(x) == i);

        StartTest("Type get static int field via reflection");
        var staticIntFieldInfo = classForMetaTestsType.GetField("StaticIntField");
        EndTest((int)staticIntFieldInfo.GetValue(x) == 23);

        StartTest("Type set string field via reflection");
        stringFieldInfo.SetValue(x, "bcd");
        EndTest(x.StringField == "bcd");

        StartTest("Type set int field via reflection");
        intFieldInfo.SetValue(x, 456);
        EndTest(x.IntField == 456);

        StartTest("Type set static int field via reflection");
        staticIntFieldInfo.SetValue(x, 987);
        EndTest(ClassForMetaTests.StaticIntField == 987);

        var st = new StructForMetaTests();
        st.StringField = "xyz";
        var fieldStructType = typeof(StructForMetaTests);
        var structStringFieldInfo = fieldStructType.GetField("StringField");
        StartTest("Struct get string field via reflection");
        EndTest((string)structStringFieldInfo.GetValue(st) == "xyz");

        StartTest("Class get+invoke ctor via reflection");
        var ctor = classForMetaTestsType.GetConstructor(new Type[0]);
        ClassForMetaTests instance = (ClassForMetaTests)ctor.Invoke(null);
        EndTest(instance.IntField == 12);

        instance.ReturnTrueIf1(0); // force method output
        instance.ReturnTrueIf1AndThis(0, null); // force method output
        ClassForMetaTests.ReturnsParam(null); // force method output

        StartTest("Class get+invoke simple method via reflection");
        var mtd = classForMetaTestsType.GetMethod("ReturnTrueIf1");
        bool shouldBeTrue = (bool)mtd.Invoke(instance, new object[] {1});
        bool shouldBeFalse = (bool)mtd.Invoke(instance, new object[] {2});
        EndTest(shouldBeTrue && !shouldBeFalse);
<<<<<<< HEAD

        StartTest("Class get+invoke method with ref param via reflection");
        var mtdWith2Params = classForMetaTestsType.GetMethod("ReturnTrueIf1AndThis");
        shouldBeTrue = (bool)mtdWith2Params.Invoke(instance, new object[] { 1, instance });
        shouldBeFalse = (bool)mtdWith2Params.Invoke(instance, new object[] { 1, new ClassForMetaTests() });
        EndTest(shouldBeTrue && !shouldBeFalse);

        StartTest("Class get+invoke static method with ref param via reflection");
        var staticMtd = classForMetaTestsType.GetMethod("ReturnsParam");
        var retVal = (ClassForMetaTests)staticMtd.Invoke(null, new object[] { instance });
        EndTest(Object.ReferenceEquals(retVal, instance));
        bool shouldBeTrue = (bool)mtd.Invoke(instance, new object[] {1});
        bool shouldBeFalse = (bool)mtd.Invoke(instance, new object[] {2});
        if (shouldBeTrue && !shouldBeFalse)
        {
            PrintLine("Ok.");
        }
        else
        {
            PrintLine("Failed.");
        }
=======
>>>>>>> 38f1090b

        StartTest("Class get+invoke method with ref param via reflection");
        var mtdWith2Params = classForMetaTestsType.GetMethod("ReturnTrueIf1AndThis");
        shouldBeTrue = (bool)mtdWith2Params.Invoke(instance, new object[] { 1, instance });
        shouldBeFalse = (bool)mtdWith2Params.Invoke(instance, new object[] { 1, new ClassForMetaTests() });
        EndTest(shouldBeTrue && !shouldBeFalse);

        StartTest("Class get+invoke static method with ref param via reflection");
        var staticMtd = classForMetaTestsType.GetMethod("ReturnsParam");
        var retVal = (ClassForMetaTests)staticMtd.Invoke(null, new object[] { instance });
        EndTest(Object.ReferenceEquals(retVal, instance));
    }

    public class ClassForMetaTests
    {
        // used via reflection
#pragma warning disable 0169
        public int IntField;
        public string StringField;
#pragma warning restore 0169
        public static int StaticIntField;

        public ClassForMetaTests()
        {
            StringField = "ab";
            IntField = 12;
            StaticIntField = 23;
        }

        public bool ReturnTrueIf1(int i)
        {
            return i == 1;
        }

        public bool ReturnTrueIf1AndThis(int i, object anInstance)
        {
            return i == 1 && object.ReferenceEquals(this, anInstance);
        }

        public static object ReturnsParam(object p1)
        {
            return p1;
        }
    }

    public struct StructForMetaTests
    {
        public string StringField;
    }


    /// <summary>
    /// Ensures all of the blocks of a try/finally function are hit when there aren't exceptions
    /// </summary>
    private static void TestTryFinally()
    {
        StartTest("Try/Finally test");
        uint result = TryFinallyInner();
        if (result == 1111)
        {
            PassTest();
        }
        else
        {
            FailTest("Result: " + result.ToString());
        }
    }

    private static uint TryFinallyInner()
    {
        uint result = 1;
        try
        {
            result += 10;
        }
        finally
        {
            result += 100;
        }
        result += 1000;

        return result;
    }

    private static void TestArgsWithMixedTypesAndExceptionRegions()
    {
        new MixedArgFuncClass().MixedArgFunc(1, null, 2, null);
    }

    class MixedArgFuncClass
    {
        public void MixedArgFunc(int firstInt, object shadowStackArg, int secondInt, object secondShadowStackArg)
        {
            Program.StartTest("MixedParamFuncWithExceptionRegions does not overwrite args");
            bool ok = true;
            int p1 = firstInt;
            try // add a try/catch to get _exceptionRegions.Length > 0 and copy stack args to shadow stack
            {
                if (shadowStackArg != null)
                {
                    FailTest("shadowStackArg != null");
                    ok = false;
                }
            }
            catch (Exception)
            {
                throw;
            }
            if (p1 != 1)
            {
                FailTest("p1 not 1, was ");
                PrintLine(p1.ToString());
                ok = false;
            }

            if (secondInt != 2)
            {
                FailTest("secondInt not 2, was ");
                PrintLine(secondInt.ToString());
                ok = false;
            }
            if (secondShadowStackArg != null)
            {
                FailTest("secondShadowStackArg != null");
                ok = false;
            }
            if (ok)
            {
                PassTest();
            }
        }
    }

    private static void TestThreadStaticsForSingleThread()
    {
        var firstClass = new ClassWithFourThreadStatics();
        int firstClassStatic = firstClass.GetStatic();
        StartTest("Static should be initialised");
        if (firstClassStatic == 2)
        {
            PassTest();
        }
        else
        {
            FailTest();
            PrintLine("Was: " + firstClassStatic.ToString());
        }
        StartTest("Second class with same statics should be initialised");
        int secondClassStatic = new AnotherClassWithFourThreadStatics().GetStatic();
        if (secondClassStatic == 13)
        {
            PassTest();
        }
        else
        {
            FailTest();
            PrintLine("Was: " + secondClassStatic.ToString());
        }

        StartTest("First class increment statics");
        firstClass.IncrementStatics();
        firstClassStatic = firstClass.GetStatic();
        if (firstClassStatic == 3)
        {
            PassTest();
        }
        else
        {
            FailTest();
            PrintLine("Was: " + firstClassStatic.ToString());
        }

        StartTest("Second class should not be overwritten"); // catches a type of bug where beacuse the 2 types share the same number and types of ThreadStatics, the first class can end up overwriting the second
        secondClassStatic = new AnotherClassWithFourThreadStatics().GetStatic();
        if (secondClassStatic == 13)
        {
            PassTest();
        }
        else
        {
            FailTest();
            PrintLine("Was: " + secondClassStatic.ToString());
        }

        StartTest("First class 2nd instance should share static");
        int secondInstanceOfFirstClassStatic = new ClassWithFourThreadStatics().GetStatic();
        if (secondInstanceOfFirstClassStatic == 3)
        {
            PassTest();
        }
        else
        {
            FailTest();
            PrintLine("Was: " + secondInstanceOfFirstClassStatic.ToString());
        }
        Thread.Sleep(10);
    }


    struct AFloat
    {
        public float f;
    }

    private static void TestForWrappedPrimitiveStruct()
    {
        // exercises the path through DefType.IsHfa to optimize the access for structs around primitives
        PrintString("Access to wrapped primitive: ");
        var x = new AFloat();
        x.f = float.MaxValue;
        if (x.f == float.MaxValue)
        {
            PrintLine("Ok.");
        }
        else
        {
            PrintLine("Failed.");
        }
    }

    [DllImport("*")]
    private static unsafe extern int printf(byte* str, byte* unused);
}

public struct TwoByteStr
{
    public byte first;
    public byte second;
}

public struct BoxStubTest
{
    public string Value;
    public override string ToString()
    {
        return Value;
    }

    public string GetValue()
    {
        Program.PrintLine("BoxStubTest.GetValue called");
        Program.PrintLine(Value);
        return Value;
    }
}

public class TestClass
{
    public string TestString { get; set; }
    public int TestInt { get; set; }

    public TestClass(int number)
    {
        if(number != 1337)
            throw new Exception();
    }

    public void TestMethod(string str)
    {
        TestString = str;
        if (TestString == str)
            Program.PrintLine("Instance method call test: Ok.");
    }
    public virtual void TestVirtualMethod(string str)
    {
        Program.PrintLine("Virtual Slot Test: Ok If second");
    }
	
	public virtual void TestVirtualMethod2(string str)
    {
        Program.PrintLine("Virtual Slot Test 2: Ok");
    }

    public int InstanceDelegateTarget()
    {
        return TestInt;
    }

    public virtual void VirtualDelegateTarget()
    {
        Program.FailTest("Virtual delegate incorrectly dispatched to base.");
    }
}

public class TestDerivedClass : TestClass
{
    public TestDerivedClass(int number) : base(number)
    {

    }
    public override void TestVirtualMethod(string str)
    {
        Program.PrintLine("Virtual Slot Test: Ok");
        base.TestVirtualMethod(str);
    }
    
    public override string ToString()
    {
        throw new Exception();
    }

    public override void VirtualDelegateTarget()
    {
        Program.PassTest();
        Program.PrintLine("Virtual Delegate Test: Ok");
    }
}

public class StaticsInited
{
    public static bool BeforeFieldInitInited;
    public static bool NonBeforeFieldInitInited;
}

public class BeforeFieldInitTest
{
    public static int TestField = BeforeFieldInit();

    public static void Nop() { }

    static int BeforeFieldInit()
    {
        StaticsInited.BeforeFieldInitInited = true;
        return 3;
    }
}

public class NonBeforeFieldInitTest
{
    public static int TestField;

    public static void Nop() { }

    static NonBeforeFieldInitTest()
    {
        TestField = 4;
        StaticsInited.NonBeforeFieldInitInited = true;
    }
}

public interface ICastingTest1
{
    int GetValue();
}

public interface ICastingTest2
{
    int GetValue();
}

public abstract class CastingTestClass
{
    public abstract int GetValue();
}

public class DerivedCastingTestClass1 : CastingTestClass, ICastingTest1
{
    public override int GetValue() => 1;
}

public class DerivedCastingTestClass2 : CastingTestClass, ICastingTest2
{
    public override int GetValue() => 2;
}

public interface ITestItf
{
    int GetValue();
}

public struct ItfStruct : ITestItf
{
    public int GetValue()
    {
        return 4;
    }
}

public sealed class MySealedClass
{
    uint _data;

    public MySealedClass()
    {
        _data = 104;
    }

    public MySealedClass(uint data)
    {
        _data = data;
    }

    public uint GetData()
    {
        return _data;
    }

    public override int GetHashCode()
    {
        return (int)_data * 2;
    }

    public override string ToString()
    {
        Program.PrintLine("MySealedClass.ToString called. Data:");
        Program.PrintLine(_data.ToString());
        return _data.ToString();
    }
}

public class Gen<T>
{
    internal Type TestTypeOf()
    {
        return typeof(T);
    }
}

public class MyUnsealedClass
{
    uint _data;

    public MyUnsealedClass()
    {
        _data = 24;
    }

    public MyUnsealedClass(uint data)
    {
        _data = data;
    }

    public uint GetData()
    {
        return _data;
    }

    public override int GetHashCode()
    {
        return (int)_data * 2;
    }

    public override string ToString()
    {
        return _data.ToString();
    }
}

public class MyBase
{
    protected uint _data;
    public MyBase(uint data)
    {
        _data = data;
    }

    public virtual uint GetData()
    {
        return _data;
    }
}

public class UnsealedDerived : MyBase
{
    public UnsealedDerived(uint data) : base(data) { }
    public override uint GetData()
    {
        return _data * 2;
    }
}

public sealed class SealedDerived : MyBase
{
    public SealedDerived(uint data) : base(data) { }
    public override uint GetData()
    {
        return _data * 3;
    }
}

class ClassWithSealedVTable : ISomeItf
{
    public int GetValue()
    {
        return 37;
    }
}

interface ISomeItf
{
    int GetValue();
}

class ClassWithFourThreadStatics
{
    [ThreadStatic] static int classStatic;
    [ThreadStatic] static int classStatic2 = 2;
    [ThreadStatic] static int classStatic3;
    [ThreadStatic] static int classStatic4;
    [ThreadStatic] static int classStatic5;

    public int GetStatic()
    {
        return classStatic2;
    }

    public void IncrementStatics()
    {
        classStatic++;
        classStatic2++;
        classStatic3++;
        classStatic4++;
        classStatic5++;
    }
}

class AnotherClassWithFourThreadStatics
{
    [ThreadStatic] static int classStatic = 13;
    [ThreadStatic] static int classStatic2;
    [ThreadStatic] static int classStatic3;
    [ThreadStatic] static int classStatic4;
    [ThreadStatic] static int classStatic5;

    public int GetStatic()
    {
        return classStatic;
    }

    /// <summary>
    /// stops field unused compiler error, but never called
    /// </summary>
    public void IncrementStatics()
    {
        classStatic2++;
        classStatic3++;
        classStatic4++;
        classStatic5++;
    }
}

namespace System.Runtime.InteropServices
{
    /// <summary>
    /// Any method marked with NativeCallableAttribute can be directly called from
    /// native code. The function token can be loaded to a local variable using LDFTN
    /// and passed as a callback to native method.
    /// </summary>
    [AttributeUsage(AttributeTargets.Method)]
    public sealed class NativeCallableAttribute : Attribute
    {
        public NativeCallableAttribute()
        {
        }

        /// <summary>
        /// Optional. If omitted, compiler will choose one for you.
        /// </summary>
        public CallingConvention CallingConvention;

        /// <summary>
        /// Optional. If omitted, then the method is native callable, but no EAT is emitted.
        /// </summary>
        public string EntryPoint;
    }

    [AttributeUsage((System.AttributeTargets.Method | System.AttributeTargets.Class))]
    internal class McgIntrinsicsAttribute : Attribute
    {
    }
}<|MERGE_RESOLUTION|>--- conflicted
+++ resolved
@@ -171,12 +171,6 @@
                 smallArrayTest[1] == 0 &&
                 smallArrayTest[2] == Int16.MinValue &&
                 smallArrayTest[3] == 0);
-<<<<<<< HEAD
-
-        StartTest("Newobj value type test");
-        TestNonIntAlignedStructArray();
-=======
->>>>>>> 38f1090b
 
         StartTest("Newobj value type test");
         IntPtr returnedIntPtr = NewobjValueType();
@@ -268,8 +262,6 @@
 
         TestThreadStaticsForSingleThread();
 
-        TestForWrappedPrimitiveStruct();
-
         // This test should remain last to get other results before stopping the debugger
         PrintLine("Debugger.Break() test: Ok if debugger is open and breaks.");
         System.Diagnostics.Debugger.Break();
@@ -303,17 +295,12 @@
     internal static void FailTest(string failMessage = null)
     {
         Success = false;
-<<<<<<< HEAD
-        if(failMessage != null) PrintString(failMessage + "-");
-        FailTest();
-=======
         PrintLine("Failed.");
         if (failMessage != null) PrintLine(failMessage + "-");
->>>>>>> 38f1090b
     }
 
     private static int StaticDelegateTarget()
-    {
+    {         
         return 7;
     }
 
@@ -330,7 +317,7 @@
             }
         }
     }
-
+    
     public static void PrintLine(string s)
     {
         PrintString(s);
@@ -366,21 +353,21 @@
     {
         return a >> b;
     }
-
+    
     private static int SwitchOp(int a, int b, int mode)
     {
-        switch (mode)
-        {
-            case 0:
-                return a + b;
-            case 1:
-                return a * b;
-            case 2:
-                return a / b;
-            case 3:
-                return a - b;
-            default:
-                return 0;
+        switch(mode)
+        {
+          case 0:
+            return a + b;
+          case 1:
+            return a * b;
+          case 2:
+            return a / b;
+          case 3:
+            return a - b;
+          default:
+            return 0;
         }
     }
 
@@ -401,11 +388,7 @@
 
     private static void IntToStringTest()
     {
-<<<<<<< HEAD
-        StartTest("Int to String Test: Ok if says 42:");
-=======
         StartTest("Int to String Test: Ok if says 42");
->>>>>>> 38f1090b
         string intString = 42.ToString();
         PrintLine(intString);
         EndTest(intString == "42");
@@ -416,16 +399,16 @@
         StartTest("ldind test");
         var ldindTarget = new TwoByteStr { first = byte.MaxValue, second = byte.MinValue };
         var ldindField = &ldindTarget.first;
-        if ((*ldindField) == byte.MaxValue)
+        if((*ldindField) == byte.MaxValue)
         {
             ldindTarget.second = byte.MaxValue;
             *ldindField = byte.MinValue;
             //ensure there isnt any overwrite of nearby fields
-            if (ldindTarget.first == byte.MinValue && ldindTarget.second == byte.MaxValue)
+            if(ldindTarget.first == byte.MinValue && ldindTarget.second == byte.MaxValue)
             {
                 PassTest();
             }
-            else if (ldindTarget.first != byte.MinValue)
+            else if(ldindTarget.first != byte.MinValue)
             {
                 FailTest("didnt update target.");
             }
@@ -448,11 +431,7 @@
         EndTest(ItfCaller(itfStruct) == 4);
 
         ClassWithSealedVTable classWithSealedVTable = new ClassWithSealedVTable();
-<<<<<<< HEAD
-        StartTest("Interface dispatch with sealed vtable test: ");
-=======
         StartTest("Interface dispatch with sealed vtable test");
->>>>>>> 38f1090b
         EndTest(CallItf(classWithSealedVTable) == 37);
     }
 
@@ -504,7 +483,7 @@
             PrintString(stringDirectToString);
             PrintLine("\"");
         }
-
+       
         // Generic calls on methods not defined on object
         uint dataFromBase = GenericGetData<MyBase>(new MyBase(11));
         StartTest("Generic call to base class test");
@@ -559,82 +538,6 @@
         var chars = new[] { 'i', 'p', 's', 'u', 'm' };
         StartTest("Value type element indexing: ");
         EndTest(chars[0] == 'i' && chars[1] == 'p' && chars[2] == 's' && chars[3] == 'u' && chars[4] == 'm');
-<<<<<<< HEAD
-    }
-
-    struct OddLengthStruct
-    {
-        public UInt16 a, b, c;
-    }
-
-    private static unsafe void TestNonIntAlignedStructArray()
-    {
-        PrintString("Non-int aligned struct array: ");
-
-        OddLengthStruct firstOdd = new OddLengthStruct { a = 1, b = 2, c = 3 };
-        OddLengthStruct secondOdd = new OddLengthStruct { a = 4, b = 5, c = 6 };
-
-        OddLengthStruct[] someOddStructs = new OddLengthStruct[2];
-        someOddStructs[0] = firstOdd;
-        someOddStructs[1] = secondOdd;
-
-        bool success = true;
-        if (someOddStructs[0].a != 1 || someOddStructs[0].b != 2 || someOddStructs[0].c != 3)
-        {
-            PrintLine("Failed reading from first index");
-            success = false;
-        }
-        if (someOddStructs[1].a != 4 || someOddStructs[1].b != 5 || someOddStructs[1].c != 6)
-        {
-            PrintLine("Failed reading from second index");
-            success = false;
-        }
-
-        fixed (OddLengthStruct* pArrStart = someOddStructs)
-        {
-            UInt16* pArr = (ushort*)pArrStart;
-            for (int i = 0; i < 6; i++)
-            {
-                if (*pArr != i + 1)
-                {
-                    PrintLine("Failed reading as ushort pointer");
-                    success = false;
-                }
-                pArr++;
-            }
-        }
-
-        fixed (OddLengthStruct* pArrStart2 = someOddStructs)
-        {
-            byte* pArr2 = (byte*)pArrStart2;
-            for (int i = 0; i < 12; i++)
-            {
-                if (i % 2 == 0)
-                {
-                    if (*pArr2 != ((i / 2) + 1))
-                    {
-                        PrintLine("Failed reading as byte pointer");
-                        success = false;
-                    }
-                }
-                else
-                {
-                    if (*pArr2 != 0)
-                    {
-                        PrintLine("Failed reading as byte pointer");
-                        success = false;
-                    }
-                }
-                pArr2++;
-            }
-        }
-
-        if (success)
-        {
-            PrintLine("Ok.");
-        }
-=======
->>>>>>> 38f1090b
     }
 
     private static void FloatDoubleTest()
@@ -727,11 +630,7 @@
 
         var gentT = new Gen<int>();
         var genParamType = gentT.TestTypeOf();
-<<<<<<< HEAD
-        StartTest("type of generic parameter: ");
-=======
         StartTest("type of generic parameter");
->>>>>>> 38f1090b
         if (genParamType.FullName != "System.Int32")
         {
             FailTest("expected System.Int32 but was " + genParamType.FullName);
@@ -753,11 +652,7 @@
         }
 
         var genericType = typeof(List<object>);
-<<<<<<< HEAD
-        StartTest("type of generic : ");
-=======
         StartTest("type of generic");
->>>>>>> 38f1090b
         if (genericType.FullName != "System.Collections.Generic.List`1[[System.Object, System.Private.CoreLib, Version=4.0.0.0, Culture=neutral, PublicKeyToken=b03f5f7f11d50a3a]]")
         {
             FailTest("expected System.Collections.Generic.List`1[[System.Object, System.Private.CoreLib, Version=4.0.0.0, Culture=neutral, PublicKeyToken=b03f5f7f11d50a3a]] but was " + genericType.FullName);
@@ -820,30 +715,6 @@
         bool shouldBeTrue = (bool)mtd.Invoke(instance, new object[] {1});
         bool shouldBeFalse = (bool)mtd.Invoke(instance, new object[] {2});
         EndTest(shouldBeTrue && !shouldBeFalse);
-<<<<<<< HEAD
-
-        StartTest("Class get+invoke method with ref param via reflection");
-        var mtdWith2Params = classForMetaTestsType.GetMethod("ReturnTrueIf1AndThis");
-        shouldBeTrue = (bool)mtdWith2Params.Invoke(instance, new object[] { 1, instance });
-        shouldBeFalse = (bool)mtdWith2Params.Invoke(instance, new object[] { 1, new ClassForMetaTests() });
-        EndTest(shouldBeTrue && !shouldBeFalse);
-
-        StartTest("Class get+invoke static method with ref param via reflection");
-        var staticMtd = classForMetaTestsType.GetMethod("ReturnsParam");
-        var retVal = (ClassForMetaTests)staticMtd.Invoke(null, new object[] { instance });
-        EndTest(Object.ReferenceEquals(retVal, instance));
-        bool shouldBeTrue = (bool)mtd.Invoke(instance, new object[] {1});
-        bool shouldBeFalse = (bool)mtd.Invoke(instance, new object[] {2});
-        if (shouldBeTrue && !shouldBeFalse)
-        {
-            PrintLine("Ok.");
-        }
-        else
-        {
-            PrintLine("Failed.");
-        }
-=======
->>>>>>> 38f1090b
 
         StartTest("Class get+invoke method with ref param via reflection");
         var mtdWith2Params = classForMetaTestsType.GetMethod("ReturnTrueIf1AndThis");
@@ -1042,28 +913,6 @@
         Thread.Sleep(10);
     }
 
-
-    struct AFloat
-    {
-        public float f;
-    }
-
-    private static void TestForWrappedPrimitiveStruct()
-    {
-        // exercises the path through DefType.IsHfa to optimize the access for structs around primitives
-        PrintString("Access to wrapped primitive: ");
-        var x = new AFloat();
-        x.f = float.MaxValue;
-        if (x.f == float.MaxValue)
-        {
-            PrintLine("Ok.");
-        }
-        else
-        {
-            PrintLine("Failed.");
-        }
-    }
-
     [DllImport("*")]
     private static unsafe extern int printf(byte* str, byte* unused);
 }
