// Licensed to the .NET Foundation under one or more agreements.
// The .NET Foundation licenses this file to you under the MIT license.

using System;
using System.Threading;
using System.Runtime.InteropServices;
using System.Runtime.CompilerServices;
using System.Collections.Generic;
using System.Reflection;
using System.Diagnostics;

#if TARGET_WINDOWS
using CpObj;
using CkFinite;
#endif
internal static class Program
{
    private static int staticInt;
    [ThreadStatic]
    private static int threadStaticInt;

    internal static bool Success;
    private static unsafe int Main(string[] args)
    {
        Success = true;
        PrintLine("Starting " + 1);

        TestBox();

        TestSByteExtend(); 
        TestMetaData();

        TestGC();

        Add(1, 2);
        PrintLine("Hello from C#!");
        int tempInt = 0;
        int tempInt2 = 0;
        StartTest("Address/derefernce test");
        (*(&tempInt)) = 9;
        EndTest(tempInt == 9);

        int* targetAddr = (tempInt > 0) ? (&tempInt2) : (&tempInt);

        StartTest("basic block stack entry Test");
        (*targetAddr) = 1;
        EndTest(tempInt2 == 1 && tempInt == 9);

#if TARGET_WINDOWS
        StartTest("Inline assign byte Test");
        EndTest(ILHelpers.ILHelpersTest.InlineAssignByte() == 100);

        StartTest("dup test");
        int dupTestInt = 9;
        EndTest(ILHelpers.ILHelpersTest.DupTest(ref dupTestInt) == 209 && dupTestInt == 209);
#endif

        TestClass tempObj = new TestDerivedClass(1337);
        tempObj.TestMethod("Hello");
        tempObj.TestVirtualMethod("Hello");
        tempObj.TestVirtualMethod2("Hello");

        TwoByteStr str = new TwoByteStr() { first = 1, second = 2 };
        TwoByteStr str2 = new TwoByteStr() { first = 3, second = 4 };
        *(&str) = str2;
        str2 = *(&str);

        StartTest("value type int field test");
        EndTest(str2.second == 4);

        StartTest("static int field test");
        staticInt = 5;
        EndTest(staticInt == 5);

        StartTest("thread static int initial value field test");
        EndTest(threadStaticInt == 0);

        StartTest("thread static int field test");
        threadStaticInt = 9;
        EndTest(threadStaticInt == 9);

        StaticCtorTest();

        StartTest("box test");
        var boxedInt = (object)tempInt;
        if (((int)boxedInt) == 9)
        {
            PassTest();
        }
        else
        {
            FailTest();
            PrintLine("Value:");
            PrintLine(boxedInt.ToString());
        }

        TestBoxUnboxDifferentSizes();

        var boxedStruct = (object)new BoxStubTest { Value = "Boxed Stub Test: Ok." };
        PrintLine(boxedStruct.ToString());

        StartTest("Subtraction Test");
        int subResult = tempInt - 1;
        EndTest(subResult == 8);

        StartTest("Division Test");
        int divResult = tempInt / 3;
        EndTest(divResult == 3);

        StartTest("Addition of byte and short test");
        byte aByte = 2;
        short aShort = 0x100;
        short byteAndShortResult = (short)(aByte + aShort);
        EndTest(byteAndShortResult == 0x102);

        StartTest("not test");
        var not = Not(0xFFFFFFFF) == 0x00000000;
        EndTest(not);

        StartTest("negInt test");
        var negInt = Neg(42) == -42;
        EndTest(negInt);

        StartTest("shiftLeft test");
        var shiftLeft = ShiftLeft(1, 2) == 4;
        EndTest(shiftLeft);

        StartTest("shiftRight test");
        var shiftRight = ShiftRight(4, 2) == 1;
        EndTest(shiftRight);

        StartTest("unsignedShift test");
        var unsignedShift = UnsignedShift(0xFFFFFFFFu, 4) == 0x0FFFFFFFu;
        EndTest(unsignedShift);

        StartTest("shiftLeft byte to short test");
        byte byteConstant = (byte)0x80;
        ushort shiftedToShort = (ushort)(byteConstant << 1);
        EndTest((int)shiftedToShort == 0x0100);

        StartTest("SwitchOp0 test");
        var switchTest0 = SwitchOp(5, 5, 0);
        EndTest(switchTest0 == 10);

        StartTest("SwitchOp1 test");
        var switchTest1 = SwitchOp(5, 5, 1);
        EndTest(switchTest1 == 25);

        StartTest("SwitchOpDefault test");
        var switchTestDefault = SwitchOp(5, 5, 20);
        EndTest(switchTestDefault == 0);

#if TARGET_WINDOWS
        StartTest("CpObj test");
        var cpObjTestA = new TestValue { Field = 1234 };
        var cpObjTestB = new TestValue { Field = 5678 };
        CpObjTest.CpObj(ref cpObjTestB, ref cpObjTestA);
        EndTest (cpObjTestB.Field == 1234);
#endif

        StartTest("Static delegate test");
        Func<int> staticDelegate = StaticDelegateTarget;
        EndTest(staticDelegate() == 7);

        StartTest("Instance delegate test");
        tempObj.TestInt = 8;
        Func<int> instanceDelegate = tempObj.InstanceDelegateTarget;
        EndTest(instanceDelegate() == 8);

        StartTest("Virtual Delegate Test");
        Action virtualDelegate = tempObj.VirtualDelegateTarget;
        virtualDelegate();

        var arrayTest = new BoxStubTest[] { new BoxStubTest { Value = "Hello" }, new BoxStubTest { Value = "Array" }, new BoxStubTest { Value = "Test" } };
        foreach (var element in arrayTest)
            PrintLine(element.Value);

        arrayTest[1].Value = "Array load/store test: Ok.";
        PrintLine(arrayTest[1].Value);

        int ii = 0;
        arrayTest[ii++].Value = "dup ref test: Ok.";
        PrintLine(arrayTest[0].Value);

        StartTest("Large array load/store test");
        var largeArrayTest = new long[] { Int64.MaxValue, 0, Int64.MinValue, 0 };
        EndTest(largeArrayTest[0] == Int64.MaxValue &&
                largeArrayTest[1] == 0 &&
                largeArrayTest[2] == Int64.MinValue &&
                largeArrayTest[3] == 0);

        StartTest("Small array load/store test");
        var smallArrayTest = new long[] { Int16.MaxValue, 0, Int16.MinValue, 0 };
        EndTest(smallArrayTest[0] == Int16.MaxValue &&
                smallArrayTest[1] == 0 &&
                smallArrayTest[2] == Int16.MinValue &&
                smallArrayTest[3] == 0);

        StartTest("Newobj value type test");
        IntPtr returnedIntPtr = NewobjValueType();
        EndTest(returnedIntPtr.ToInt32() == 3);

        StackallocTest();

        IntToStringTest();

        CastingTestClass castingTest = new DerivedCastingTestClass1();

        PrintLine("interface call test: Ok " + (castingTest as ICastingTest1).GetValue().ToString());

        StartTest("Type casting with isinst & castclass to class test");
        EndTest(((DerivedCastingTestClass1)castingTest).GetValue() == 1 && !(castingTest is DerivedCastingTestClass2));

        StartTest("Type casting with isinst & castclass to interface test");
        // Instead of checking the result of `GetValue`, we use null check by now until interface dispatch is implemented.
        EndTest((ICastingTest1)castingTest != null && !(castingTest is ICastingTest2));

        StartTest("Type casting with isinst & castclass to array test");
        object arrayCastingTest = new BoxStubTest[] { new BoxStubTest { Value = "Array" }, new BoxStubTest { Value = "Cast" }, new BoxStubTest { Value = "Test" } };
        PrintLine(((BoxStubTest[])arrayCastingTest)[0].Value);
        PrintLine(((BoxStubTest[])arrayCastingTest)[1].Value);
        PrintLine(((BoxStubTest[])arrayCastingTest)[2].Value);
        EndTest(!(arrayCastingTest is CastingTestClass[]));

        ldindTest();

        InterfaceDispatchTest();

        StartTest("Runtime.Helpers array initialization test");
        var testRuntimeHelpersInitArray = new long[] { 1, 2, 3 };
        EndTest(testRuntimeHelpersInitArray[0] == 1 &&
                testRuntimeHelpersInitArray[1] == 2 &&
                testRuntimeHelpersInitArray[2] == 3);

        StartTest("Multi-dimension array instantiation test");
        var testMdArrayInstantiation = new int[2, 2];
        EndTest(testMdArrayInstantiation != null && testMdArrayInstantiation.GetLength(0) == 2 && testMdArrayInstantiation.GetLength(1) == 2);

        StartTest("Multi-dimension array get/set test");
        testMdArrayInstantiation[0, 0] = 1;
        testMdArrayInstantiation[0, 1] = 2;
        testMdArrayInstantiation[1, 0] = 3;
        testMdArrayInstantiation[1, 1] = 4;
        EndTest(testMdArrayInstantiation[0, 0] == 1
                && testMdArrayInstantiation[0, 1] == 2
                && testMdArrayInstantiation[1, 0] == 3
                && testMdArrayInstantiation[1, 1] == 4);


        FloatDoubleTest();

        StartTest("long comparison");
        long l = 0x1;
        EndTest(l < 0x7FF0000000000000);

        // Create a ByReference<char> through the ReadOnlySpan ctor and call the ByReference.Value via the indexer.
        StartTest("ByReference intrinsics exercise via ReadOnlySpan");
        var span = "123".AsSpan();
        if (span[0] != '1'
            || span[1] != '2'
            || span[2] != '3')
        {
            FailTest();
            PrintLine(span[0].ToString());
            PrintLine(span[1].ToString());
            PrintLine(span[2].ToString());
        }
        else
        {
            PassTest();
        }

        TestConstrainedClassCalls();

        TestConstrainedStructCalls();

        TestValueTypeElementIndexing();

        TestArrayItfDispatch();

        TestTryFinally();


#if TARGET_WINDOWS
        StartTest("RVA static field test");
        int rvaFieldValue = ILHelpers.ILHelpersTest.StaticInitedInt;
        if (rvaFieldValue == 0x78563412)
        {
            PassTest();
        }
        else
        {
            FailTest(rvaFieldValue.ToString());
        }
#endif

        TestNativeCallback();

        TestArgsWithMixedTypesAndExceptionRegions();

        TestThreadStaticsForSingleThread();

        TestDispose();

        TestCallToGenericInterfaceMethod();

        TestInitObjDouble();

        TestTryCatch();

        StartTest("Non/GCStatics field access test");
        if (new FieldStatics().TestGetSet())
        {
            PassTest();
        }
        else
        {
            FailTest();
        }

        TestSByteExtend();

        TestSharedDelegate();

        TestUlongUintMultiply();

        TestBoxSingle();

        TestGvmCallInIf(new GenDerived<string>(), "hello");

        TestStoreFromGenericMethod();

        TestConstrainedValueTypeCallVirt();

        TestBoxToGenericTypeFromDirectMethod();

        TestGenericStructHandling();

        TestGenericCallInFinally();

        TestInitializeArray();

        TestImplicitUShortToUInt();

        TestReverseDelegateInvoke();

        TestInterlockedExchange();

        TestThrowIfNull();

#if TARGET_WINDOWS
        TestCkFinite();
#endif

        TestIntOverflows();

<<<<<<< HEAD
        TestStackTrace();
=======
        TestJavascriptCall();
>>>>>>> bb212a9d

        // This test should remain last to get other results before stopping the debugger
        PrintLine("Debugger.Break() test: Ok if debugger is open and breaks.");
        System.Diagnostics.Debugger.Break();

        PrintLine("Done");
        return Success ? 100 : -1;
    }

    private static void TestGC()
    {
        StartTest("GC");

        var genOfNewObject = GC.GetGeneration(new object());
        PrintLine("Generation of new object " + genOfNewObject.ToString());
        if(genOfNewObject != 0)
        {
            FailTest("Gen of new object was " + genOfNewObject);
            return;
        }
        var weakReference = MethodWithObjectInShadowStack();
        GC.Collect();
        GC.Collect();
        if (weakReference.IsAlive)
        {
            FailTest("object alive when has no references");
            return;
        }
        // create enough arrays to go over 5GB which should force older arrays to get collected
        // use array of size 1MB, then iterate 5*1024 times
        for(var i = 0; i < 5 * 1024; i++)
        {
            var a = new int[256 * 1024]; // ints are 4 bytes so this is 1MB
        }
        for(var i = 0; i < 3; i++)
        {
            PrintString("GC Collection Count " + i.ToString() + " ");
            PrintLine(GC.CollectionCount(i).ToString());
        }
        if(!TestObjectRefInUncoveredShadowStackSlot())
        {
            FailTest("struct Child1 alive unexpectedly");

        }
        EndTest(true);
    }

    private static WeakReference childRef;
    // This test is to catch where slots are allocated on the shadow stack uncovering object references that were there previously.
    // If this happens in the call to GC.Collect, which at the time of writing allocate 12 bytes in the call, 3 slots, then any objects that were in those 
    // 3 slots will not be collected as they will now be (back) in the range of bottom of stack -> top of stack.
    private static unsafe bool TestObjectRefInUncoveredShadowStackSlot()
    {
        CreateObjectRefsInShadowStack();
        GC.Collect();
        return !childRef.IsAlive;
    }

    [MethodImpl(MethodImplOptions.NoInlining)]
    static unsafe void CreateObjectRefsInShadowStack()
    {
        var child = new Child();
        Child c1, c2, c3;  // 3 more locals to cover give a bit more resiliency to the test, in case of slots being added or removed in the RhCollect calls
        c1 = c2 = c3 = child;
        childRef = new WeakReference(child);
    }

    public class Child
    {
    }

    private static unsafe void TestBoxUnboxDifferentSizes()
    {
        StartTest("Box/Unbox different sizes");
        var pass = true;
        long longValue = Convert.ToInt64((object)11111111L);
        if(longValue != 11111111L)
        {
            FailTest("Int64");
            pass = false;
        }

        int intValue = Convert.ToInt32((object)11111111);
        if (intValue != 11111111)
        {
            FailTest("Int32");
            pass = false;
        }

        float singleValue = Convert.ToSingle((object)1f);
        if (singleValue != 1f)
        {
            FailTest("Single");
            pass = false;
        }

        double doubleValue = Convert.ToDouble((object)1D);
        if (doubleValue != 1D)
        {
            FailTest("Double");
            pass = false;
        }

        short s1 = 1;
        short shortValue = Convert.ToInt16((object)s1);
        if (shortValue != 1)
        {
            FailTest("Int16");
            pass = false;
        }

        byte b1 = 1;
        byte byteValue = Convert.ToByte((object)b1);
        if (byteValue != 1)
        {
            FailTest("Byte");
            pass = false;
        }

        var s = new StructWintIntf();
        s.IntField = 11111111;
        s.LongField = 222222222L;
        IHasTwoFields hasTwoFields = (IHasTwoFields)s;

        if(hasTwoFields.GetIntField() != 11111111)
        {
            FailTest("GetIntField");
            pass = false;
        }
        if (hasTwoFields.GetLongField() != 222222222L)
        {
            FailTest("GetLongField");
            pass = false;
        }

        EndTest(pass);
    }

    private static WeakReference MethodWithObjectInShadowStack()
    {
        var o = new object();
        var wr = new WeakReference(o);
        if (!wr.IsAlive)
        {
            FailTest("object not alive when still referenced and not collected");
            return wr;
        }
        GC.Collect();
        GC.Collect();
        if (!wr.IsAlive)
        {
            FailTest("object not alive when still referenced");
            return wr;
        }
        o = null;
        if (!wr.IsAlive)
        {
            FailTest("object not alive when not collected");
            return wr;
        }
        return wr;
    }

    private static void StartTest(string testDescription)
    {
        PrintString(testDescription + ": ");
    }

    private static void EndTest(bool result, string failMessage = null)
    {
        if (result)
        {
            PassTest();
        }
        else
        {
            FailTest(failMessage);
        }
    }

    internal static void PassTest()
    {
        PrintLine("Ok.");
    }

    internal static void FailTest(string failMessage = null)
    {
        Success = false;
        PrintLine("Failed.");
        if (failMessage != null) PrintLine(failMessage + "-");
    }

    private static void TestBox()
    {
        StartTest("Box int test");
        object o = (Int32)1;
        string virtCallRes = o.ToString();
        PrintLine(virtCallRes);
        var i = (int)o;
        PrintLine("i");
        PrintLine(i.ToString());
        EndTest(virtCallRes == "1");
    }

    private static int StaticDelegateTarget()
    {
        return 7;
    }

    private static unsafe void PrintString(string s)
    {
        int length = s.Length;
        fixed (char* curChar = s)
        {
            for (int i = 0; i < length; i++)
            {
                TwoByteStr curCharStr = new TwoByteStr();
                curCharStr.first = (byte)(*(curChar + i));
                printf((byte*)&curCharStr, null);
            }
        }
    }

    public static void PrintLine(string s)
    {
        PrintString(s);
        PrintString("\n");
    }

    private static int Add(int a, int b)
    {
        return a + b;
    }

    private static uint Not(uint a)
    {
        return ~a;
    }

    private static int Neg(int a)
    {
        return -a;
    }

    private static int ShiftLeft(int a, int b)
    {
        return a << b;
    }

    private static int ShiftRight(int a, int b)
    {
        return a >> b;
    }

    private static uint UnsignedShift(uint a, int b)
    {
        return a >> b;
    }

    private static int SwitchOp(int a, int b, int mode)
    {
        switch (mode)
        {
            case 0:
                return a + b;
            case 1:
                return a * b;
            case 2:
                return a / b;
            case 3:
                return a - b;
            default:
                return 0;
        }
    }

    private static IntPtr NewobjValueType()
    {
        return new IntPtr(3);
    }

    private unsafe static void StackallocTest()
    {
        StartTest("Stackalloc test");
        int* intSpan = stackalloc int[2];
        intSpan[0] = 3;
        intSpan[1] = 7;

        EndTest(intSpan[0] == 3 && intSpan[1] == 7);
    }

    private static void IntToStringTest()
    {
        StartTest("Int to String Test: Ok if says 42");
        string intString = 42.ToString();
        PrintLine(intString);
        EndTest(intString == "42");
    }

    private unsafe static void ldindTest()
    {
        StartTest("ldind test");
        var ldindTarget = new TwoByteStr { first = byte.MaxValue, second = byte.MinValue };
        var ldindField = &ldindTarget.first;
        if ((*ldindField) == byte.MaxValue)
        {
            ldindTarget.second = byte.MaxValue;
            *ldindField = byte.MinValue;
            //ensure there isnt any overwrite of nearby fields
            if (ldindTarget.first == byte.MinValue && ldindTarget.second == byte.MaxValue)
            {
                PassTest();
            }
            else if (ldindTarget.first != byte.MinValue)
            {
                FailTest("didnt update target.");
            }
            else
            {
                FailTest("overwrote data");
            }
        }
        else
        {
            uint ldindFieldValue = *ldindField;
            FailTest(ldindFieldValue.ToString());
        }
    }

    private static void InterfaceDispatchTest()
    {
        StartTest("Struct interface test");
        ItfStruct itfStruct = new ItfStruct();
        EndTest(ItfCaller(itfStruct) == 4);

        ClassWithSealedVTable classWithSealedVTable = new ClassWithSealedVTable();
        StartTest("Interface dispatch with sealed vtable test");
        EndTest(CallItf(classWithSealedVTable) == 37);
    }

    // Calls the ITestItf interface via a generic to ensure the concrete type is known and
    // an interface call is generated instead of a virtual or direct call
    private static int ItfCaller<T>(T obj) where T : ITestItf
    {
        return obj.GetValue();
    }

    private static int CallItf(ISomeItf asItf)
    {
        return asItf.GetValue();
    }

    private static void StaticCtorTest()
    {
        BeforeFieldInitTest.Nop();
        if (StaticsInited.BeforeFieldInitInited)
        {
            PrintLine("BeforeFieldInitType inited too early");
        }
        else
        {
            StartTest("BeforeFieldInit test");
            int x = BeforeFieldInitTest.TestField;
            EndTest(StaticsInited.BeforeFieldInitInited, "cctor not run");
        }

        StartTest("NonBeforeFieldInit test");
        NonBeforeFieldInitTest.Nop();
        EndTest(StaticsInited.NonBeforeFieldInitInited, "cctor not run");
    }

    private static void TestConstrainedClassCalls()
    {
        string s = "utf-8";

        StartTest("Direct ToString test");
        string stringDirectToString = s.ToString();
        if (s.Equals(stringDirectToString))
        {
            PassTest();
        }
        else
        {
            FailTest();
            PrintString("Returned string:\"");
            PrintString(stringDirectToString);
            PrintLine("\"");
        }

        // Generic calls on methods not defined on object
        uint dataFromBase = GenericGetData<MyBase>(new MyBase(11));
        StartTest("Generic call to base class test");
        EndTest(dataFromBase == 11);

        uint dataFromUnsealed = GenericGetData<UnsealedDerived>(new UnsealedDerived(13));
        StartTest("Generic call to unsealed derived class test");
        EndTest(dataFromUnsealed == 26);

        uint dataFromSealed = GenericGetData<SealedDerived>(new SealedDerived(15));
        StartTest("Generic call to sealed derived class test");
        EndTest(dataFromSealed == 45);

        uint dataFromUnsealedAsBase = GenericGetData<MyBase>(new UnsealedDerived(17));
        StartTest("Generic call to unsealed derived class as base test");
        EndTest(dataFromUnsealedAsBase == 34);

        uint dataFromSealedAsBase = GenericGetData<MyBase>(new SealedDerived(19));
        StartTest("Generic call to sealed derived class as base test");
        EndTest(dataFromSealedAsBase == 57);

        // Generic calls to methods defined on object
        uint hashCodeOfSealedViaGeneric = (uint)GenericGetHashCode<MySealedClass>(new MySealedClass(37));
        StartTest("Generic GetHashCode for sealed class test");
        EndTest(hashCodeOfSealedViaGeneric == 74);

        uint hashCodeOfUnsealedViaGeneric = (uint)GenericGetHashCode<MyUnsealedClass>(new MyUnsealedClass(41));
        StartTest("Generic GetHashCode for unsealed class test");
        EndTest(hashCodeOfUnsealedViaGeneric == 82);
    }

    static void TestConstrainedStructCalls()
    {
        StartTest("Constrained struct callvirt test");
        EndTest("Program+ConstrainedStructTest" == new ConstrainedStructTest().ThisToString());
    }

    struct ConstrainedStructTest
    {
        internal string ThisToString()
        {
            return this.ToString();
        }
    }


    static uint GenericGetData<T>(T obj) where T : MyBase
    {
        return obj.GetData();
    }

    static int GenericGetHashCode<T>(T obj)
    {
        return obj.GetHashCode();
    }

    private static void TestArrayItfDispatch()
    {
        ICollection<int> arrayItfDispatchTest = new int[37];
        StartTest("Array interface dispatch test");
        EndTest(arrayItfDispatchTest.Count == 37,
            "Failed.  asm.js (WASM=1) known to fail due to alignment problem, although this problem sometimes means we don't even get this far and fails with an invalid function pointer.");
    }

    private static void TestValueTypeElementIndexing()
    {
        var chars = new[] { 'i', 'p', 's', 'u', 'm' };
        StartTest("Value type element indexing: ");
        EndTest(chars[0] == 'i' && chars[1] == 'p' && chars[2] == 's' && chars[3] == 'u' && chars[4] == 'm');
    }

    private static void FloatDoubleTest()
    {
        StartTest("(double) cast test");
        int intToCast = 1;
        double castedDouble = (double)intToCast;
        if (castedDouble == 1d)
        {
            PassTest();
        }
        else
        {
            var toInt = (int)castedDouble;
            //            PrintLine("expected 1m, but was " + castedDouble.ToString());  // double.ToString is not compiling at the time of writing, but this would be better output
            FailTest("Back to int on next line");
            PrintLine(toInt.ToString());
        }

        StartTest("different width float comparisons");
        EndTest(1f < 2d && 1d < 2f && 1f == 1d);

        StartTest("double precision comparison");
        // floats are 7 digits precision, so check some double more precise to make sure there is no loss occurring through some inadvertent cast to float
        EndTest(10.23456789d != 10.234567891d);

        StartTest("float comparison");
        EndTest(12.34567f == 12.34567f && 12.34567f != 12.34568f);

        StartTest("Test comparison of float constant");
        var maxFloat = Single.MaxValue;
        EndTest(maxFloat == Single.MaxValue);

        StartTest("Test comparison of double constant");
        var maxDouble = Double.MaxValue;
        EndTest(maxDouble == Double.MaxValue);
    }

    private static bool callbackResult;
    private static unsafe void TestNativeCallback()
    {
        StartTest("Native callback test");
        CallMe(123);
        EndTest(callbackResult);
    }

    [System.Runtime.InteropServices.UnmanagedCallersOnly(EntryPoint = "CallMe")]
    private static void _CallMe(int x)
    {
        if (x == 123)
        {
            callbackResult = true;
        }
    }

    [System.Runtime.InteropServices.DllImport("*")]
    private static extern void CallMe(int x);

    private static void TestMetaData()
    {
        StartTest("type == null.  Simple class metadata test");
        var typeGetType = Type.GetType("System.Char, System.Private.CoreLib");
        if (typeGetType == null)
        {
            FailTest("type == null.  Simple class metadata test");
        }
        else
        {
            if (typeGetType.FullName != "System.Char")
            {
                FailTest("type != System.Char.  Simple class metadata test");
            }
            else PassTest();
        }

        StartTest("Simple struct metadata test (typeof(Char))");
        var typeofChar = typeof(Char);
        if (typeofChar == null)
        {
            FailTest("type == null.  Simple struct metadata test");
        }
        else
        {
            if (typeofChar.FullName != "System.Char")
            {
                FailTest("type != System.Char.  Simple struct metadata test");
            }
            else PassTest();
        }

        var gentT = new Gen<int>();
        var genParamType = gentT.TestTypeOf();
        StartTest("type of generic parameter");
        if (genParamType.FullName != "System.Int32")
        {
            FailTest("expected System.Int32 but was " + genParamType.FullName);
        }
        else
        {
            PassTest();
        }

        var arrayType = typeof(object[]);
        StartTest("type of array");
        if (arrayType.FullName != "System.Object[]")
        {
            FailTest("expected System.Object[] but was " + arrayType.FullName);
        }
        else
        {
            PassTest();
        }

        var genericType = typeof(List<object>);
        StartTest("type of generic");
        if (genericType.FullName.Substring(0, genericType.FullName.LastIndexOf(",")) != "System.Collections.Generic.List`1[[System.Object, System.Private.CoreLib, Version=4.0.0.0, Culture=neutral")
        {
            FailTest("expected System.Collections.Generic.List`1[[System.Object, System.Private.CoreLib, Version=4.0.0.0, Culture=neutral... but was " + genericType.FullName);
        }
        else
        {
            PassTest();
        }

        StartTest("Type GetFields length");
        var x = new ClassForMetaTests();
        var s = x.StringField;
        var i = x.IntField;
        var classForMetaTestsType = typeof(ClassForMetaTests);
        FieldInfo[] fields = classForMetaTestsType.GetFields();
        PrintLine("Fields Length");
        PrintLine(fields.Length.ToString());
        EndTest(fields.Length == 4);

        StartTest("Type get string field via reflection");
        var stringFieldInfo = classForMetaTestsType.GetField("StringField");
        EndTest((string)stringFieldInfo.GetValue(x) == s);

        StartTest("Type get int field via reflection");
        var intFieldInfo = classForMetaTestsType.GetField("IntField");
        EndTest((int)intFieldInfo.GetValue(x) == i);

        StartTest("Type get static int field via reflection");
        var staticIntFieldInfo = classForMetaTestsType.GetField("StaticIntField");
        EndTest((int)staticIntFieldInfo.GetValue(x) == 23);

        StartTest("Type set string field via reflection");
        stringFieldInfo.SetValue(x, "bcd");
        EndTest(x.StringField == "bcd");

        StartTest("Type set int field via reflection");
        intFieldInfo.SetValue(x, 456);
        EndTest(x.IntField == 456);

        StartTest("Type set static int field via reflection");
        staticIntFieldInfo.SetValue(x, 987);
        EndTest(ClassForMetaTests.StaticIntField == 987);

        StartTest("Type set static long field via reflection");
        var staticLongFieldInfo = classForMetaTestsType.GetField("StaticLongField");
        staticLongFieldInfo.SetValue(x, 0x11111111);
        EndTest(ClassForMetaTests.StaticLongField == 0x11111111L);

        var st = new StructForMetaTests();
        st.StringField = "xyz";
        var fieldStructType = typeof(StructForMetaTests);
        var structStringFieldInfo = fieldStructType.GetField("StringField");
        StartTest("Struct get string field via reflection");
        EndTest((string)structStringFieldInfo.GetValue(st) == "xyz");

        StartTest("Class get+invoke ctor via reflection");
        var ctor = classForMetaTestsType.GetConstructor(new Type[0]);
        ClassForMetaTests instance = (ClassForMetaTests)ctor.Invoke(null);
        EndTest(instance.IntField == 12);

        instance.ReturnTrueIf1(0); // force method output
        instance.ReturnTrueIf1AndThis(0, null); // force method output
        ClassForMetaTests.ReturnsParam(null); // force method output

        NewMethod(classForMetaTestsType, instance);

        StartTest("Class get+invoke static method with ref param via reflection");
        var staticMtd = classForMetaTestsType.GetMethod("ReturnsParam");
        var retVal = (ClassForMetaTests)staticMtd.Invoke(null, new object[] { instance });
        EndTest(Object.ReferenceEquals(retVal, instance));
    }

    private static void NewMethod(Type classForMetaTestsType, ClassForMetaTests instance)
    {
        StartTest("Class get+invoke simple method via reflection");
        var mtd = classForMetaTestsType.GetMethod("ReturnTrueIf1");
        bool shouldBeTrue = (bool)mtd.Invoke(instance, new object[] { 1 });
        bool shouldBeFalse = (bool)mtd.Invoke(instance, new object[] { 2 });
        EndTest(shouldBeTrue && !shouldBeFalse);

        StartTest("Class get+invoke method with ref param via reflection");
        var mtdWith2Params = classForMetaTestsType.GetMethod("ReturnTrueIf1AndThis");
        shouldBeTrue = (bool)mtdWith2Params.Invoke(instance, new object[] { 1, instance });
        shouldBeFalse = (bool)mtdWith2Params.Invoke(instance, new object[] { 1, new ClassForMetaTests() });
        EndTest(shouldBeTrue && !shouldBeFalse);

    }

    public class ClassForMetaTests
    {
        // used via reflection
#pragma warning disable 0169
        public int IntField;
        public string StringField;
#pragma warning restore 0169
        public static int StaticIntField;
        public static long StaticLongField;

        public ClassForMetaTests()
        {
            StringField = "ab";
            IntField = 12;
            StaticIntField = 23;
            StaticLongField = 0x22222222;
        }

        public bool ReturnTrueIf1(int i)
        {
            return i == 1;
        }

        public bool ReturnTrueIf1AndThis(int i, object anInstance)
        {
            return i == 1 && object.ReferenceEquals(this, anInstance);
        }

        public static object ReturnsParam(object p1)
        {
            return p1;
        }
    }

    public struct StructForMetaTests
    {
        public string StringField;
    }

    public interface IHasTwoFields
    {
        int GetIntField();
        long GetLongField();
    }

    public struct StructWintIntf : IHasTwoFields
    {
        public int IntField;
        public long LongField;

        public int GetIntField()
        {
            return IntField;
        }

        public long GetLongField()
        {
            return LongField;
        }
    }


    /// <summary>
    /// Ensures all of the blocks of a try/finally function are hit when there aren't exceptions
    /// </summary>
    private static void TestTryFinally()
    {
        StartTest("Try/Finally test");
        uint result = TryFinallyInner();
        if (result == 1111)
        {
            PassTest();
        }
        else
        {
            FailTest("Result: " + result.ToString());
        }
    }

    private static uint TryFinallyInner()
    {
        uint result = 1;
        try
        {
            result += 10;
        }
        finally
        {
            result += 100;
        }
        result += 1000;

        return result;
    }

    class GenBase<A> 
    {
        public virtual string GMethod1<T>(T t1, T t2) { return "GenBase<" + typeof(A) + ">.GMethod1<" + typeof(T) + ">(" + t1 + "," + t2 + ")"; }
    }
    class GenDerived<A> : GenBase<A>
    {
        public override string GMethod1<T>(T t1, T t2) { return "GenDerived<" + typeof(A) + ">.GMethod1<" + typeof(T) + ">(" + t1 + "," + t2 + ")"; }
    }

    private static void TestGvmCallInIf<T>(GenBase<T> g, T p)
    {
        var i = 1;
        if (i == 1)
        {
            g.GMethod1(p, p);
        }
    }

    private static void TestStoreFromGenericMethod()
    {
        StartTest("TestStoreFromGenericMethod");
        var values = new string[1];
        // testing that the generic return value type from the function can be stored in a concrete type
        values = values.AsSpan(0, 1).ToArray();
        PassTest();
    }

    private static void TestCallToGenericInterfaceMethod()
    {
        StartTest("Call generic method on interface test");

        TestGenItf implInt = new TestGenItf();
        implInt.Log<object>(new object());
        EndTest(true);
    }

    private static void TestConstrainedValueTypeCallVirt()
    {
        StartTest("Call constrained callvirt");
        //TODO: create simpler test that doesn't need Dictionary<>/KVP<>/Span
        var dict = new Dictionary<KeyValuePair<string, string>, string>();
        var notContainsKey = dict.ContainsKey(new KeyValuePair<string, string>());

        EndTest(!notContainsKey);
    }

    private static void TestBoxToGenericTypeFromDirectMethod()
    {
        StartTest("Callvirt on generic struct boxing to looked up generic type");

        new GetHashCodeCaller<GenStruct<string>, string>().CallValueTypeGetHashCodeFromGeneric(new GenStruct<string>(""));

        PassTest();
    }

    public struct GenStruct<TKey>
    {
        private TKey key;

        public GenStruct(TKey key)
        {
            this.key = key;
        }
    }

    public struct GenStruct2<TKey, T2>
    {
        private TKey key;
        T2 field2;

        public GenStruct2(TKey key, T2 v)
        {
            this.key = key;
            this.field2 = v;
        }
    }

    private static void TestGenericStructHandling()
    {
        StartTest("Casting of generic structs on return and in call params");

        // test return  type is cast
        ActualStructCallParam(new string[0]);

        // test call param is cast
        GenStructCallParam(new GenStructWithImplicitOp<string>());

        // replicate compilation error with https://github.com/dotnet/corert/blob/66fbcd492fbc08db4f472e7e8fa368cb523b38d4/src/System.Private.CoreLib/shared/System/Array.cs#L1482
        GenStructCallParam(CreateGenStructWithImplicitOp<string>(new [] {""}));

        // replicate compilation error with https://github.com/dotnet/corefx/blob/e99ec129cfd594d53f4390bf97d1d736cff6f860/src/System.Collections.Immutable/src/System/Collections/Immutable/SortedInt32KeyNode.cs#L561
        new GenClassUsingFieldOfInnerStruct<GenClassWithInnerStruct<string>.GenInterfaceOverGenStructStruct>(
            new GenClassWithInnerStruct<string>.GenInterfaceOverGenStructStruct(), null).Create();

        // replicate compilation error with https://github.com/dotnet/runtime/blob/b57a099c1773eeb52d3c663211e275131b4b7938/src/libraries/System.Net.Primitives/src/System/Net/CredentialCache.cs#L328
        new GenClassWithInnerStruct<string>().SetField("");

        PassTest();
    }

    private static GenStructWithImplicitOp<T> CreateGenStructWithImplicitOp<T>(T[] v)
    {
        return new GenStructWithImplicitOp<T>(v);
    }

    private static GenStruct2<T, T2> CreateGenStruct2<T, T2>(T k, T2 v)
    {
        return new GenStruct2<T, T2>(k, v);
    }

    public class GenClassWithInnerStruct<TKey>
    {
        private GenStruct2<TKey, string> structField;

        public void SetField(TKey v)
        {
            structField = Program.CreateGenStruct2(v, "");
        }

        internal readonly struct GenInterfaceOverGenStructStruct 
        {
            // 2 fields to avoid struct collapsing to an i32
            private readonly TKey _firstValue;
            private readonly TKey _otherValue;

            private GenInterfaceOverGenStructStruct(TKey firstElement)
            {
                _firstValue = firstElement;
                _otherValue = firstElement;
            }
        }
    }

    public class GenClassUsingFieldOfInnerStruct<T>
    {
        private readonly T _value;
        private GenClassUsingFieldOfInnerStruct<T> _left;

        public GenClassUsingFieldOfInnerStruct(T v, GenClassUsingFieldOfInnerStruct<T> left)
        {
            _value = v;
            _left = left;
        }

        public GenClassUsingFieldOfInnerStruct<T> Create(GenClassUsingFieldOfInnerStruct<T> left = null)
        {
            // some logic to get _value in a temp 
            return new GenClassUsingFieldOfInnerStruct<T>(_value, left ?? _left);
        }
    }

    private static void TestGenericCallInFinally()
    {
        StartTest("calling generic method requiring context from finally block");
        if(GenRequiresContext<string>.Called)
        {
            FailTest("static bool defaulted to true");
        }
        EndTest(CallGenericInFinally<string>());
    }

    private static bool CallGenericInFinally<T>()
    {
        try
        {
            // do nothing
        }
        finally
        {
            GenRequiresContext<T>.Dispose();
        }
        return GenRequiresContext<T>.Called;
    }

    public class GenRequiresContext<T> 
    {
        internal static bool Called;

        public static void Dispose()
        {
            Called = true;
        }
    }

    private static void ActualStructCallParam(GenStructWithImplicitOp<string> gs)
    {
    }

    private static void GenStructCallParam<T>(GenStructWithImplicitOp<T> gs)
    {
    }

    public ref struct GenStructWithImplicitOp<TKey>
    {
        private int length;
        private int length2; // just one int field will not create an LLVM struct type, so put another field

        public GenStructWithImplicitOp(TKey[] key)
        {
            length = key.Length;
            length2 = length;
        }

        public static implicit operator GenStructWithImplicitOp<TKey>(TKey[] array) => new GenStructWithImplicitOp<TKey>(array);
    }

    public class GetHashCodeCaller<TKey, TValue>
    {
        public void CallValueTypeGetHashCodeFromGeneric(TKey k)
        {
            k.GetHashCode();
        }
    }

    public interface ITestGenItf
    {
        bool Log<TState>(TState state);
    }

    public class TestGenItf : ITestGenItf
    {
        public bool Log<TState>(TState state)
        {
            return true;
        }
    }

    private static void TestArgsWithMixedTypesAndExceptionRegions()
    {
        new MixedArgFuncClass().MixedArgFunc(1, null, 2, null);
    }

    class MixedArgFuncClass
    {
        public void MixedArgFunc(int firstInt, object shadowStackArg, int secondInt, object secondShadowStackArg)
        {
            Program.StartTest("MixedParamFuncWithExceptionRegions does not overwrite args");
            bool ok = true;
            int p1 = firstInt;
            try // add a try/catch to get _exceptionRegions.Length > 0 and copy stack args to shadow stack
            {
                if (shadowStackArg != null)
                {
                    FailTest("shadowStackArg != null");
                    ok = false;
                }
            }
            catch (Exception)
            {
                throw;
            }
            if (p1 != 1)
            {
                FailTest("p1 not 1, was ");
                PrintLine(p1.ToString());
                ok = false;
            }

            if (secondInt != 2)
            {
                FailTest("secondInt not 2, was ");
                PrintLine(secondInt.ToString());
                ok = false;
            }
            if (secondShadowStackArg != null)
            {
                FailTest("secondShadowStackArg != null");
                ok = false;
            }
            if (ok)
            {
                PassTest();
            }
        }
    }

    private static void TestTryCatch()
    {
        // break out the individual tests to their own methods to make looking at the funclets easier
        TestTryCatchNoException();

        TestTryCatchThrowException(new Exception());

        TestTryCatchExceptionFromCall();

        TestCatchExceptionType();

        TestTryFinallyThrowException();

        TestTryCatchWithCallInIf();

        TestThrowInCatch();

        TestExceptionInGvmCall();

        TestCatchHandlerNeedsGenericContext();

        TestFilterHandlerNeedsGenericContext();

        TestFilter();

        TestFilterNested();

        TestCatchAndThrow();
    }

    private static void TestTryCatchNoException()
    {
        bool caught = false;
        StartTest("Catch not called when no exception test");
        try
        {
            new Exception();
        }
        catch (Exception)
        {
            caught = true;
        }
        EndTest(!caught);
    }

    // pass the exception to avoid a call/invoke for that ctor in this function
    private static void TestTryCatchThrowException(Exception e)
    {
        bool caught = false;
        StartTest("Catch called when exception thrown test");
        try
        {
            throw e;
        }
        catch (Exception)
        {
            PrintLine("caught");
            caught = true;
        }
        EndTest(caught);
    }

    static bool finallyCalled;
    private static void TestTryFinallyThrowException()
    {
        finallyCalled = false;
        StartTest("Try/Finally calls finally when exception thrown test");
        try
        {
            TryFinally();
        }
        catch (Exception)
        {

        }
        EndTest(finallyCalled);
    }

    private static void TryFinally()
    {
        try
        {
            throw new Exception();
        }
        finally
        {
            finallyCalled = true;
        }
    }

    private static void TestTryCatchExceptionFromCall()
    {
        bool caught = false;
        StartTest("Catch called when exception thrown from call");
        try
        {
            ThrowException(new Exception());
        }
        catch (Exception)
        {
            caught = true;
        }
        EndTest(caught);
    }

    private static void TestCatchExceptionType()
    {
        int i = 1;
        StartTest("Catch called for exception type and order");
        try
        {
            throw new NullReferenceException("test"); // the parameterless ctor is causing some unexplained memory corruption with the EHInfo pointers...
        }
        catch (ArgumentException)
        {
            i += 10;
        }
        catch (NullReferenceException e)
        {
            if (e.Message == "test")
            {
                i += 100;
            }
        }
        catch (Exception)
        {
            i += 1000;
        }
        EndTest(i == 101);
    }

    private static void TestTryCatchWithCallInIf()
    {
        int i = 1;
        bool caught = false;
        StartTest("Test invoke when last instruction in if block");
        try
        {
            if (i == 1)
            {
                PrintString("");
            }
        }
        catch
        {
            caught = true;
        }
        EndTest(!caught);
    }

    private static void TestThrowInCatch()
    {
        int i = 0;
        StartTest("Throw exception in catch");
        Exception outer = new Exception();
        Exception inner = new Exception();
        try
        {
            ThrowException(outer);
        }
        catch
        {
            i += 1;
            try
            {
                ThrowException(inner);
            }
            catch(Exception e)
            {
                if(object.ReferenceEquals(e, inner)) i += 10;
            }
        }
        EndTest(i == 11);
    }

    private static void TestExceptionInGvmCall()
    {
        StartTest("TestExceptionInGvmCall");

        var shouldBeFalse = CatchGvmThrownException(new GenBase<string>(), (string)null);
        var shouldBeTrue = CatchGvmThrownException(new DerivedThrows<string>(), (string)null);

        EndTest(shouldBeTrue && !shouldBeFalse);
    }

    private static unsafe void TestFilter()
    {
        StartTest("TestFilter");

        int counter = 0;
        try
        {
            counter++;
            throw new Exception("Testing filter");
        }
        catch (Exception e) when (e.Message == "Testing filter" && counter++ > 0)
        {
            if (e.Message == "Testing filter")
            {
                counter++;
            }
            counter++;
        }
        EndTest(counter == 4);
    }

    static string exceptionFlowSequence = "";
    private static void TestFilterNested()
    {
        StartTest("TestFilterNested");
        foreach (var exception in new Exception[]
            {new ArgumentException(), new Exception(), new NullReferenceException()})
        {
            try
            {
                try
                {
                    try
                    {
                        throw exception;
                    }
                    catch (NullReferenceException) when (Print("inner"))
                    {
                        exceptionFlowSequence += "In inner catch";
                    }
                }
                catch (ArgumentException)
                {
                    exceptionFlowSequence += "In middle catch";
                }
            }
            catch (Exception) when (Print("outer"))
            {
                exceptionFlowSequence += "In outer catch";
            }
        }
        PrintLine(exceptionFlowSequence);
        EndTest(exceptionFlowSequence == @"In middle catchRunning outer filterIn outer catchRunning inner filterIn inner catch");
    }

    private static void TestCatchAndThrow()
    {
        StartTest("Test catch and throw different exception");
        int caught = 0;
        try
        {
            try
            {
                throw new Exception("first");
            }
            catch
            {
                caught += 1;
                throw new Exception("second");
            }
        }
        catch(Exception e)
        {
            if(e.Message == "second")
            {
                caught += 10;
            }
        }
        EndTest(caught == 11);
    }

    static bool Print(string s)
    {
        exceptionFlowSequence += $"Running {s} filter";
        return true;
    }
    
    class DerivedThrows<A> : GenBase<A>
    {
        public override string GMethod1<T>(T t1, T t2) { throw new Exception("ToStringThrows"); }
    }
    
    private static bool CatchGvmThrownException<T>(GenBase<T> g, T p)
    {
        try
        {
            var i = 1;
            if (i == 1)
            {
                g.GMethod1(p, p);
            }
        }
        catch (Exception e)
        {
            return e.Message == "ToStringThrows"; // also testing here that we can return a value out of a catch
        }
        return false;
    }

    private static void TestCatchHandlerNeedsGenericContext()
    {
        StartTest("Catch handler can access generic context");
        DerivedCatches<object> c = new DerivedCatches<object>();
        EndTest(c.GvmInCatch<string>("a", "b") == "GenBase<System.Object>.GMethod1<System.String>(a,b)");  
    }

    private static void TestFilterHandlerNeedsGenericContext()
    {
        StartTest("Filter funclet can access generic context");
        DerivedCatches<object> c = new DerivedCatches<object>();
        EndTest(c.GvmInFilter<string>("a", "b"));
    }

    class DerivedCatches<A> : GenBase<A>
    {
        public string GvmInCatch<T>(T t1, T t2)
        {
            try
            {
                throw new Exception();
            }
            catch (Exception)
            {
                return GMethod1(t1, t2);
            }
        }

        public bool GvmInFilter<T>(T t1, T t2)
        {
            try
            {
                throw new Exception();
            }
            catch when (GMethod1(t1, t2) == "GenBase<System.Object>.GMethod1<System.String>(a,b)")
            {
                return true;
            }
            catch
            {
                return false;
            }
        }
    }

    private static void ThrowException(Exception e)
    {
        throw e;
    }

    private static void TestThreadStaticsForSingleThread()
    {
        var firstClass = new ClassWithFourThreadStatics();
        int firstClassStatic = firstClass.GetStatic();
        StartTest("Static should be initialised");
        if (firstClassStatic == 2)
        {
            PassTest();
        }
        else
        {
            FailTest();
            PrintLine("Was: " + firstClassStatic.ToString());
        }
        StartTest("Second class with same statics should be initialised");
        int secondClassStatic = new AnotherClassWithFourThreadStatics().GetStatic();
        if (secondClassStatic == 13)
        {
            PassTest();
        }
        else
        {
            FailTest();
            PrintLine("Was: " + secondClassStatic.ToString());
        }

        StartTest("First class increment statics");
        firstClass.IncrementStatics();
        firstClassStatic = firstClass.GetStatic();
        if (firstClassStatic == 3)
        {
            PassTest();
        }
        else
        {
            FailTest();
            PrintLine("Was: " + firstClassStatic.ToString());
        }

        StartTest("Second class should not be overwritten"); // catches a type of bug where beacuse the 2 types share the same number and types of ThreadStatics, the first class can end up overwriting the second
        secondClassStatic = new AnotherClassWithFourThreadStatics().GetStatic();
        if (secondClassStatic == 13)
        {
            PassTest();
        }
        else
        {
            FailTest();
            PrintLine("Was: " + secondClassStatic.ToString());
        }

        StartTest("First class 2nd instance should share static");
        int secondInstanceOfFirstClassStatic = new ClassWithFourThreadStatics().GetStatic();
        if (secondInstanceOfFirstClassStatic == 3)
        {
            PassTest();
        }
        else
        {
            FailTest();
            PrintLine("Was: " + secondInstanceOfFirstClassStatic.ToString());
        }
        Thread.Sleep(10);
    }

    private static void TestDispose()
    {
        StartTest("using calls Dispose");
        var disposable = new DisposableTest();
        using (disposable)
        {
        }
        EndTest(disposable.Count == 1);
    }

    private static void TestInitObjDouble()
    {
        StartTest("Init struct with double field test");
        StructWithDouble strt = new StructWithDouble();
        EndTest(strt.DoubleField == 0d);
    }

    private static unsafe void TestSByteExtend()
    {
        StartTest("SByte extend");
        sbyte s = -1;
        int x = (int)s;
        sbyte s2 = 1;
        int x2 = (int)s2;
        if (x == -1 && x2 == 1)
        {
            PassTest();
        }
        else
        {
            FailTest("Expected -1 and 1 but got " + x.ToString() + " and " + x2.ToString());
        }

        StartTest("SByte left shift");
        x = (int)(s << 1);
        if (x == -2)
        {
            PassTest();
        }
        else
        {
            FailTest("Expected -2 but got " + x.ToString());
        }

        sbyte minus1 = -1;
        StartTest("Negative SByte op");
        if ((s & minus1) == -1)
        {
            PassTest();
        }
        else
        {
            FailTest();
        }

        StartTest("Negative SByte br");
        if (s == -1) // this only creates the bne opcode, which it is testing, in Release mode.
        {
            PassTest();
        }
        else
        {
            FailTest();
        }
    }

    public static void TestSharedDelegate()
    {
        StartTest("Shared Delegate");
        var shouldBeFalse = SampleClassWithGenericDelegate.CallDelegate(new object[0]);
        var shouldBeTrue = SampleClassWithGenericDelegate.CallDelegate(new object[1]);
        EndTest(!shouldBeFalse && shouldBeTrue);
    }

    internal static void TestUlongUintMultiply()
    {
        StartTest("Test ulong/int multiplication");
        uint a = 0x80000000;
        uint b = 2;
        ulong f = ((ulong)a * b);
        EndTest(f == 0x100000000);
    }

    internal static void TestBoxSingle()
    {
        StartTest("Test box single");
        var fi = typeof(ClassWithFloat).GetField("F");
        fi.SetValue(null, 1.1f);
        EndTest(1.1f == ClassWithFloat.F);
    }

    static void TestInitializeArray()
    {
        StartTest("Test InitializeArray");

        bool[,] bools = new bool[2, 2] {
            {  true,                        true},
            {  false,                       true},
        };

        if (!(bools[0, 0] && bools[0, 1]
            && !bools[1, 0] && bools[0, 1]))
        {
            FailTest("bool initialisation failed");
        }

        double[,] doubles = new double[2, 3]
        {
            {1.0, 1.1, 1.2 },
            {2.0, 2.1, 2.2 },
        };

        if (!(doubles[0, 0] == 1.0 && doubles[0, 1] == 1.1 && doubles[0, 2] == 1.2
            && doubles[1, 0] == 2.0 && doubles[1, 1] == 2.1 && doubles[1, 2] == 2.2
            ))
        {
            FailTest("double initialisation failed");
        }

        PassTest();
    }

    static void TestImplicitUShortToUInt()
    {
        StartTest("test extend of shorts with MSB set");
        uint start;
        start = ReadUInt16();
        EndTest(start == 0x0000828f);
    }

    unsafe static void TestReverseDelegateInvoke()
    {
        // tests the try catch LLVM for reverse delegate invokes
        DelegateToCallFromUnmanaged del = (char* charPtr) =>
        {
            return true;
        };
        int i = 1;
        if (i == 0) // dont actually call it as it doesnt exist, just want the reverse delegate created & compiled
        {
            SomeExternalUmanagedFunction(del);
        }
    }

    static void TestInterlockedExchange()
    {
        StartTest("InterlockedExchange");
        int exInt1 = 1;
        Interlocked.Exchange(ref exInt1, 2);

        long exLong1 = 1;
        Interlocked.Exchange(ref exLong1, 3);
        EndTest(exInt1 == 2 && exLong1 == 3);
    }

    static void TestThrowIfNull()
    {
        StartTest("TestThrowIfNull");
        ClassForNre c = null;
        var success = true;
        try
        {
            var f = c.F; //field access
            PrintLine("NRE Field load access failed");
            success = false;
        }
        catch(NullReferenceException)
        {
        }
        catch(Exception)
        {
            success = false;
        }
        try
        {
            c.F = 1;
            PrintLine("NRE Field store access failed");
            success = false;
        }
        catch (NullReferenceException)
        {
        }
        catch (Exception)
        {
            success = false;
        }
        try
        {
            var f = c.ToString(); //virtual method access
            PrintLine("NRE virtual method access failed");
            success = false;
        }
        catch (NullReferenceException)
        {
        }
        catch (Exception)
        {
            success = false;
        }

        try
        {
            c.NonVirtual(); //method access
            PrintLine("NRE non virtual method access failed");
            success = false;
        }
        catch (NullReferenceException)
        {
        }
        catch (Exception)
        {
            success = false;
        }

        EndTest(success);
    }

#if TARGET_WINDOWS
    private static void TestCkFinite()
    {
        // includes tests from https://github.com/dotnet/coreclr/blob/9b0a9fd623/tests/src/JIT/IL_Conformance/Old/Base/ckfinite.il4
        StartTest("CkFiniteTests");
        if (!CkFiniteTest.CkFinite32(0) || !CkFiniteTest.CkFinite32(1) ||
            !CkFiniteTest.CkFinite32(100) || !CkFiniteTest.CkFinite32(-100) ||
            !CkFinite32(0x7F7FFFC0) || CkFinite32(0xFF800000) ||  // use converter function to get the float equivalent of this bits
            CkFinite32(0x7FC00000) && !CkFinite32(0xFF7FFFFF) ||
            CkFinite32(0x7F800000))
        {
            FailTest("one or more 32 bit tests failed");
            return;
        }

        if (!CkFiniteTest.CkFinite64(0) || !CkFiniteTest.CkFinite64(1) ||
            !CkFiniteTest.CkFinite64(100) || !CkFiniteTest.CkFinite64(-100) ||
            CkFinite64(0x7FF0000000000000) || CkFinite64(0xFFF0000000000000) ||
            CkFinite64(0x7FF8000000000000) || !CkFinite64(0xFFEFFFFFFFFFFFFF))
        {
            FailTest("one or more 64 bit tests failed.");
            return;
        }
        PassTest();
    }

    private static unsafe bool CkFinite32(uint value)
    {
        return CkFiniteTest.CkFinite32 (* (float*)(&value));
    }

    private static unsafe bool CkFinite64(ulong value)
    {
        return CkFiniteTest.CkFinite64(*(double*)(&value));
    }
#endif

    static void TestIntOverflows()
    {
        TestSignedIntAddOvf();

        TestSignedLongAddOvf();

        TestUnsignedIntAddOvf();

        TestUnsignedLongAddOvf();

        TestSignedIntSubOvf();

        TestSignedLongSubOvf();

        TestUnsignedIntSubOvf();

        TestUnsignedLongSubOvf();

    }

    private static void TestSignedLongAddOvf()
    {
        StartTest("Test long add overflows");
        bool thrown;
        long op64l = 1;
        long op64r = long.MaxValue;
        thrown = false;
        try
        {
            long res = checked(op64l + op64r);
        }
        catch (OverflowException)
        {
            thrown = true;
        }
        if (!thrown)
        {
            FailTest("exception not thrown for signed i64 addition of positive number");
            return;
        }
        thrown = false;
        op64l = long.MinValue; // add negative to overflow below the MinValue
        op64r = -1;
        try
        {
            long res = checked(op64l + op64r);
        }
        catch (OverflowException)
        {
            thrown = true;
        }
        if (!thrown)
        {
            FailTest("exception not thrown for signed i64 addition of negative number");
            return;
        }
        EndTest(true);
    }

    private static void TestSignedIntAddOvf()
    {
        StartTest("Test int add overflows");
        bool thrown;
        int op32l = 1;
        int op32r = 2;
        if (checked(op32l + op32r) != 3)
        {
            FailTest("No overflow failed"); // check not always throwing an exception
            return;
        }
        op32l = 1;
        op32r = int.MaxValue;
        thrown = false;
        try
        {
            int res = checked(op32l + op32r);
        }
        catch (OverflowException)
        {
            thrown = true;
        }
        if (!thrown)
        {
            FailTest("exception not thrown for signed i32 addition of positive number");
            return;
        }

        thrown = false;
        op32l = int.MinValue; // add negative to overflow below the MinValue
        op32r = -1;
        try
        {
            int res = checked(op32l + op32r);
        }
        catch (OverflowException)
        {
            thrown = true;
        }
        if (!thrown)
        {
            FailTest("exception not thrown for signed i32 addition of negative number");
            return;
        }
        PassTest();
    }

    private static void TestUnsignedIntAddOvf()
    {
        StartTest("Test uint add overflows");
        bool thrown;
        uint op32l = 1;
        uint op32r = 2;
        if (checked(op32l + op32r) != 3)
        {
            FailTest("No overflow failed"); // check not always throwing an exception
            return;
        }
        op32l = 1;
        op32r = uint.MaxValue;
        thrown = false;
        try
        {
            uint res = checked(op32l + op32r);
        }
        catch (OverflowException)
        {
            thrown = true;
        }
        if (!thrown)
        {
            FailTest("exception not thrown for unsigned i32 addition of positive number");
            return;
        }
        PassTest();
    }

    private static void TestUnsignedLongAddOvf()
    {
        StartTest("Test ulong add overflows");
        bool thrown;
        ulong op64l = 1;
        ulong op64r = 2;
        if (checked(op64l + op64r) != 3)
        {
            FailTest("No overflow failed"); // check not always throwing an exception
            return;
        }
        op64l = 1;
        op64r = ulong.MaxValue;
        thrown = false;
        try
        {
            ulong res = checked(op64l + op64r);
        }
        catch (OverflowException)
        {
            thrown = true;
        }
        if (!thrown)
        {
            FailTest("exception not thrown for unsigned i64 addition of positive number");
            return;
        }
        PassTest();
    }

    private static void TestSignedLongSubOvf()
    {
        StartTest("Test long sub overflows");
        bool thrown;
        long op64l = -2;
        long op64r = long.MaxValue;
        thrown = false;
        try
        {
            long res = checked(op64l - op64r);
        }
        catch (OverflowException)
        {
            thrown = true;
        }
        if (!thrown)
        {
            FailTest("exception not thrown for signed i64 substraction of positive number");
            return;
        }
        thrown = false;
        op64l = long.MaxValue; // subtract negative to overflow above the MaxValue
        op64r = -1;
        try
        {
            long res = checked(op64l - op64r);
        }
        catch (OverflowException)
        {
            thrown = true;
        }
        if (!thrown)
        {
            FailTest("exception not thrown for signed i64 addition of negative number");
            return;
        }
        EndTest(true);
    }

    private static void TestSignedIntSubOvf()
    {
        StartTest("Test int sub overflows");
        bool thrown;
        int op32l = 5;
        int op32r = 2;
        if (checked(op32l - op32r) != 3)
        {
            FailTest("No overflow failed"); // check not always throwing an exception
            return;
        }
        op32l = -2;
        op32r = int.MaxValue;
        thrown = false;
        try
        {
            int res = checked(op32l - op32r);
        }
        catch (OverflowException)
        {
            thrown = true;
        }
        if (!thrown)
        {
            FailTest("exception not thrown for signed i32 subtraction of positive number");
            return;
        }

        thrown = false;
        op32l = int.MaxValue; // subtract negative to overflow above the MaxValue
        op32r = -1;
        try
        {
            int res = checked(op32l - op32r);
        }
        catch (OverflowException)
        {
            thrown = true;
        }
        if (!thrown)
        {
            FailTest("exception not thrown for signed i32 subtraction of negative number");
            return;
        }
        PassTest();
    }

    private static void TestUnsignedIntSubOvf()
    {
        StartTest("Test uint sub overflows");
        bool thrown;
        uint op32l = 5;
        uint op32r = 2;
        if (checked(op32l - op32r) != 3)
        {
            FailTest("No overflow failed"); // check not always throwing an exception
            return;
        }
        op32l = 0;
        op32r = 1;
        thrown = false;
        try
        {
            uint res = checked(op32l - op32r);
        }
        catch (OverflowException)
        {
            thrown = true;
        }
        if (!thrown)
        {
            FailTest("exception not thrown for unsigned i32 subtraction of positive number");
            return;
        }
        PassTest();
    }

    private static void TestUnsignedLongSubOvf()
    {
        StartTest("Test ulong sub overflows");
        bool thrown;
        ulong op64l = 5;
        ulong op64r = 2;
        if (checked(op64l - op64r) != 3)
        {
            FailTest("No overflow failed"); // check not always throwing an exception
            return;
        }
        op64l = 0;
        op64r = 1;
        thrown = false;
        try
        {
            ulong res = checked(op64l - op64r);
        }
        catch (OverflowException)
        {
            thrown = true;
        }
        if (!thrown)
        {
            FailTest("exception not thrown for unsigned i64 addition of positive number");
            return;
        }
        PassTest();
    }

<<<<<<< HEAD
    private static unsafe void TestStackTrace()
    {
        StartTest("Test StackTrace");
#if DEBUG
        EndTest(new StackTrace().ToString().Contains("TestStackTrace"));
#else
        EndTest(new StackTrace().ToString().Contains("wasm-function"));
#endif
=======
    static void TestJavascriptCall()
    {
        StartTest("Test Javascript call");

        IntPtr resultPtr = JSInterop.InternalCalls.InvokeJSUnmarshalled(out string exception, "Answer", IntPtr.Zero, IntPtr.Zero, IntPtr.Zero);

        EndTest(resultPtr.ToInt32() == 42);
>>>>>>> bb212a9d
    }

    static ushort ReadUInt16()
    {
        // something with MSB set
        return 0x828f;
    }

    // there's no actual implementation for this we just want the reverse delegate created
    [DllImport("*")]
    internal static extern bool SomeExternalUmanagedFunction(DelegateToCallFromUnmanaged callback);

    unsafe internal delegate bool DelegateToCallFromUnmanaged(char* charPtr);

    [DllImport("*")]
    private static unsafe extern int printf(byte* str, byte* unused);
}

namespace JSInterop
{
    internal static class InternalCalls
    {
        [DllImport("*", EntryPoint = "corert_wasm_invoke_js_unmarshalled")]
        private static extern IntPtr InvokeJSUnmarshalledInternal(string js, int length, IntPtr p1, IntPtr p2, IntPtr p3, out string exception);

        public static IntPtr InvokeJSUnmarshalled(out string exception, string js, IntPtr p1, IntPtr p2, IntPtr p3)
        {
            return InvokeJSUnmarshalledInternal(js, js.Length, p1, p2, p3, out exception);
        }
    }
}

public class ClassForNre
{
    public int F;
    public void NonVirtual() { }
}


public class ClassWithFloat
{
    public static float F;
}

public class SampleClassWithGenericDelegate
{
    public static bool CallDelegate<T>(T[] items)
    {
        return new Stack<T>(items).CallDelegate(DoWork);
    }

    public static bool DoWork<T>(T[] items)
    {
        Program.PrintLine("DoWork");
        return items.Length > 0;
    }
}

public class Stack<T>
{
    T[] items;

    public Stack(T[] items)
    {
        this.items = items;
    }

    public bool CallDelegate(StackDelegate d)
    {
        Program.PrintLine("CallDelegate");
        Program.PrintLine(items.Length.ToString());
        return d(items);
    }

    public delegate bool StackDelegate(T[] items);
}

public struct TwoByteStr
{
    public byte first;
    public byte second;
}

public struct BoxStubTest
{
    public string Value;
    public override string ToString()
    {
        return Value;
    }

    public string GetValue()
    {
        Program.PrintLine("BoxStubTest.GetValue called");
        Program.PrintLine(Value);
        return Value;
    }
}

public class TestClass
{
    public string TestString { get; set; }
    public int TestInt { get; set; }

    public TestClass(int number)
    {
        if (number != 1337)
            throw new Exception();
    }

    public void TestMethod(string str)
    {
        TestString = str;
        if (TestString == str)
            Program.PrintLine("Instance method call test: Ok.");
    }
    public virtual void TestVirtualMethod(string str)
    {
        Program.PrintLine("Virtual Slot Test: Ok If second");
    }

    public virtual void TestVirtualMethod2(string str)
    {
        Program.PrintLine("Virtual Slot Test 2: Ok");
    }

    public int InstanceDelegateTarget()
    {
        return TestInt;
    }

    public virtual void VirtualDelegateTarget()
    {
        Program.FailTest("Virtual delegate incorrectly dispatched to base.");
    }
}

public class TestDerivedClass : TestClass
{
    public TestDerivedClass(int number) : base(number)
    {

    }
    public override void TestVirtualMethod(string str)
    {
        Program.PrintLine("Virtual Slot Test: Ok");
        base.TestVirtualMethod(str);
    }

    public override string ToString()
    {
        throw new Exception();
    }

    public override void VirtualDelegateTarget()
    {
        Program.PassTest();
        Program.PrintLine("Virtual Delegate Test: Ok");
    }
}

public class StaticsInited
{
    public static bool BeforeFieldInitInited;
    public static bool NonBeforeFieldInitInited;
}

public class BeforeFieldInitTest
{
    public static int TestField = BeforeFieldInit();

    public static void Nop() { }

    static int BeforeFieldInit()
    {
        StaticsInited.BeforeFieldInitInited = true;
        return 3;
    }
}

public class NonBeforeFieldInitTest
{
    public static int TestField;

    public static void Nop() { }

    static NonBeforeFieldInitTest()
    {
        TestField = 4;
        StaticsInited.NonBeforeFieldInitInited = true;
    }
}

public interface ICastingTest1
{
    int GetValue();
}

public interface ICastingTest2
{
    int GetValue();
}

public abstract class CastingTestClass
{
    public abstract int GetValue();
}

public class DerivedCastingTestClass1 : CastingTestClass, ICastingTest1
{
    public override int GetValue() => 1;
}

public class DerivedCastingTestClass2 : CastingTestClass, ICastingTest2
{
    public override int GetValue() => 2;
}

public interface ITestItf
{
    int GetValue();
}

public struct ItfStruct : ITestItf
{
    public int GetValue()
    {
        return 4;
    }
}

public sealed class MySealedClass
{
    uint _data;

    public MySealedClass()
    {
        _data = 104;
    }

    public MySealedClass(uint data)
    {
        _data = data;
    }

    public uint GetData()
    {
        return _data;
    }

    public override int GetHashCode()
    {
        return (int)_data * 2;
    }

    public override string ToString()
    {
        Program.PrintLine("MySealedClass.ToString called. Data:");
        Program.PrintLine(_data.ToString());
        return _data.ToString();
    }
}

public struct StructWithDouble
{
    public double DoubleField;
}

public class Gen<T>
{
    internal Type TestTypeOf()
    {
        return typeof(T);
    }
}

public class MyUnsealedClass
{
    uint _data;

    public MyUnsealedClass()
    {
        _data = 24;
    }

    public MyUnsealedClass(uint data)
    {
        _data = data;
    }

    public uint GetData()
    {
        return _data;
    }

    public override int GetHashCode()
    {
        return (int)_data * 2;
    }

    public override string ToString()
    {
        return _data.ToString();
    }
}

public class MyBase
{
    protected uint _data;
    public MyBase(uint data)
    {
        _data = data;
    }

    public virtual uint GetData()
    {
        return _data;
    }
}

public class UnsealedDerived : MyBase
{
    public UnsealedDerived(uint data) : base(data) { }
    public override uint GetData()
    {
        return _data * 2;
    }
}

public sealed class SealedDerived : MyBase
{
    public SealedDerived(uint data) : base(data) { }
    public override uint GetData()
    {
        return _data * 3;
    }
}

class ClassWithSealedVTable : ISomeItf
{
    public int GetValue()
    {
        return 37;
    }
}

interface ISomeItf
{
    int GetValue();
}

class ClassWithFourThreadStatics
{
    [ThreadStatic] static int classStatic;
    [ThreadStatic] static int classStatic2 = 2;
    [ThreadStatic] static int classStatic3;
    [ThreadStatic] static int classStatic4;
    [ThreadStatic] static int classStatic5;

    public int GetStatic()
    {
        return classStatic2;
    }

    public void IncrementStatics()
    {
        classStatic++;
        classStatic2++;
        classStatic3++;
        classStatic4++;
        classStatic5++;
    }
}

class AnotherClassWithFourThreadStatics
{
    [ThreadStatic] static int classStatic = 13;
    [ThreadStatic] static int classStatic2;
    [ThreadStatic] static int classStatic3;
    [ThreadStatic] static int classStatic4;
    [ThreadStatic] static int classStatic5;

    public int GetStatic()
    {
        return classStatic;
    }

    /// <summary>
    /// stops field unused compiler error, but never called
    /// </summary>
    public void IncrementStatics()
    {
        classStatic2++;
        classStatic3++;
        classStatic4++;
        classStatic5++;
    }
}

class DisposableTest : IDisposable
{
    public int Count = 0;

    public void Dispose()
    {
        Count++;
    }
}

class FieldStatics
{
    static int X;
    static int Y;
    static string S1;
    static string S2;

    public bool TestGetSet()
    {
        if (!(X == 0 && Y == 0 && S1 == null && S2 == null)) return false;

        X = 17;
        Y = 347;
        S1 = "first string";
        S2 = "a different string";

        return X == 17 && Y == 347 && S1 == "first string" && S2 == "a different string";
    }
}

namespace System.Runtime.InteropServices
{
    /// <summary>
    /// Any method marked with UnmanagedCallersOnlyAttribute can be directly called from
    /// native code. The function token can be loaded to a local variable using LDFTN
    /// and passed as a callback to native method.
    /// </summary>
    [AttributeUsage(AttributeTargets.Method)]
    public sealed class UnmanagedCallersOnlyAttribute : Attribute
    {
        public UnmanagedCallersOnlyAttribute()
        {
        }

        /// <summary>
        /// Optional. If omitted, compiler will choose one for you.
        /// </summary>
        public CallingConvention CallingConvention;

        /// <summary>
        /// Optional. If omitted, then the method is native callable, but no EAT is emitted.
        /// </summary>
        public string EntryPoint;
    }

    [AttributeUsage((System.AttributeTargets.Method | System.AttributeTargets.Class))]
    internal class McgIntrinsicsAttribute : Attribute
    {
    }
}<|MERGE_RESOLUTION|>--- conflicted
+++ resolved
@@ -354,11 +354,9 @@
 
         TestIntOverflows();
 
-<<<<<<< HEAD
         TestStackTrace();
-=======
+
         TestJavascriptCall();
->>>>>>> bb212a9d
 
         // This test should remain last to get other results before stopping the debugger
         PrintLine("Debugger.Break() test: Ok if debugger is open and breaks.");
@@ -2366,7 +2364,6 @@
         PassTest();
     }
 
-<<<<<<< HEAD
     private static unsafe void TestStackTrace()
     {
         StartTest("Test StackTrace");
@@ -2375,7 +2372,8 @@
 #else
         EndTest(new StackTrace().ToString().Contains("wasm-function"));
 #endif
-=======
+    }
+
     static void TestJavascriptCall()
     {
         StartTest("Test Javascript call");
@@ -2383,7 +2381,6 @@
         IntPtr resultPtr = JSInterop.InternalCalls.InvokeJSUnmarshalled(out string exception, "Answer", IntPtr.Zero, IntPtr.Zero, IntPtr.Zero);
 
         EndTest(resultPtr.ToInt32() == 42);
->>>>>>> bb212a9d
     }
 
     static ushort ReadUInt16()
