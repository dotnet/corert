// Licensed to the .NET Foundation under one or more agreements.
// The .NET Foundation licenses this file to you under the MIT license.
// See the LICENSE file in the project root for more information.

using System;
using System.Runtime.InteropServices;

internal static class Program
{
    private static unsafe void Main(string[] args)
    {
        Add(1, 2);
<<<<<<< HEAD
        Shift(1, 2);
        UnsignedShift(1u, 2);

        string s = "Hello from C#!";
        PrintString(s, 14);
=======
		int tempInt = 0;
		(*(&tempInt)) = 9;
		
		TwoByteStr str = new TwoByteStr() { first = 1, second = 2 };
		TwoByteStr str2 = new TwoByteStr() { first = 3, second = 4 };;
		*(&str) = str2;
		str2 = *(&str);
		
		if(tempInt == 9)
		{
			string s = "Hello from C#!";
			PrintString(s, 14);
		}
>>>>>>> 0905d263
    }

    private static unsafe void PrintString(string s, int length)
    {
        fixed (char* curChar = s)
        {
            for (int i = 0; i < length; i++)
            {
                TwoByteStr curCharStr = new TwoByteStr();
                curCharStr.first = (byte)(*(curChar + i));
                printf((byte*)&curCharStr, null);
            }
        }
    }

    private static int Add(int a, int b)
    {
        return a + b;
    }

    private static int Shift(int a, int b)
    {
        int left = a << b;
        int right = a >> b;
        return 0;
    }

    private static uint UnsignedShift(uint a, int b)
    {
        return a >> b;
    }

    [DllImport("*")]
    private static unsafe extern int printf(byte* str, byte* unused);
}

public struct TwoByteStr
{
    public byte first;
    public byte second;
}
<|MERGE_RESOLUTION|>--- conflicted
+++ resolved
@@ -10,27 +10,24 @@
     private static unsafe void Main(string[] args)
     {
         Add(1, 2);
-<<<<<<< HEAD
         Shift(1, 2);
         UnsignedShift(1u, 2);
 
         string s = "Hello from C#!";
         PrintString(s, 14);
-=======
-		int tempInt = 0;
-		(*(&tempInt)) = 9;
+		    int tempInt = 0;
+		    (*(&tempInt)) = 9;
 		
-		TwoByteStr str = new TwoByteStr() { first = 1, second = 2 };
-		TwoByteStr str2 = new TwoByteStr() { first = 3, second = 4 };;
-		*(&str) = str2;
-		str2 = *(&str);
+		    TwoByteStr str = new TwoByteStr() { first = 1, second = 2 };
+		    TwoByteStr str2 = new TwoByteStr() { first = 3, second = 4 };;
+		    *(&str) = str2;
+		    str2 = *(&str);
 		
-		if(tempInt == 9)
-		{
-			string s = "Hello from C#!";
-			PrintString(s, 14);
-		}
->>>>>>> 0905d263
+		    if(tempInt == 9)
+		    {
+			      string s = "Hello from C#!";
+			      PrintString(s, 14);
+		    }
     }
 
     private static unsafe void PrintString(string s, int length)
