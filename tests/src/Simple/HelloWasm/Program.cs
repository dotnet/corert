--- conflicted
+++ resolved
@@ -315,13 +315,10 @@
 
         TestConstrainedClassCalls();
 
-<<<<<<< HEAD
         TestValueTypeElementIndexing();
         
-=======
         TestArrayItfDispatch();
 
->>>>>>> 080a954c
         // This test should remain last to get other results before stopping the debugger
         PrintLine("Debugger.Break() test: Ok if debugger is open and breaks.");
         System.Diagnostics.Debugger.Break();
@@ -625,29 +622,31 @@
         return obj.GetHashCode();
     }
 
-<<<<<<< HEAD
+    private static void TestArrayItfDispatch()
+    {
+        ICollection<int> arrayItfDispatchTest = new int[37];
+        PrintString("Array interface dispatch test: ");
+        if (arrayItfDispatchTest.Count == 37)
+        {
+            PrintLine("Ok.");
+        }
+        else
+        {
+            PrintLine("Failed.  asm.js (WASM=1) known to fail due to alignment problem, although this problem sometimes means we don't even get this far and fails with an invalid function pointer.");
+        }
+    }
+
     private static void TestValueTypeElementIndexing()
     {
         var chars = new[] { 'i', 'p', 's', 'u', 'm' };
         PrintString("Value type element indexing: ");
         if (chars[0] == 'i' && chars[1] == 'p' && chars[2] == 's' && chars[3] == 'u' && chars[4] == 'm')
-=======
-    private static void TestArrayItfDispatch()
-    {
-        ICollection<int> arrayItfDispatchTest = new int[37];
-        PrintString("Array interface dispatch test: ");
-        if (arrayItfDispatchTest.Count == 37)
->>>>>>> 080a954c
-        {
-            PrintLine("Ok.");
-        }
-        else
-        {
-<<<<<<< HEAD
+        {
+            PrintLine("Ok.");
+        }
+        else
+        {
             PrintLine("Failed.");
-=======
-            PrintLine("Failed.  asm.js (WASM=1) known to fail due to alignment problem, although this problem sometimes means we don't even get this far and fails with an invalid function pointer.");
->>>>>>> 080a954c
         }
     }
 
