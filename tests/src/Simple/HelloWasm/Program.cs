// Licensed to the .NET Foundation under one or more agreements.
// The .NET Foundation licenses this file to you under the MIT license.
// See the LICENSE file in the project root for more information.

using System;
using System.Runtime.InteropServices;
using System.Collections.Generic;
#if PLATFORM_WINDOWS
using CpObj;
#endif
internal static class Program
{
    private static int staticInt;
    [ThreadStatic]
    private static int threadStaticInt;
    private static unsafe int Main(string[] args)
    {
        PrintLine("Starting");

        Add(1, 2);
        int tempInt = 0;
        int tempInt2 = 0;
        (*(&tempInt)) = 9;
        if(tempInt == 9)
        {
            PrintLine("Hello from C#!");
        }

        int* targetAddr = (tempInt > 0) ? (&tempInt2) : (&tempInt);

        (*targetAddr) = 1;
        if(tempInt2 == 1 && tempInt == 9)
        {
            PrintLine("basic block stack entry Test: Ok.");
        }

        if(ILHelpers.ILHelpersTest.InlineAssignByte() == 100)
        {
            PrintLine("Inline assign byte Test: Ok.");
        }
        else
        {
            PrintLine("Inline assign byte Test: Failed.");
        }

        int dupTestInt = 9;
        if(ILHelpers.ILHelpersTest.DupTest(ref dupTestInt) == 209 && dupTestInt == 209)
        {
            PrintLine("dup test: Ok.");
        }
        else
        {
            PrintLine("dup test: Failed.");
        }

        TestClass tempObj = new TestDerivedClass(1337);
        tempObj.TestMethod("Hello");
        tempObj.TestVirtualMethod("Hello");
        tempObj.TestVirtualMethod2("Hello");

//        TwoByteStr str = new TwoByteStr() { first = 1, second = 2 };
//        TwoByteStr str2 = new TwoByteStr() { first = 3, second = 4 };
//        *(&str) = str2;
//        str2 = *(&str);
//
//        if (str2.second == 4)
//        {
//            PrintLine("value type int field test: Ok.");
//        }
        
        staticInt = 5;
        if (staticInt == 5)
        {
            PrintLine("static int field test: Ok.");
        }

        if(threadStaticInt == 0)
        {
            PrintLine("thread static int initial value field test: Ok.");
        }

        threadStaticInt = 9;
        if(threadStaticInt == 9)
        {
            PrintLine("thread static int field test: Ok.");
        }

        StaticCtorTest();

        var boxedInt = (object)tempInt;
        if(((int)boxedInt) == 9)
        {
            PrintLine("box test: Ok.");
        }
        else
        {
            PrintLine("box test: Failed. Value:");
            PrintLine(boxedInt.ToString());
        }
        
        var boxedStruct = (object)new BoxStubTest { Value = "Boxed Stub Test: Ok." };
        PrintLine(boxedStruct.ToString());

        int subResult = tempInt - 1;
        if (subResult == 8)
        {
            PrintLine("Subtraction Test: Ok.");
        }

        int divResult = tempInt / 3;
        if (divResult == 3)
        {
            PrintLine("Division Test: Ok.");
        }

        var not = Not(0xFFFFFFFF) == 0x00000000;
        if (not)
        {
            PrintLine("not test: Ok.");
        }

        var negInt = Neg(42) == -42;
        if (negInt)
        {
            PrintLine("negInt test: Ok.");
        }

        var shiftLeft = ShiftLeft(1, 2) == 4;
        if (shiftLeft)
        {
            PrintLine("shiftLeft test: Ok.");
        }

        var shiftRight = ShiftRight(4, 2) == 1;
        if (shiftRight)
        {
            PrintLine("shiftRight test: Ok.");
        }

        var unsignedShift = UnsignedShift(0xFFFFFFFFu, 4) == 0x0FFFFFFFu;
        if (unsignedShift)
        {
            PrintLine("unsignedShift test: Ok.");
        }
        
        var switchTest0 = SwitchOp(5, 5, 0);
        if (switchTest0 == 10)
        {
            PrintLine("SwitchOp0 test: Ok.");
        }

        var switchTest1 = SwitchOp(5, 5, 1);
        if (switchTest1 == 25)
        {
            PrintLine("SwitchOp1 test: Ok.");
        }

        var switchTestDefault = SwitchOp(5, 5, 20);
        if (switchTestDefault == 0)
        {
            PrintLine("SwitchOpDefault test: Ok.");
        }

#if PLATFORM_WINDOWS
        var cpObjTestA = new TestValue { Field = 1234 };
        var cpObjTestB = new TestValue { Field = 5678 };
        CpObjTest.CpObj(ref cpObjTestB, ref cpObjTestA);
        if (cpObjTestB.Field == 1234)
        {
            PrintLine("CpObj test: Ok.");
        }
#endif

        Func<int> staticDelegate = StaticDelegateTarget;
        if(staticDelegate() == 7)
        {
            PrintLine("Static delegate test: Ok.");
        }

        tempObj.TestInt = 8;
        Func<int> instanceDelegate = tempObj.InstanceDelegateTarget;
        if(instanceDelegate() == 8)
        {
            PrintLine("Instance delegate test: Ok.");
        }

        Action virtualDelegate = tempObj.VirtualDelegateTarget;
        virtualDelegate();

        var arrayTest = new BoxStubTest[] { new BoxStubTest { Value = "Hello" }, new BoxStubTest { Value = "Array" }, new BoxStubTest { Value = "Test" } };
        foreach(var element in arrayTest)
            PrintLine(element.Value);

        arrayTest[1].Value = "Array load/store test: Ok.";
        PrintLine(arrayTest[1].Value);

        int ii = 0;
        arrayTest[ii++].Value = "dup ref test: Ok.";
        PrintLine(arrayTest[0].Value);
        
        var largeArrayTest = new long[] { Int64.MaxValue, 0, Int64.MinValue, 0 };
        if(largeArrayTest[0] == Int64.MaxValue &&
            largeArrayTest[1] == 0 &&
            largeArrayTest[2] == Int64.MinValue &&
            largeArrayTest[3] == 0)
        {
            PrintLine("Large array load/store test: Ok.");
        }

        var smallArrayTest = new long[] { Int16.MaxValue, 0, Int16.MinValue, 0 };
        if(smallArrayTest[0] == Int16.MaxValue &&
            smallArrayTest[1] == 0 &&
            smallArrayTest[2] == Int16.MinValue &&
            smallArrayTest[3] == 0)
        {
            PrintLine("Small array load/store test: Ok.");
        }

        IntPtr returnedIntPtr = NewobjValueType();
        if (returnedIntPtr.ToInt32() == 3)
        {
            PrintLine("Newobj value type test: Ok.");
        }

        StackallocTest();

        IntToStringTest();

        CastingTestClass castingTest = new DerivedCastingTestClass1();

        PrintLine("interface call test: Ok " + (castingTest as ICastingTest1).GetValue().ToString());

        if (((DerivedCastingTestClass1)castingTest).GetValue() == 1 && !(castingTest is DerivedCastingTestClass2))
        {
            PrintLine("Type casting with isinst & castclass to class test: Ok.");
        }

        // Instead of checking the result of `GetValue`, we use null check by now until interface dispatch is implemented.
        if ((ICastingTest1)castingTest != null && !(castingTest is ICastingTest2))
        {
            PrintLine("Type casting with isinst & castclass to interface test: Ok.");
        }

        object arrayCastingTest = new BoxStubTest[] { new BoxStubTest { Value = "Array" }, new BoxStubTest { Value = "Cast" }, new BoxStubTest { Value = "Test" } };
        PrintLine(((BoxStubTest[])arrayCastingTest)[0].Value);
        PrintLine(((BoxStubTest[])arrayCastingTest)[1].Value);
        PrintLine(((BoxStubTest[])arrayCastingTest)[2].Value);
        if (!(arrayCastingTest is CastingTestClass[]))
        {   
            PrintLine("Type casting with isinst & castclass to array test: Ok.");
        }

        ldindTest();

        InterfaceDispatchTest();

        var testRuntimeHelpersInitArray = new long[] { 1, 2, 3 };
        if (testRuntimeHelpersInitArray[0] == 1 &&
            testRuntimeHelpersInitArray[1] == 2 &&
            testRuntimeHelpersInitArray[2] == 3)
        {
            PrintLine("Runtime.Helpers array initialization test: Ok.");
        }

        var testMdArrayInstantiation = new int[2, 2];
        if (testMdArrayInstantiation != null && testMdArrayInstantiation.GetLength(0) == 2 && testMdArrayInstantiation.GetLength(1) == 2)
            PrintLine("Multi-dimension array instantiation test: Ok.");

        FloatDoubleTest();

        long l = 0x1;
        if (l > 0x7FF0000000000000)
        {
            PrintLine("long comparison: Failed");
        }
        else
        {
            PrintLine("long comparison: Ok");
        }

        // Create a ByReference<char> through the ReadOnlySpan ctor and call the ByReference.Value via the indexer.
        var span = "123".AsSpan();
        if (span[0] != '1'
            || span[1] != '2'
            || span[2] != '3')
        {
            PrintLine("ByReference intrinsics exercise via ReadOnlySpan failed");
            PrintLine(span[0].ToString());
            PrintLine(span[1].ToString());
            PrintLine(span[2].ToString());
        }
        else
        {
            PrintLine("ByReference intrinsics exercise via ReadOnlySpan OK.");
        }

        TestConstrainedClassCalls();

        TestValueTypeElementIndexing();
        
        TestArrayItfDispatch();

<<<<<<< HEAD
        TestMetaData();
        TestTryFinally();
=======
        int rvaFieldValue = ILHelpers.ILHelpersTest.StaticInitedInt;
        if (rvaFieldValue == 0x78563412)
        {
            PrintLine("RVA static field test: Ok.");
        }
        else
        {
            PrintLine("RVA static field test: Failed.");
            PrintLine(rvaFieldValue.ToString());
        }

        TestNativeCallback();
>>>>>>> 9005dfa6

        // This test should remain last to get other results before stopping the debugger
        PrintLine("Debugger.Break() test: Ok if debugger is open and breaks.");
        System.Diagnostics.Debugger.Break();

        PrintLine("Done");
        return 100;
    }

    private static int StaticDelegateTarget()
    {         
        return 7;
    }

    private static unsafe void PrintString(string s)
    {
        int length = s.Length;
        fixed (char* curChar = s)
        {
            for (int i = 0; i < length; i++)
            {
                TwoByteStr curCharStr = new TwoByteStr();
                curCharStr.first = (byte)(*(curChar + i));
                printf((byte*)&curCharStr, null);
            }
        }
    }
    
    public static void PrintLine(string s)
    {
        PrintString(s);
        PrintString("\n");
    }

    private static int Add(int a, int b)
    {
        return a + b;
    }

    private static uint Not(uint a)
    {
        return ~a;
    }

    private static int Neg(int a)
    {
        return -a;
    }

    private static int ShiftLeft(int a, int b)
    {
        return a << b;
    }

    private static int ShiftRight(int a, int b)
    {
        return a >> b;
    }

    private static uint UnsignedShift(uint a, int b)
    {
        return a >> b;
    }
    
    private static int SwitchOp(int a, int b, int mode)
    {
        switch(mode)
        {
          case 0:
            return a + b;
          case 1:
            return a * b;
          case 2:
            return a / b;
          case 3:
            return a - b;
          default:
            return 0;
        }
    }

    private static IntPtr NewobjValueType()
    {
        return new IntPtr(3);
    }

    private unsafe static void StackallocTest()
    {
        int* intSpan = stackalloc int[2];
        intSpan[0] = 3;
        intSpan[1] = 7;

        if (intSpan[0] == 3 && intSpan[1] == 7)
        {
            PrintLine("Stackalloc test: Ok.");
        }
    }

    private static void IntToStringTest()
    {
        PrintLine("Int to String Test: Ok if next line says 42.");
        string intString = 42.ToString();
        PrintLine(intString);
    }

    private unsafe static void ldindTest()
    {
        var ldindTarget = new TwoByteStr { first = byte.MaxValue, second = byte.MinValue };
        var ldindField = &ldindTarget.first;
        if((*ldindField) == byte.MaxValue)
        {
            ldindTarget.second = byte.MaxValue;
            *ldindField = byte.MinValue;
            //ensure there isnt any overwrite of nearby fields
            if(ldindTarget.first == byte.MinValue && ldindTarget.second == byte.MaxValue)
            {
                PrintLine("ldind test: Ok.");
            }
            else if(ldindTarget.first != byte.MinValue)
            {
                PrintLine("ldind test: Failed didnt update target.");
            }
            else
            {
                PrintLine("ldind test: Failed overwrote data");
            }
        }
        else
        {
            uint ldindFieldValue = *ldindField;
            PrintLine("ldind test: Failed." + ldindFieldValue.ToString());
        }
    }

    private static void InterfaceDispatchTest()
    {
        ItfStruct itfStruct = new ItfStruct();
        if (ItfCaller(itfStruct) == 4)
        {
            PrintLine("Struct interface test: Ok.");
        }

        ClassWithSealedVTable classWithSealedVTable = new ClassWithSealedVTable();
        PrintString("Interface dispatch with sealed vtable test: ");
        if (CallItf(classWithSealedVTable) == 37)
        {
            PrintLine("Ok.");
        }
        else
        {
            PrintLine("Failed.");
        }
    }

    // Calls the ITestItf interface via a generic to ensure the concrete type is known and
    // an interface call is generated instead of a virtual or direct call
    private static int ItfCaller<T>(T obj) where T : ITestItf
    {
        return obj.GetValue();
    }

    private static int CallItf(ISomeItf asItf)
    {
        return asItf.GetValue();
    }

    private static void StaticCtorTest()
    {
        BeforeFieldInitTest.Nop();
        if (StaticsInited.BeforeFieldInitInited)
        {
            PrintLine("BeforeFieldInitType inited too early");
        }
        else
        {
            int x = BeforeFieldInitTest.TestField;
            if (StaticsInited.BeforeFieldInitInited)
            {
                PrintLine("BeforeFieldInit test: Ok.");
            }
            else
            {
                PrintLine("BeforeFieldInit cctor not run");
            }
        }

        NonBeforeFieldInitTest.Nop();
        if (StaticsInited.NonBeforeFieldInitInited)
        {
            PrintLine("NonBeforeFieldInit test: Ok.");
        }
        else
        { 
            PrintLine("NonBeforeFieldInitType cctor not run");
        }
    }

    private static void TestConstrainedClassCalls()
    {
        string s = "utf-8";

        PrintString("Direct ToString test: ");
        string stringDirectToString = s.ToString();
        if (s.Equals(stringDirectToString))
        {
            PrintLine("Ok.");
        }
        else
        {
            PrintString("Failed. Returned string:\"");
            PrintString(stringDirectToString);
            PrintLine("\"");
        }
       
        // Generic calls on methods not defined on object
        uint dataFromBase = GenericGetData<MyBase>(new MyBase(11));
        PrintString("Generic call to base class test: ");
        if (dataFromBase == 11)
        {
            PrintLine("Ok.");
        }
        else
        {
            PrintLine("Failed.");
        }

        uint dataFromUnsealed = GenericGetData<UnsealedDerived>(new UnsealedDerived(13));
        PrintString("Generic call to unsealed derived class test: ");
        if (dataFromUnsealed == 26)
        {
            PrintLine("Ok.");
        }
        else
        {
            PrintLine("Failed.");
        }

        uint dataFromSealed = GenericGetData<SealedDerived>(new SealedDerived(15));
        PrintString("Generic call to sealed derived class test: ");
        if (dataFromSealed == 45)
        {
            PrintLine("Ok.");
        }
        else
        {
            PrintLine("Failed.");
        }

        uint dataFromUnsealedAsBase = GenericGetData<MyBase>(new UnsealedDerived(17));
        PrintString("Generic call to unsealed derived class as base test: ");
        if (dataFromUnsealedAsBase == 34)
        {
            PrintLine("Ok.");
        }
        else
        {
            PrintLine("Failed.");
        }

        uint dataFromSealedAsBase = GenericGetData<MyBase>(new SealedDerived(19));
        PrintString("Generic call to sealed derived class as base test: ");
        if (dataFromSealedAsBase == 57)
        {
            PrintLine("Ok.");
        }
        else
        {
            PrintLine("Failed.");
        }

        // Generic calls to methods defined on object
        uint hashCodeOfSealedViaGeneric = (uint)GenericGetHashCode<MySealedClass>(new MySealedClass(37));
        PrintString("Generic GetHashCode for sealed class test: ");
        if (hashCodeOfSealedViaGeneric == 74)
        {
            PrintLine("Ok.");
        }
        else
        {
            PrintLine("Failed.");
        }

        uint hashCodeOfUnsealedViaGeneric = (uint)GenericGetHashCode<MyUnsealedClass>(new MyUnsealedClass(41));
        PrintString("Generic GetHashCode for unsealed class test: ");
        if (hashCodeOfUnsealedViaGeneric == 82)
        {
            PrintLine("Ok.");
        }
        else
        {
            PrintLine("Failed.");
        }
    }

    static uint GenericGetData<T>(T obj) where T : MyBase
    {
        return obj.GetData();
    }

    static int GenericGetHashCode<T>(T obj)
    {
        return obj.GetHashCode();
    }

    private static void TestArrayItfDispatch()
    {
        ICollection<int> arrayItfDispatchTest = new int[37];
        PrintString("Array interface dispatch test: ");
        if (arrayItfDispatchTest.Count == 37)
        {
            PrintLine("Ok.");
        }
        else
        {
            PrintLine("Failed.  asm.js (WASM=1) known to fail due to alignment problem, although this problem sometimes means we don't even get this far and fails with an invalid function pointer.");
        }
    }

    private static void TestValueTypeElementIndexing()
    {
        var chars = new[] { 'i', 'p', 's', 'u', 'm' };
        PrintString("Value type element indexing: ");
        if (chars[0] == 'i' && chars[1] == 'p' && chars[2] == 's' && chars[3] == 'u' && chars[4] == 'm')
        {
            PrintLine("Ok.");
        }
        else
        {
            PrintLine("Failed.");
        }
    }

<<<<<<< HEAD
    private static void TestMetaData()
    {

        var typeGetType = Type.GetType("System.Char, System.Private.CoreLib");
        if (typeGetType == null)
        {
            PrintLine("type == null.  Simple class metadata test: Failed");
        }
        else
        {
            if (typeGetType.FullName != "System.Char")
            {
                PrintLine("type != System.Char.  Simple class metadata test: Failed");
            }
            else PrintLine("Simple class metadata test: Ok.");
        }

        var typeofChar = typeof(Char);
        if (typeofChar == null)
        {
            PrintLine("type == null.  Simple class metadata test: Failed");
        }
        else
        {
            if (typeofChar.FullName != "System.Char")
            {
                PrintLine("type != System.Char.  Simple class metadata test: Failed");
            }
            else PrintLine("Simple class metadata test (typeof(Char)): Ok.");
        }

        var gentT = new Gen<int>();
        var genParamType = gentT.TestTypeOf();
        PrintString("type of generic parameter: ");
        if (genParamType.FullName != "System.Int32")
        {
            PrintString("expected System.Int32 but was " + genParamType.FullName);
            PrintLine(" Failed.");
        }
        else
        {
            PrintLine("Ok.");
        }

        var arrayType = typeof(object[]);
        PrintString("type of array: ");
        if (arrayType.FullName != "System.Object[]")
        {
            PrintString("expected System.Object[] but was " + arrayType.FullName);
            PrintLine(" Failed.");
        }
        else
        {
            PrintLine("Ok.");
        }

        var genericType = typeof(List<object>);
        PrintString("type of generic : ");
        if (genericType.FullName != "System.Collections.Generic.List`1[[System.Object, System.Private.CoreLib, Version=4.0.0.0, Culture=neutral, PublicKeyToken=b03f5f7f11d50a3a]]")
        {
            PrintString("expected System.Collections.Generic.List`1[[System.Object, System.Private.CoreLib, Version=4.0.0.0, Culture=neutral, PublicKeyToken=b03f5f7f11d50a3a]] but was " + genericType.FullName);
            PrintLine(" Failed.");
        }
        else
        {
            PrintLine("Ok.");
        }
    }

    /// <summary>
    /// Ensures all of the blocks of a try/finally function are hit when there aren't exceptions
    /// </summary>
    private static void TestTryFinally()
    {
        PrintString("Try/Finally test: ");
        uint result = TryFinallyInner();
        if (result == 1111)
=======
    private static void FloatDoubleTest()
    {
        int intToCast = 1;
        double castedDouble = (double)intToCast;
        if (castedDouble == 1d)
        {
            PrintLine("(double) cast test: Ok.");
        }
        else
        {
            var toInt = (int)castedDouble;
            //            PrintLine("expected 1m, but was " + castedDouble.ToString());  // double.ToString is not compiling at the time of writing, but this would be better output
            PrintLine($"(double) cast test : Failed. Back to int on next line");
            PrintLine(toInt.ToString());
        }

        if (1f < 2d && 1d < 2f && 1f == 1d)
        {
            PrintLine("different width float comparisons: Ok.");
        }

        // floats are 7 digits precision, so check some double more precise to make sure there is no loss occurring through some inadvertent cast to float
        if (10.23456789d != 10.234567891d)
        {
            PrintLine("double precision comparison: Ok.");
        }

        if (12.34567f == 12.34567f && 12.34567f != 12.34568f)
        {
            PrintLine("float comparison: Ok.");
        }

        PrintString("Test comparison of float constant: ");
        var maxFloat = Single.MaxValue;
        if (maxFloat == Single.MaxValue)
        {
            PrintLine("Ok.");
        }
        else
        {
            PrintLine("Failed.");
        }

        PrintString("Test comparison of double constant: ");
        var maxDouble = Double.MaxValue;
        if (maxDouble == Double.MaxValue)
        {
            PrintLine("Ok.");
        }
        else
        {
            PrintLine("Failed.");
        }
    }

    private static bool callbackResult;
    private static unsafe void TestNativeCallback()
    {
        CallMe(123);
        PrintString("Native callback test: ");
        if (callbackResult)
>>>>>>> 9005dfa6
        {
            PrintLine("Ok.");
        }
        else
        {
<<<<<<< HEAD
            PrintLine("Failed. Result: " + result.ToString());
        }
    }

    private static uint TryFinallyInner()
    {
        uint result = 1;
        try
        {
            result += 10;
        }
        finally
        {
            result += 100;
        }
        result += 1000;

        return result;
    }

=======
            PrintLine("Failed.");
        }
    }

    [System.Runtime.InteropServices.NativeCallable(EntryPoint = "CallMe")]
    private static void _CallMe(int x)
    {
        if (x == 123)
        {
            callbackResult = true;
        }
    }

    [System.Runtime.InteropServices.DllImport("*")]
    private static extern void CallMe(int x);

>>>>>>> 9005dfa6
    [DllImport("*")]
    private static unsafe extern int printf(byte* str, byte* unused);
}

public struct TwoByteStr
{
    public byte first;
    public byte second;
}

public struct BoxStubTest
{
    public string Value;
    public override string ToString()
    {
        return Value;
    }

    public string GetValue()
    {
        Program.PrintLine("BoxStubTest.GetValue called");
        Program.PrintLine(Value);
        return Value;
    }
}

public class TestClass
{
    public string TestString { get; set; }
    public int TestInt { get; set; }

    public TestClass(int number)
    {
        if(number != 1337)
            throw new Exception();
    }

    public void TestMethod(string str)
    {
        TestString = str;
        if (TestString == str)
            Program.PrintLine("Instance method call test: Ok.");
    }
    public virtual void TestVirtualMethod(string str)
    {
        Program.PrintLine("Virtual Slot Test: Ok If second");
    }
	
	public virtual void TestVirtualMethod2(string str)
    {
        Program.PrintLine("Virtual Slot Test 2: Ok");
    }

    public int InstanceDelegateTarget()
    {
        return TestInt;
    }

    public virtual void VirtualDelegateTarget()
    {
        Program.PrintLine("Virtual delegate incorrectly dispatched to base.");
    }
}

public class TestDerivedClass : TestClass
{
    public TestDerivedClass(int number) : base(number)
    {

    }
    public override void TestVirtualMethod(string str)
    {
        Program.PrintLine("Virtual Slot Test: Ok");
        base.TestVirtualMethod(str);
    }
    
    public override string ToString()
    {
        throw new Exception();
    }

    public override void VirtualDelegateTarget()
    {
        Program.PrintLine("Virtual Delegate Test: Ok");
    }
}

public class StaticsInited
{
    public static bool BeforeFieldInitInited;
    public static bool NonBeforeFieldInitInited;
}

public class BeforeFieldInitTest
{
    public static int TestField = BeforeFieldInit();

    public static void Nop() { }

    static int BeforeFieldInit()
    {
        StaticsInited.BeforeFieldInitInited = true;
        return 3;
    }
}

public class NonBeforeFieldInitTest
{
    public static int TestField;

    public static void Nop() { }

    static NonBeforeFieldInitTest()
    {
        TestField = 4;
        StaticsInited.NonBeforeFieldInitInited = true;
    }
}

public interface ICastingTest1
{
    int GetValue();
}

public interface ICastingTest2
{
    int GetValue();
}

public abstract class CastingTestClass
{
    public abstract int GetValue();
}

public class DerivedCastingTestClass1 : CastingTestClass, ICastingTest1
{
    public override int GetValue() => 1;
}

public class DerivedCastingTestClass2 : CastingTestClass, ICastingTest2
{
    public override int GetValue() => 2;
}

public interface ITestItf
{
    int GetValue();
}

public struct ItfStruct : ITestItf
{
    public int GetValue()
    {
        return 4;
    }
}

public sealed class MySealedClass
{
    uint _data;

    public MySealedClass()
    {
        _data = 104;
    }

    public MySealedClass(uint data)
    {
        _data = data;
    }

    public uint GetData()
    {
        return _data;
    }

    public override int GetHashCode()
    {
        return (int)_data * 2;
    }

    public override string ToString()
    {
        Program.PrintLine("MySealedClass.ToString called. Data:");
        Program.PrintLine(_data.ToString());
        return _data.ToString();
    }
}

public class Gen<T>
{
    internal Type TestTypeOf()
    {
        return typeof(T);
    }
}

public class MyUnsealedClass
{
    uint _data;

    public MyUnsealedClass()
    {
        _data = 24;
    }

    public MyUnsealedClass(uint data)
    {
        _data = data;
    }

    public uint GetData()
    {
        return _data;
    }

    public override int GetHashCode()
    {
        return (int)_data * 2;
    }

    public override string ToString()
    {
        return _data.ToString();
    }
}

public class MyBase
{
    protected uint _data;
    public MyBase(uint data)
    {
        _data = data;
    }

    public virtual uint GetData()
    {
        return _data;
    }
}

public class UnsealedDerived : MyBase
{
    public UnsealedDerived(uint data) : base(data) { }
    public override uint GetData()
    {
        return _data * 2;
    }
}

public sealed class SealedDerived : MyBase
{
    public SealedDerived(uint data) : base(data) { }
    public override uint GetData()
    {
        return _data * 3;
    }
}

class ClassWithSealedVTable : ISomeItf
{
    public int GetValue()
    {
        return 37;
    }
}

interface ISomeItf
{
    int GetValue();
}

namespace System.Runtime.InteropServices
{
    /// <summary>
    /// Any method marked with NativeCallableAttribute can be directly called from
    /// native code. The function token can be loaded to a local variable using LDFTN
    /// and passed as a callback to native method.
    /// </summary>
    [AttributeUsage(AttributeTargets.Method)]
    public sealed class NativeCallableAttribute : Attribute
    {
        public NativeCallableAttribute()
        {
        }

        /// <summary>
        /// Optional. If omitted, compiler will choose one for you.
        /// </summary>
        public CallingConvention CallingConvention;

        /// <summary>
        /// Optional. If omitted, then the method is native callable, but no EAT is emitted.
        /// </summary>
        public string EntryPoint;
    }

    [AttributeUsage((System.AttributeTargets.Method | System.AttributeTargets.Class))]
    internal class McgIntrinsicsAttribute : Attribute
    {
    }
}<|MERGE_RESOLUTION|>--- conflicted
+++ resolved
@@ -300,10 +300,10 @@
         
         TestArrayItfDispatch();
 
-<<<<<<< HEAD
         TestMetaData();
+        
         TestTryFinally();
-=======
+
         int rvaFieldValue = ILHelpers.ILHelpersTest.StaticInitedInt;
         if (rvaFieldValue == 0x78563412)
         {
@@ -316,7 +316,6 @@
         }
 
         TestNativeCallback();
->>>>>>> 9005dfa6
 
         // This test should remain last to get other results before stopping the debugger
         PrintLine("Debugger.Break() test: Ok if debugger is open and breaks.");
@@ -648,8 +647,88 @@
             PrintLine("Failed.");
         }
     }
-
-<<<<<<< HEAD
+    
+    private static void FloatDoubleTest()
+    {
+        int intToCast = 1;
+        double castedDouble = (double)intToCast;
+        if (castedDouble == 1d)
+        {
+            PrintLine("(double) cast test: Ok.");
+        }
+        else
+        {
+            var toInt = (int)castedDouble;
+            //            PrintLine("expected 1m, but was " + castedDouble.ToString());  // double.ToString is not compiling at the time of writing, but this would be better output
+            PrintLine($"(double) cast test : Failed. Back to int on next line");
+            PrintLine(toInt.ToString());
+        }
+
+        if (1f < 2d && 1d < 2f && 1f == 1d)
+        {
+            PrintLine("different width float comparisons: Ok.");
+        }
+
+        // floats are 7 digits precision, so check some double more precise to make sure there is no loss occurring through some inadvertent cast to float
+        if (10.23456789d != 10.234567891d)
+        {
+            PrintLine("double precision comparison: Ok.");
+        }
+
+        if (12.34567f == 12.34567f && 12.34567f != 12.34568f)
+        {
+            PrintLine("float comparison: Ok.");
+        }
+
+        PrintString("Test comparison of float constant: ");
+        var maxFloat = Single.MaxValue;
+        if (maxFloat == Single.MaxValue)
+        {
+            PrintLine("Ok.");
+        }
+        else
+        {
+            PrintLine("Failed.");
+        }
+
+        PrintString("Test comparison of double constant: ");
+        var maxDouble = Double.MaxValue;
+        if (maxDouble == Double.MaxValue)
+        {
+            PrintLine("Ok.");
+        }
+        else
+        {
+            PrintLine("Failed.");
+        }
+    }
+
+    private static bool callbackResult;
+    private static unsafe void TestNativeCallback()
+    {
+        CallMe(123);
+        PrintString("Native callback test: ");
+        if (callbackResult)
+        {
+            PrintLine("Ok.");
+        }
+        else
+        {
+            PrintLine("Failed.");
+        }
+    }
+
+    [System.Runtime.InteropServices.NativeCallable(EntryPoint = "CallMe")]
+    private static void _CallMe(int x)
+    {
+        if (x == 123)
+        {
+            callbackResult = true;
+        }
+    }
+
+    [System.Runtime.InteropServices.DllImport("*")]
+    private static extern void CallMe(int x);
     private static void TestMetaData()
     {
 
@@ -727,75 +806,11 @@
         PrintString("Try/Finally test: ");
         uint result = TryFinallyInner();
         if (result == 1111)
-=======
-    private static void FloatDoubleTest()
-    {
-        int intToCast = 1;
-        double castedDouble = (double)intToCast;
-        if (castedDouble == 1d)
-        {
-            PrintLine("(double) cast test: Ok.");
-        }
-        else
-        {
-            var toInt = (int)castedDouble;
-            //            PrintLine("expected 1m, but was " + castedDouble.ToString());  // double.ToString is not compiling at the time of writing, but this would be better output
-            PrintLine($"(double) cast test : Failed. Back to int on next line");
-            PrintLine(toInt.ToString());
-        }
-
-        if (1f < 2d && 1d < 2f && 1f == 1d)
-        {
-            PrintLine("different width float comparisons: Ok.");
-        }
-
-        // floats are 7 digits precision, so check some double more precise to make sure there is no loss occurring through some inadvertent cast to float
-        if (10.23456789d != 10.234567891d)
-        {
-            PrintLine("double precision comparison: Ok.");
-        }
-
-        if (12.34567f == 12.34567f && 12.34567f != 12.34568f)
-        {
-            PrintLine("float comparison: Ok.");
-        }
-
-        PrintString("Test comparison of float constant: ");
-        var maxFloat = Single.MaxValue;
-        if (maxFloat == Single.MaxValue)
-        {
-            PrintLine("Ok.");
-        }
-        else
-        {
-            PrintLine("Failed.");
-        }
-
-        PrintString("Test comparison of double constant: ");
-        var maxDouble = Double.MaxValue;
-        if (maxDouble == Double.MaxValue)
-        {
-            PrintLine("Ok.");
-        }
-        else
-        {
-            PrintLine("Failed.");
-        }
-    }
-
-    private static bool callbackResult;
-    private static unsafe void TestNativeCallback()
-    {
-        CallMe(123);
-        PrintString("Native callback test: ");
-        if (callbackResult)
->>>>>>> 9005dfa6
-        {
-            PrintLine("Ok.");
-        }
-        else
-        {
-<<<<<<< HEAD
+        {
+            PrintLine("Ok.");
+        }
+        else
+        {
             PrintLine("Failed. Result: " + result.ToString());
         }
     }
@@ -816,24 +831,6 @@
         return result;
     }
 
-=======
-            PrintLine("Failed.");
-        }
-    }
-
-    [System.Runtime.InteropServices.NativeCallable(EntryPoint = "CallMe")]
-    private static void _CallMe(int x)
-    {
-        if (x == 123)
-        {
-            callbackResult = true;
-        }
-    }
-
-    [System.Runtime.InteropServices.DllImport("*")]
-    private static extern void CallMe(int x);
-
->>>>>>> 9005dfa6
     [DllImport("*")]
     private static unsafe extern int printf(byte* str, byte* unused);
 }
