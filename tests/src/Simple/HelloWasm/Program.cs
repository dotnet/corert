--- conflicted
+++ resolved
@@ -306,11 +306,9 @@
 
         TestUlongUintMultiply();
 
-<<<<<<< HEAD
         TestBoxSingle();
-=======
+        
         TestInitializeArray();
->>>>>>> 4896d2d6
 
         // This test should remain last to get other results before stopping the debugger
         PrintLine("Debugger.Break() test: Ok if debugger is open and breaks.");
@@ -1068,7 +1066,37 @@
         EndTest(f == 0x100000000);
     }
 
-<<<<<<< HEAD
+    static void TestInitializeArray()
+    {
+        StartTest("Test InitializeArray");
+
+        bool[,] bools = new bool[2, 2] {
+            {  true,                        true},
+            {  false,                       true},
+        };
+
+        if (!(bools[0, 0] && bools[0, 1]
+            && !bools[1, 0] && bools[0, 1]))
+        {
+            FailTest("bool initialisation failed");
+        }
+
+        double[,] doubles = new double[2, 3]
+        {
+            {1.0, 1.1, 1.2 },
+            {2.0, 2.1, 2.2 },
+        };
+
+        if (!(doubles[0, 0] == 1.0 && doubles[0, 1] == 1.1 && doubles[0, 2] == 1.2
+            && doubles[1, 0] == 2.0 && doubles[1, 1] == 2.1 && doubles[1, 2] == 2.2
+            ))
+        {
+            FailTest("double initialisation failed");
+        }
+
+        PassTest();
+    }
+
     internal static void TestBoxSingle()
     {
         StartTest("Test box single");
@@ -1078,40 +1106,6 @@
     }
 
   [DllImport("*")]
-=======
-    static void TestInitializeArray()
-    {
-        StartTest("Test InitializeArray");
-
-        bool[,] bools = new bool[2, 2] {
-            {  true,                        true},
-            {  false,                       true},
-        };
-
-        if (!(bools[0, 0] && bools[0, 1]
-            && !bools[1, 0] && bools[0, 1]))
-        {
-            FailTest("bool initialisation failed");
-        }
-
-        double[,] doubles = new double[2, 3]
-        {
-            {1.0, 1.1, 1.2 },
-            {2.0, 2.1, 2.2 },
-        };
-
-        if (!(doubles[0, 0] == 1.0 && doubles[0, 1] == 1.1 && doubles[0, 2] == 1.2
-            && doubles[1, 0] == 2.0 && doubles[1, 1] == 2.1 && doubles[1, 2] == 2.2
-            ))
-        {
-            FailTest("double initialisation failed");
-        }
-
-        PassTest();
-    }
-
-    [DllImport("*")]
->>>>>>> 4896d2d6
     private static unsafe extern int printf(byte* str, byte* unused);
 }
 
