// Licensed to the .NET Foundation under one or more agreements.
// The .NET Foundation licenses this file to you under the MIT license.
// See the LICENSE file in the project root for more information.

using System;
using System.Runtime.InteropServices;
#if PLATFORM_WINDOWS
using CpObj;
#endif

internal static class Program
{
    private static int staticInt;
    [ThreadStatic]
    private static int threadStaticInt;
    private static unsafe void Main(string[] args)
    {
        Add(1, 2);
        int tempInt = 0;
        (*(&tempInt)) = 9;
        if(tempInt == 9)
        {
            PrintLine("Hello from C#!");
        }

        TestClass tempObj = new TestDerivedClass(1337);
        tempObj.TestMethod("Hello");
        tempObj.TestVirtualMethod("Hello");
        tempObj.TestVirtualMethod2("Hello");

        TwoByteStr str = new TwoByteStr() { first = 1, second = 2 };
        TwoByteStr str2 = new TwoByteStr() { first = 3, second = 4 };
        *(&str) = str2;
        str2 = *(&str);

        if (str2.second == 4)
        {
            PrintLine("value type int field test: Ok.");
        }
        
        staticInt = 5;
        if (staticInt == 5)
        {
            PrintLine("static int field test: Ok.");
        }

        if(threadStaticInt == 0)
        {
            PrintLine("thread static int initial value field test: Ok.");
        }

        threadStaticInt = 9;
        if(threadStaticInt == 9)
        {
            PrintLine("thread static int field test: Ok.");
        }

        var boxedInt = (object)tempInt;
        if(((int)boxedInt) == 9)
        {
            PrintLine("box test: Ok.");
        }

        var boxedStruct = (object)new BoxStubTest { Value = "Boxed Stub Test: Ok." };
        PrintLine(boxedStruct.ToString());

        int subResult = tempInt - 1;
        if (subResult == 8)
        {
            PrintLine("Subtraction Test: Ok.");
        }

        int divResult = tempInt / 3;
        if (divResult == 3)
        {
            PrintLine("Division Test: Ok.");
        }

        var not = Not(0xFFFFFFFF) == 0x00000000;
        if (not)
        {
            PrintLine("not test: Ok.");
        }

        var negInt = Neg(42) == -42;
        if (negInt)
        {
            PrintLine("negInt test: Ok.");
        }

        var shiftLeft = ShiftLeft(1, 2) == 4;
        if (shiftLeft)
        {
            PrintLine("shiftLeft test: Ok.");
        }

        var shiftRight = ShiftRight(4, 2) == 1;
        if (shiftRight)
        {
            PrintLine("shiftRight test: Ok.");
        }

        var unsignedShift = UnsignedShift(0xFFFFFFFFu, 4) == 0x0FFFFFFFu;
        if (unsignedShift)
        {
            PrintLine("unsignedShift test: Ok.");
        }
        
        var switchTest0 = SwitchOp(5, 5, 0);
        if (switchTest0 == 10)
        {
            PrintLine("SwitchOp0 test: Ok.");
        }

        var switchTest1 = SwitchOp(5, 5, 1);
        if (switchTest1 == 25)
        {
            PrintLine("SwitchOp1 test: Ok.");
        }

        var switchTestDefault = SwitchOp(5, 5, 20);
        if (switchTestDefault == 0)
        {
            PrintLine("SwitchOpDefault test: Ok.");
        }

#if PLATFORM_WINDOWS
        var cpObjTestA = new TestValue { Field = 1234 };
        var cpObjTestB = new TestValue { Field = 5678 };
        CpObjTest.CpObj(ref cpObjTestB, ref cpObjTestA);
        if (cpObjTestB.Field == 1234)
        {
            PrintLine("CpObj test: Ok.");
        }
#endif

        Func<int> staticDelegate = StaticDelegateTarget;
        if(staticDelegate() == 7)
        {
            PrintLine("Static delegate test: Ok.");
        }

        tempObj.TestInt = 8;
        Func<int> instanceDelegate = tempObj.InstanceDelegateTarget;
        if(instanceDelegate() == 8)
        {
            PrintLine("Instance delegate test: Ok.");
        }

        Action virtualDelegate = tempObj.VirtualDelegateTarget;
        virtualDelegate();

        var arrayTest = new BoxStubTest[] { new BoxStubTest { Value = "Hello" }, new BoxStubTest { Value = "Array" }, new BoxStubTest { Value = "Test" } };
        foreach(var element in arrayTest)
            PrintLine(element.Value);

        arrayTest[1].Value = "Array load/store test: Ok.";
        PrintLine(arrayTest[1].Value);

        var largeArrayTest = new long[] { Int64.MaxValue, 0, Int64.MinValue, 0 };
        if(largeArrayTest[0] == Int64.MaxValue &&
            largeArrayTest[1] == 0 &&
            largeArrayTest[2] == Int64.MinValue &&
            largeArrayTest[3] == 0)
        {
            PrintLine("Large array load/store test: Ok.");
        }

        var smallArrayTest = new long[] { Int16.MaxValue, 0, Int16.MinValue, 0 };
        if(smallArrayTest[0] == Int16.MaxValue &&
            smallArrayTest[1] == 0 &&
            smallArrayTest[2] == Int16.MinValue &&
            smallArrayTest[3] == 0)
        {
            PrintLine("Small array load/store test: Ok.");
        }

        IntPtr returnedIntPtr = NewobjValueType();
        if (returnedIntPtr.ToInt32() == 3)
        {
            PrintLine("Newobj value type test: Ok.");
        }

        StackallocTest();

        IntToStringTest();

<<<<<<< HEAD
        ldindTest();
=======
        CastingTestClass castingTest = new DerivedCastingTestClass1();
        if (((DerivedCastingTestClass1)castingTest).GetValue() == 1 && !(castingTest is DerivedCastingTestClass2))
        {
            PrintLine("Type casting with isinst & castclass to class test: Ok.");
        }

        // Instead of checking the result of `GetValue`, we use null check by now until interface dispatch is implemented.
        if ((ICastingTest1)castingTest != null && !(castingTest is ICastingTest2))
        {
            PrintLine("Type casting with isinst & castclass to interface test: Ok.");
        }

        object arrayCastingTest = new BoxStubTest[] { new BoxStubTest { Value = "Array" }, new BoxStubTest { Value = "Cast" }, new BoxStubTest { Value = "Test" } };
        PrintLine(((BoxStubTest[])arrayCastingTest)[0].Value);
        PrintLine(((BoxStubTest[])arrayCastingTest)[1].Value);
        PrintLine(((BoxStubTest[])arrayCastingTest)[2].Value);
        if (!(arrayCastingTest is CastingTestClass[]))
        {   
            PrintLine("Type casting with isinst & castclass to array test: Ok.");
        }
>>>>>>> f19daaae

        PrintLine("Done");
    }

    private static int StaticDelegateTarget()
    {         
        return 7;
    }

    private static unsafe void PrintString(string s)
    {
        int length = s.Length;
        fixed (char* curChar = s)
        {
            for (int i = 0; i < length; i++)
            {
                TwoByteStr curCharStr = new TwoByteStr();
                curCharStr.first = (byte)(*(curChar + i));
                printf((byte*)&curCharStr, null);
            }
        }
    }
    
    public static void PrintLine(string s)
    {
        PrintString(s);
        PrintString("\n");
    }

    private static int Add(int a, int b)
    {
        return a + b;
    }

    private static uint Not(uint a)
    {
        return ~a;
    }

    private static int Neg(int a)
    {
        return -a;
    }

    private static int ShiftLeft(int a, int b)
    {
        return a << b;
    }

    private static int ShiftRight(int a, int b)
    {
        return a >> b;
    }

    private static uint UnsignedShift(uint a, int b)
    {
        return a >> b;
    }
    
    private static int SwitchOp(int a, int b, int mode)
    {
        switch(mode)
        {
          case 0:
            return a + b;
          case 1:
            return a * b;
          case 2:
            return a / b;
          case 3:
            return a - b;
          default:
            return 0;
        }
    }

    private static IntPtr NewobjValueType()
    {
        return new IntPtr(3);
    }

    private unsafe static void StackallocTest()
    {
        int* intSpan = stackalloc int[2];
        intSpan[0] = 3;
        intSpan[1] = 7;

        if (intSpan[0] == 3 && intSpan[1] == 7)
        {
            PrintLine("Stackalloc test: Ok.");
        }
    }

    private static void IntToStringTest()
    {
        PrintLine("Int to String Test: Ok if next line says 42.");
        string intString = 42.ToString();
        PrintLine(intString);
    }

    private unsafe static void ldindTest()
    {
        var ldindTarget = new TwoByteStr { first = byte.MaxValue, second = byte.MinValue };
        var ldindField = &ldindTarget.first;
        if((*ldindField) == byte.MaxValue)
        {
            ldindTarget.second = byte.MaxValue;
            *ldindField = byte.MinValue;
            //ensure there isnt any overwrite of nearby fields
            if(ldindTarget.first == byte.MinValue && ldindTarget.second == byte.MaxValue)
            {
                PrintLine("ldind test: Ok.");
            }
            else if(ldindTarget.first != byte.MinValue)
            {
                PrintLine("ldind test: Failed didnt update target.");
            }
            else
            {
                PrintLine("ldind test: Failed overwrote data");
            }
        }
        else
        {
            uint ldindFieldValue = *ldindField;
            PrintLine("ldind test: Failed." + ldindFieldValue.ToString());
        }
    }

    [DllImport("*")]
    private static unsafe extern int printf(byte* str, byte* unused);
}

public struct TwoByteStr
{
    public byte first;
    public byte second;
}

public struct BoxStubTest
{
    public string Value;
    public override string ToString()
    {
        return Value;
    }

    public string GetValue()
    {
        Program.PrintLine("BoxStubTest.GetValue called");
        Program.PrintLine(Value);
        return Value;
    }
}

public class TestClass
{
    public string TestString { get; set; }
    public int TestInt { get; set; }

    public TestClass(int number)
    {
        if(number != 1337)
            throw new Exception();
    }

    public void TestMethod(string str)
    {
        TestString = str;
        if (TestString == str)
            Program.PrintLine("Instance method call test: Ok.");
    }
    public virtual void TestVirtualMethod(string str)
    {
        Program.PrintLine("Virtual Slot Test: Ok If second");
    }
	
	public virtual void TestVirtualMethod2(string str)
    {
        Program.PrintLine("Virtual Slot Test 2: Ok");
    }

    public int InstanceDelegateTarget()
    {
        return TestInt;
    }

    public virtual void VirtualDelegateTarget()
    {
        Program.PrintLine("Virtual delegate incorrectly dispatched to base.");
    }
}

public class TestDerivedClass : TestClass
{
    public TestDerivedClass(int number) : base(number)
    {

    }
    public override void TestVirtualMethod(string str)
    {
        Program.PrintLine("Virtual Slot Test: Ok");
        base.TestVirtualMethod(str);
    }
    
    public override string ToString()
    {
        throw new Exception();
    }

    public override void VirtualDelegateTarget()
    {
        Program.PrintLine("Virtual Delegate Test: Ok");
    }
}

public interface ICastingTest1
{
    int GetValue();
}

public interface ICastingTest2
{
    int GetValue();
}

public abstract class CastingTestClass
{
    public abstract int GetValue();
}

public class DerivedCastingTestClass1 : CastingTestClass, ICastingTest1
{
    public override int GetValue() => 1;
}

public class DerivedCastingTestClass2 : CastingTestClass, ICastingTest2
{
    public override int GetValue() => 2;
}<|MERGE_RESOLUTION|>--- conflicted
+++ resolved
@@ -185,9 +185,6 @@
 
         IntToStringTest();
 
-<<<<<<< HEAD
-        ldindTest();
-=======
         CastingTestClass castingTest = new DerivedCastingTestClass1();
         if (((DerivedCastingTestClass1)castingTest).GetValue() == 1 && !(castingTest is DerivedCastingTestClass2))
         {
@@ -208,7 +205,8 @@
         {   
             PrintLine("Type casting with isinst & castclass to array test: Ok.");
         }
->>>>>>> f19daaae
+      
+        ldindTest();
 
         PrintLine("Done");
     }
