--- conflicted
+++ resolved
@@ -12,68 +12,27 @@
     {
         Add(1, 2);
 
-		TestString();
-		
+		    TestString();
+      
         int tempInt = 0;
         (*(&tempInt)) = 9;
-<<<<<<< HEAD
-		
-		if(tempInt == 9)
-		{
-			PrintLine("Hello from C#!");
-		}
-		
-		var not = Not(0xFFFFFFFF) == 0x00000000;
-		if(not)
-		{
-			PrintLine("not test: Ok.");
-		}
-		
-		var negInt = Neg(42) == -42;
-		if(negInt)
-		{
-			PrintLine("negInt test: Ok.");
-		}
-=======
-
-        TwoByteStr str = new TwoByteStr() { first = 1, second = 2 };
-        TwoByteStr str2 = new TwoByteStr() { first = 3, second = 4 }; ;
-        *(&str) = str2;
-        str2 = *(&str);
-
-        if (tempInt == 9)
+	
+        if(tempInt == 9)
         {
-            string s = "Hello from C#!";
-            PrintString(s);
-        }
-
-        staticInt = 5;
-        if (staticInt == 5)
-        {
-            PrintString("\n");
-            PrintString("static int field test: Ok.");
-        }
-
-        if (str.second == 4)
-        {
-            PrintString("\n");
-            PrintString("value type int field test: Ok.");
+          PrintLine("Hello from C#!");
         }
 
         var not = Not(0xFFFFFFFF) == 0x00000000;
-        if (not)
+        if(not)
         {
-            PrintString("\n");
-            PrintString("not test: Ok.");
+          PrintLine("not test: Ok.");
         }
 
         var negInt = Neg(42) == -42;
-        if (negInt)
+        if(negInt)
         {
-            PrintString("\n");
-            PrintString("negInt test: Ok.");
+          PrintLine("negInt test: Ok.");
         }
->>>>>>> ca9ab6ca
 
         var shiftLeft = ShiftLeft(1, 2) == 4;
         if (shiftLeft)
@@ -92,23 +51,23 @@
             PrintLine("unsignedShift test: Ok.");
         }
 		
-		var switchTest0 = SwitchOp(5, 5, 0);
-		if(switchTest0 == 10)
-		{
+        var switchTest0 = SwitchOp(5, 5, 0);
+        if(switchTest0 == 10)
+        {
             PrintLine("SwitchOp0 test: Ok.");
-		}
-		
-		var switchTest1 = SwitchOp(5, 5, 1);
-		if(switchTest1 == 25)
-		{
+        }
+
+        var switchTest1 = SwitchOp(5, 5, 1);
+        if(switchTest1 == 25)
+        {
             PrintLine("SwitchOp1 test: Ok.");
-		}
-		
-		var switchTestDefault = SwitchOp(5, 5, 20);
-		if(switchTestDefault == 0)
-		{
+        }
+
+        var switchTestDefault = SwitchOp(5, 5, 20);
+        if(switchTestDefault == 0)
+        {
             PrintLine("SwitchOpDefault test: Ok.");
-		}
+        }
     }
 
     private static unsafe void PrintString(string s)
@@ -125,19 +84,19 @@
         }
     }
 	
-	private static void PrintLine(string s)
-	{
-		PrintString(s);
-		PrintString("\n");
-	}
-	
-	private static unsafe void TestString()
-	{
-		TwoByteStr str = new TwoByteStr() { first = 1, second = 2 };
-        TwoByteStr str2 = new TwoByteStr() { first = 3, second = 4 };;
-        *(&str) = str2;
-        str2 = *(&str);
-	}
+    private static void PrintLine(string s)
+    {
+        PrintString(s);
+        PrintString("\n");
+    }
+
+    private static unsafe void TestString()
+    {
+      TwoByteStr str = new TwoByteStr() { first = 1, second = 2 };
+          TwoByteStr str2 = new TwoByteStr() { first = 3, second = 4 };;
+          *(&str) = str2;
+          str2 = *(&str);
+    }
 
     private static int Add(int a, int b)
     {
@@ -169,21 +128,21 @@
         return a >> b;
     }
 	
-	private static int SwitchOp(int a, int b, int mode)
-	{
-		switch(mode)
-		{
-			case 0:
-				return a + b;
-			case 1:
-				return a * b;
-			case 2:
-				return a / b;
-			case 3:
-				return a - b;
-			default:
-				return 0;
-		}
+    private static int SwitchOp(int a, int b, int mode)
+    {
+        switch(mode)
+        {
+          case 0:
+            return a + b;
+          case 1:
+            return a * b;
+          case 2:
+            return a / b;
+          case 3:
+            return a - b;
+          default:
+            return 0;
+        }
     }
 
     [DllImport("*")]
