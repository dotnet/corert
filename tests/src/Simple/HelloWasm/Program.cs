// Licensed to the .NET Foundation under one or more agreements.
// The .NET Foundation licenses this file to you under the MIT license.
// See the LICENSE file in the project root for more information.

using System;
using System.Threading;
using System.Runtime.InteropServices;
using System.Collections.Generic;
using System.Reflection;

#if PLATFORM_WINDOWS
using CpObj;
#endif
internal static class Program
{
    private static int staticInt;
    [ThreadStatic]
    private static int threadStaticInt;

    internal static bool Success;
    private static unsafe int Main(string[] args)
    {
        Success = true;
        PrintLine("Starting");

        TestSimpleGVMScenarios.Run();
        
        Add(1, 2);
        PrintLine("Hello from C#!");
        int tempInt = 0;
        int tempInt2 = 0;
        StartTest("Address/derefernce test");
        (*(&tempInt)) = 9;
        EndTest(tempInt == 9);

        int* targetAddr = (tempInt > 0) ? (&tempInt2) : (&tempInt);

        StartTest("basic block stack entry Test");
        (*targetAddr) = 1;
        EndTest(tempInt2 == 1 && tempInt == 9);

        StartTest("Inline assign byte Test");
        EndTest(ILHelpers.ILHelpersTest.InlineAssignByte() == 100);

        StartTest("dup test");
        int dupTestInt = 9;
        EndTest(ILHelpers.ILHelpersTest.DupTest(ref dupTestInt) == 209 && dupTestInt == 209);

        TestClass tempObj = new TestDerivedClass(1337);
        tempObj.TestMethod("Hello");
        tempObj.TestVirtualMethod("Hello");
        tempObj.TestVirtualMethod2("Hello");

        TwoByteStr str = new TwoByteStr() { first = 1, second = 2 };
        TwoByteStr str2 = new TwoByteStr() { first = 3, second = 4 };
        *(&str) = str2;
        str2 = *(&str);

        StartTest("value type int field test");
        EndTest(str2.second == 4);

        StartTest("static int field test");
        staticInt = 5;
        EndTest(staticInt == 5);

        StartTest("thread static int initial value field test");
        EndTest(threadStaticInt == 0);

        StartTest("thread static int field test");
        threadStaticInt = 9;
        EndTest(threadStaticInt == 9);

        StaticCtorTest();

        StartTest("box test");
        var boxedInt = (object)tempInt;
        if (((int)boxedInt) == 9)
        {
            PassTest();
        }
        else
        {
            FailTest();
            PrintLine("Value:");
            PrintLine(boxedInt.ToString());
        }

        var boxedStruct = (object)new BoxStubTest { Value = "Boxed Stub Test: Ok." };
        PrintLine(boxedStruct.ToString());

        StartTest("Subtraction Test");
        int subResult = tempInt - 1;
        EndTest(subResult == 8);

        StartTest("Division Test");
        int divResult = tempInt / 3;
        EndTest(divResult == 3);

        StartTest("Addition of byte and short test");
        byte aByte = 2;
        short aShort = 0x100;
        short byteAndShortResult = (short)(aByte + aShort);
        EndTest(byteAndShortResult == 0x102);

        StartTest("not test");
        var not = Not(0xFFFFFFFF) == 0x00000000;
        EndTest(not);

        StartTest("negInt test");
        var negInt = Neg(42) == -42;
        EndTest(negInt);

        StartTest("shiftLeft test");
        var shiftLeft = ShiftLeft(1, 2) == 4;
        EndTest(shiftLeft);

        StartTest("shiftRight test");
        var shiftRight = ShiftRight(4, 2) == 1;
        EndTest(shiftRight);

        StartTest("unsignedShift test");
        var unsignedShift = UnsignedShift(0xFFFFFFFFu, 4) == 0x0FFFFFFFu;
        EndTest(unsignedShift);

        StartTest("shiftLeft byte to short test");
        byte byteConstant = (byte)0x80;
        ushort shiftedToShort = (ushort)(byteConstant << 1);
        EndTest((int)shiftedToShort == 0x0100);

        StartTest("SwitchOp0 test");
        var switchTest0 = SwitchOp(5, 5, 0);
        EndTest(switchTest0 == 10);

        StartTest("SwitchOp1 test");
        var switchTest1 = SwitchOp(5, 5, 1);
        EndTest(switchTest1 == 25);

        StartTest("SwitchOpDefault test");
        var switchTestDefault = SwitchOp(5, 5, 20);
        EndTest(switchTestDefault == 0);

#if PLATFORM_WINDOWS
        StartTest("CpObj test");
        var cpObjTestA = new TestValue { Field = 1234 };
        var cpObjTestB = new TestValue { Field = 5678 };
        CpObjTest.CpObj(ref cpObjTestB, ref cpObjTestA);
        EndTest (cpObjTestB.Field == 1234);
#endif

        StartTest("Static delegate test");
        Func<int> staticDelegate = StaticDelegateTarget;
        EndTest(staticDelegate() == 7);

        StartTest("Instance delegate test");
        tempObj.TestInt = 8;
        Func<int> instanceDelegate = tempObj.InstanceDelegateTarget;
        EndTest(instanceDelegate() == 8);

        StartTest("Virtual Delegate Test");
        Action virtualDelegate = tempObj.VirtualDelegateTarget;
        virtualDelegate();

        var arrayTest = new BoxStubTest[] { new BoxStubTest { Value = "Hello" }, new BoxStubTest { Value = "Array" }, new BoxStubTest { Value = "Test" } };
        foreach (var element in arrayTest)
            PrintLine(element.Value);

        arrayTest[1].Value = "Array load/store test: Ok.";
        PrintLine(arrayTest[1].Value);

        int ii = 0;
        arrayTest[ii++].Value = "dup ref test: Ok.";
        PrintLine(arrayTest[0].Value);

        StartTest("Large array load/store test");
        var largeArrayTest = new long[] { Int64.MaxValue, 0, Int64.MinValue, 0 };
        EndTest(largeArrayTest[0] == Int64.MaxValue &&
                largeArrayTest[1] == 0 &&
                largeArrayTest[2] == Int64.MinValue &&
                largeArrayTest[3] == 0);

        StartTest("Small array load/store test");
        var smallArrayTest = new long[] { Int16.MaxValue, 0, Int16.MinValue, 0 };
        EndTest(smallArrayTest[0] == Int16.MaxValue &&
                smallArrayTest[1] == 0 &&
                smallArrayTest[2] == Int16.MinValue &&
                smallArrayTest[3] == 0);

        StartTest("Newobj value type test");
        IntPtr returnedIntPtr = NewobjValueType();
        EndTest(returnedIntPtr.ToInt32() == 3);

        StackallocTest();

        IntToStringTest();

        CastingTestClass castingTest = new DerivedCastingTestClass1();

        PrintLine("interface call test: Ok " + (castingTest as ICastingTest1).GetValue().ToString());

        StartTest("Type casting with isinst & castclass to class test");
        EndTest(((DerivedCastingTestClass1)castingTest).GetValue() == 1 && !(castingTest is DerivedCastingTestClass2));

        StartTest("Type casting with isinst & castclass to interface test");
        // Instead of checking the result of `GetValue`, we use null check by now until interface dispatch is implemented.
        EndTest((ICastingTest1)castingTest != null && !(castingTest is ICastingTest2));

        StartTest("Type casting with isinst & castclass to array test");
        object arrayCastingTest = new BoxStubTest[] { new BoxStubTest { Value = "Array" }, new BoxStubTest { Value = "Cast" }, new BoxStubTest { Value = "Test" } };
        PrintLine(((BoxStubTest[])arrayCastingTest)[0].Value);
        PrintLine(((BoxStubTest[])arrayCastingTest)[1].Value);
        PrintLine(((BoxStubTest[])arrayCastingTest)[2].Value);
        EndTest(!(arrayCastingTest is CastingTestClass[]));

        ldindTest();

        InterfaceDispatchTest();

        StartTest("Runtime.Helpers array initialization test");
        var testRuntimeHelpersInitArray = new long[] { 1, 2, 3 };
        EndTest(testRuntimeHelpersInitArray[0] == 1 &&
                testRuntimeHelpersInitArray[1] == 2 &&
                testRuntimeHelpersInitArray[2] == 3);

        StartTest("Multi-dimension array instantiation test");
        var testMdArrayInstantiation = new int[2, 2];
        EndTest(testMdArrayInstantiation != null && testMdArrayInstantiation.GetLength(0) == 2 && testMdArrayInstantiation.GetLength(1) == 2);

        StartTest("Multi-dimension array get/set test");
        testMdArrayInstantiation[0, 0] = 1;
        testMdArrayInstantiation[0, 1] = 2;
        testMdArrayInstantiation[1, 0] = 3;
        testMdArrayInstantiation[1, 1] = 4;
        EndTest(testMdArrayInstantiation[0, 0] == 1 
                && testMdArrayInstantiation[0, 1] == 2
                && testMdArrayInstantiation[1, 0] == 3
                && testMdArrayInstantiation[1, 1] == 4);


        FloatDoubleTest();

        StartTest("long comparison");
        long l = 0x1;
        EndTest(l < 0x7FF0000000000000);

        // Create a ByReference<char> through the ReadOnlySpan ctor and call the ByReference.Value via the indexer.
        StartTest("ByReference intrinsics exercise via ReadOnlySpan");
        var span = "123".AsSpan();
        if (span[0] != '1'
            || span[1] != '2'
            || span[2] != '3')
        {
            FailTest();
            PrintLine(span[0].ToString());
            PrintLine(span[1].ToString());
            PrintLine(span[2].ToString());
        }
        else
        {
            PassTest();
        }

        TestConstrainedClassCalls();

        TestValueTypeElementIndexing();

        TestArrayItfDispatch();

        TestMetaData();

        TestTryFinally();

        StartTest("RVA static field test");
        int rvaFieldValue = ILHelpers.ILHelpersTest.StaticInitedInt;
        if (rvaFieldValue == 0x78563412)
        {
            PassTest();
        }
        else
        {
            FailTest(rvaFieldValue.ToString());
        }

        TestNativeCallback();

        TestArgsWithMixedTypesAndExceptionRegions();

        TestThreadStaticsForSingleThread();

        TestDispose();

        TestCallToGenericInterfaceMethod();

        TestInitObjDouble();

        StartTest("Non/GCStatics field access test");
        if (new FieldStatics().TestGetSet())
        {
            PassTest();
        }
        else
        {
            FailTest();
        }

        // This test should remain last to get other results before stopping the debugger
        PrintLine("Debugger.Break() test: Ok if debugger is open and breaks.");
        System.Diagnostics.Debugger.Break();

        PrintLine("Done");
        return Success ? 100 : -1;
    }

    private static void StartTest(string testDescription)
    {
        PrintString(testDescription + ": ");
    }

    private static void EndTest(bool result, string failMessage = null)
    {
        if (result)
        {
            PassTest();
        }
        else
        {
            FailTest(failMessage);
        }
    }

    internal static void PassTest()
    {
        PrintLine("Ok.");
    }

    internal static void FailTest(string failMessage = null)
    {
        Success = false;
        PrintLine("Failed.");
        if (failMessage != null) PrintLine(failMessage + "-");
    }

    private static int StaticDelegateTarget()
    {         
        return 7;
    }

    private static unsafe void PrintString(string s)
    {
        int length = s.Length;
        fixed (char* curChar = s)
        {
            for (int i = 0; i < length; i++)
            {
                TwoByteStr curCharStr = new TwoByteStr();
                curCharStr.first = (byte)(*(curChar + i));
                printf((byte*)&curCharStr, null);
            }
        }
    }
    
    public static void PrintLine(string s)
    {
        PrintString(s);
        PrintString("\n");
    }

    private static int Add(int a, int b)
    {
        return a + b;
    }

    private static uint Not(uint a)
    {
        return ~a;
    }

    private static int Neg(int a)
    {
        return -a;
    }

    private static int ShiftLeft(int a, int b)
    {
        return a << b;
    }

    private static int ShiftRight(int a, int b)
    {
        return a >> b;
    }

    private static uint UnsignedShift(uint a, int b)
    {
        return a >> b;
    }
    
    private static int SwitchOp(int a, int b, int mode)
    {
        switch(mode)
        {
          case 0:
            return a + b;
          case 1:
            return a * b;
          case 2:
            return a / b;
          case 3:
            return a - b;
          default:
            return 0;
        }
    }

    private static IntPtr NewobjValueType()
    {
        return new IntPtr(3);
    }

    private unsafe static void StackallocTest()
    {
        StartTest("Stackalloc test");
        int* intSpan = stackalloc int[2];
        intSpan[0] = 3;
        intSpan[1] = 7;

        EndTest(intSpan[0] == 3 && intSpan[1] == 7);
    }

    private static void IntToStringTest()
    {
        StartTest("Int to String Test: Ok if says 42");
        string intString = 42.ToString();
        PrintLine(intString);
        EndTest(intString == "42");
    }

    private unsafe static void ldindTest()
    {
        StartTest("ldind test");
        var ldindTarget = new TwoByteStr { first = byte.MaxValue, second = byte.MinValue };
        var ldindField = &ldindTarget.first;
        if((*ldindField) == byte.MaxValue)
        {
            ldindTarget.second = byte.MaxValue;
            *ldindField = byte.MinValue;
            //ensure there isnt any overwrite of nearby fields
            if(ldindTarget.first == byte.MinValue && ldindTarget.second == byte.MaxValue)
            {
                PassTest();
            }
            else if(ldindTarget.first != byte.MinValue)
            {
                FailTest("didnt update target.");
            }
            else
            {
                FailTest("overwrote data");
            }
        }
        else
        {
            uint ldindFieldValue = *ldindField;
            FailTest(ldindFieldValue.ToString());
        }
    }

    private static void InterfaceDispatchTest()
    {
        StartTest("Struct interface test");
        ItfStruct itfStruct = new ItfStruct();
        EndTest(ItfCaller(itfStruct) == 4);

        ClassWithSealedVTable classWithSealedVTable = new ClassWithSealedVTable();
        StartTest("Interface dispatch with sealed vtable test");
        EndTest(CallItf(classWithSealedVTable) == 37);
    }

    // Calls the ITestItf interface via a generic to ensure the concrete type is known and
    // an interface call is generated instead of a virtual or direct call
    private static int ItfCaller<T>(T obj) where T : ITestItf
    {
        return obj.GetValue();
    }

    private static int CallItf(ISomeItf asItf)
    {
        return asItf.GetValue();
    }

    private static void StaticCtorTest()
    {
        BeforeFieldInitTest.Nop();
        if (StaticsInited.BeforeFieldInitInited)
        {
            PrintLine("BeforeFieldInitType inited too early");
        }
        else
        {
            StartTest("BeforeFieldInit test");
            int x = BeforeFieldInitTest.TestField;
            EndTest(StaticsInited.BeforeFieldInitInited, "cctor not run");
        }

        StartTest("NonBeforeFieldInit test");
        NonBeforeFieldInitTest.Nop();
        EndTest(StaticsInited.NonBeforeFieldInitInited, "cctor not run");
    }

    private static void TestConstrainedClassCalls()
    {
        string s = "utf-8";

        StartTest("Direct ToString test");
        string stringDirectToString = s.ToString();
        if (s.Equals(stringDirectToString))
        {
            PassTest();
        }
        else
        {
            FailTest();
            PrintString("Returned string:\"");
            PrintString(stringDirectToString);
            PrintLine("\"");
        }
       
        // Generic calls on methods not defined on object
        uint dataFromBase = GenericGetData<MyBase>(new MyBase(11));
        StartTest("Generic call to base class test");
        EndTest(dataFromBase == 11);

        uint dataFromUnsealed = GenericGetData<UnsealedDerived>(new UnsealedDerived(13));
        StartTest("Generic call to unsealed derived class test");
        EndTest(dataFromUnsealed == 26);

        uint dataFromSealed = GenericGetData<SealedDerived>(new SealedDerived(15));
        StartTest("Generic call to sealed derived class test");
        EndTest(dataFromSealed == 45);

        uint dataFromUnsealedAsBase = GenericGetData<MyBase>(new UnsealedDerived(17));
        StartTest("Generic call to unsealed derived class as base test");
        EndTest(dataFromUnsealedAsBase == 34);

        uint dataFromSealedAsBase = GenericGetData<MyBase>(new SealedDerived(19));
        StartTest("Generic call to sealed derived class as base test");
        EndTest(dataFromSealedAsBase == 57);

        // Generic calls to methods defined on object
        uint hashCodeOfSealedViaGeneric = (uint)GenericGetHashCode<MySealedClass>(new MySealedClass(37));
        StartTest("Generic GetHashCode for sealed class test");
        EndTest(hashCodeOfSealedViaGeneric == 74);

        uint hashCodeOfUnsealedViaGeneric = (uint)GenericGetHashCode<MyUnsealedClass>(new MyUnsealedClass(41));
        StartTest("Generic GetHashCode for unsealed class test");
        EndTest(hashCodeOfUnsealedViaGeneric == 82);
    }

    static uint GenericGetData<T>(T obj) where T : MyBase
    {
        return obj.GetData();
    }

    static int GenericGetHashCode<T>(T obj)
    {
        return obj.GetHashCode();
    }

    private static void TestArrayItfDispatch()
    {
        ICollection<int> arrayItfDispatchTest = new int[37];
        StartTest("Array interface dispatch test");
        EndTest(arrayItfDispatchTest.Count == 37,
            "Failed.  asm.js (WASM=1) known to fail due to alignment problem, although this problem sometimes means we don't even get this far and fails with an invalid function pointer.");
    }

    private static void TestValueTypeElementIndexing()
    {
        var chars = new[] { 'i', 'p', 's', 'u', 'm' };
        StartTest("Value type element indexing: ");
        EndTest(chars[0] == 'i' && chars[1] == 'p' && chars[2] == 's' && chars[3] == 'u' && chars[4] == 'm');
    }

    private static void FloatDoubleTest()
    {
        StartTest("(double) cast test");
        int intToCast = 1;
        double castedDouble = (double)intToCast;
        if (castedDouble == 1d)
        {
            PassTest();
        }
        else
        {
            var toInt = (int)castedDouble;
            //            PrintLine("expected 1m, but was " + castedDouble.ToString());  // double.ToString is not compiling at the time of writing, but this would be better output
            FailTest("Back to int on next line");
            PrintLine(toInt.ToString());
        }

        StartTest("different width float comparisons");
        EndTest(1f < 2d && 1d < 2f && 1f == 1d);

        StartTest("double precision comparison");
        // floats are 7 digits precision, so check some double more precise to make sure there is no loss occurring through some inadvertent cast to float
        EndTest(10.23456789d != 10.234567891d);

        StartTest("float comparison");
        EndTest(12.34567f == 12.34567f && 12.34567f != 12.34568f);

        StartTest("Test comparison of float constant");
        var maxFloat = Single.MaxValue;
        EndTest(maxFloat == Single.MaxValue);

        StartTest("Test comparison of double constant");
        var maxDouble = Double.MaxValue;
        EndTest(maxDouble == Double.MaxValue);
    }

    private static bool callbackResult;
    private static unsafe void TestNativeCallback()
    {
        StartTest("Native callback test");
        CallMe(123);
        EndTest(callbackResult);
    }

    [System.Runtime.InteropServices.NativeCallable(EntryPoint = "CallMe")]
    private static void _CallMe(int x)
    {
        if (x == 123)
        {
            callbackResult = true;
        }
    }

    [System.Runtime.InteropServices.DllImport("*")]
    private static extern void CallMe(int x);

    private static void TestMetaData()
    {
        StartTest("type == null.  Simple class metadata test");
        var typeGetType = Type.GetType("System.Char, System.Private.CoreLib");
        if (typeGetType == null)
        {
            FailTest("type == null.  Simple class metadata test");
        }
        else
        {
            if (typeGetType.FullName != "System.Char")
            {
                FailTest("type != System.Char.  Simple class metadata test");
            }
            else PassTest();
        }

        StartTest("Simple struct metadata test (typeof(Char))");
        var typeofChar = typeof(Char);
        if (typeofChar == null)
        {
            FailTest("type == null.  Simple struct metadata test");
        }
        else
        {
            if (typeofChar.FullName != "System.Char")
            {
                FailTest("type != System.Char.  Simple struct metadata test");
            }
            else PassTest();
        }

        var gentT = new Gen<int>();
        var genParamType = gentT.TestTypeOf();
        StartTest("type of generic parameter");
        if (genParamType.FullName != "System.Int32")
        {
            FailTest("expected System.Int32 but was " + genParamType.FullName);
        }
        else
        {
            PassTest();
        }

        var arrayType = typeof(object[]);
        StartTest("type of array");
        if (arrayType.FullName != "System.Object[]")
        {
            FailTest("expected System.Object[] but was " + arrayType.FullName);
        }
        else
        {
            PassTest();
        }

        var genericType = typeof(List<object>);
        StartTest("type of generic");
        if (genericType.FullName != "System.Collections.Generic.List`1[[System.Object, System.Private.CoreLib, Version=4.0.0.0, Culture=neutral, PublicKeyToken=b03f5f7f11d50a3a]]")
        {
            FailTest("expected System.Collections.Generic.List`1[[System.Object, System.Private.CoreLib, Version=4.0.0.0, Culture=neutral, PublicKeyToken=b03f5f7f11d50a3a]] but was " + genericType.FullName);
        }
        else
        {
            PassTest();
        }

        StartTest("Type GetFields length");
        var x = new ClassForMetaTests();
        var s = x.StringField;  
        var i = x.IntField;
        var classForMetaTestsType = typeof(ClassForMetaTests);
        FieldInfo[] fields = classForMetaTestsType.GetFields();
        EndTest(fields.Length == 3);

        StartTest("Type get string field via reflection");
        var stringFieldInfo = classForMetaTestsType.GetField("StringField");
        EndTest((string)stringFieldInfo.GetValue(x) == s);

        StartTest("Type get int field via reflection");
        var intFieldInfo = classForMetaTestsType.GetField("IntField");
        EndTest((int)intFieldInfo.GetValue(x) == i);

        StartTest("Type get static int field via reflection");
        var staticIntFieldInfo = classForMetaTestsType.GetField("StaticIntField");
        EndTest((int)staticIntFieldInfo.GetValue(x) == 23);

        StartTest("Type set string field via reflection");
        stringFieldInfo.SetValue(x, "bcd");
        EndTest(x.StringField == "bcd");

        StartTest("Type set int field via reflection");
        intFieldInfo.SetValue(x, 456);
        EndTest(x.IntField == 456);

        StartTest("Type set static int field via reflection");
        staticIntFieldInfo.SetValue(x, 987);
        EndTest(ClassForMetaTests.StaticIntField == 987);

        var st = new StructForMetaTests();
        st.StringField = "xyz";
        var fieldStructType = typeof(StructForMetaTests);
        var structStringFieldInfo = fieldStructType.GetField("StringField");
        StartTest("Struct get string field via reflection");
        EndTest((string)structStringFieldInfo.GetValue(st) == "xyz");

        StartTest("Class get+invoke ctor via reflection");
        var ctor = classForMetaTestsType.GetConstructor(new Type[0]);
        ClassForMetaTests instance = (ClassForMetaTests)ctor.Invoke(null);
        EndTest(instance.IntField == 12);

        instance.ReturnTrueIf1(0); // force method output
        instance.ReturnTrueIf1AndThis(0, null); // force method output
        ClassForMetaTests.ReturnsParam(null); // force method output

        StartTest("Class get+invoke simple method via reflection");
        var mtd = classForMetaTestsType.GetMethod("ReturnTrueIf1");
        bool shouldBeTrue = (bool)mtd.Invoke(instance, new object[] {1});
        bool shouldBeFalse = (bool)mtd.Invoke(instance, new object[] {2});
        EndTest(shouldBeTrue && !shouldBeFalse);

        StartTest("Class get+invoke method with ref param via reflection");
        var mtdWith2Params = classForMetaTestsType.GetMethod("ReturnTrueIf1AndThis");
        shouldBeTrue = (bool)mtdWith2Params.Invoke(instance, new object[] { 1, instance });
        shouldBeFalse = (bool)mtdWith2Params.Invoke(instance, new object[] { 1, new ClassForMetaTests() });
        EndTest(shouldBeTrue && !shouldBeFalse);

        StartTest("Class get+invoke static method with ref param via reflection");
        var staticMtd = classForMetaTestsType.GetMethod("ReturnsParam");
        var retVal = (ClassForMetaTests)staticMtd.Invoke(null, new object[] { instance });
        EndTest(Object.ReferenceEquals(retVal, instance));
    }

    public class ClassForMetaTests
    {
        // used via reflection
#pragma warning disable 0169
        public int IntField;
        public string StringField;
#pragma warning restore 0169
        public static int StaticIntField;

        public ClassForMetaTests()
        {
            StringField = "ab";
            IntField = 12;
            StaticIntField = 23;
        }

        public bool ReturnTrueIf1(int i)
        {
            return i == 1;
        }

        public bool ReturnTrueIf1AndThis(int i, object anInstance)
        {
            return i == 1 && object.ReferenceEquals(this, anInstance);
        }

        public static object ReturnsParam(object p1)
        {
            return p1;
        }
    }

    public struct StructForMetaTests
    {
        public string StringField;
    }


    /// <summary>
    /// Ensures all of the blocks of a try/finally function are hit when there aren't exceptions
    /// </summary>
    private static void TestTryFinally()
    {
        StartTest("Try/Finally test");
        uint result = TryFinallyInner();
        if (result == 1111)
        {
            PassTest();
        }
        else
        {
            FailTest("Result: " + result.ToString());
        }
    }

    private static uint TryFinallyInner()
    {
        uint result = 1;
        try
        {
            result += 10;
        }
        finally
        {
            result += 100;
        }
        result += 1000;

        return result;
    }

    private static void TestCallToGenericInterfaceMethod()
    {
        StartTest("Call generic method on interface test");

        TestGenItf implInt = new TestGenItf();
        implInt.Log<object>(new object());
        EndTest(true);
    }

    public interface ITestGenItf
    {
        bool Log<TState>(TState state);
    }

    public class TestGenItf : ITestGenItf
    {
        public bool Log<TState>(TState state)
        {
            return true;
        }
    }

    private static void TestArgsWithMixedTypesAndExceptionRegions()
    {
        new MixedArgFuncClass().MixedArgFunc(1, null, 2, null);
    }

    class MixedArgFuncClass
    {
        public void MixedArgFunc(int firstInt, object shadowStackArg, int secondInt, object secondShadowStackArg)
        {
            Program.StartTest("MixedParamFuncWithExceptionRegions does not overwrite args");
            bool ok = true;
            int p1 = firstInt;
            try // add a try/catch to get _exceptionRegions.Length > 0 and copy stack args to shadow stack
            {
                if (shadowStackArg != null)
                {
                    FailTest("shadowStackArg != null");
                    ok = false;
                }
            }
            catch (Exception)
            {
                throw;
            }
            if (p1 != 1)
            {
                FailTest("p1 not 1, was ");
                PrintLine(p1.ToString());
                ok = false;
            }

            if (secondInt != 2)
            {
                FailTest("secondInt not 2, was ");
                PrintLine(secondInt.ToString());
                ok = false;
            }
            if (secondShadowStackArg != null)
            {
                FailTest("secondShadowStackArg != null");
                ok = false;
            }
            if (ok)
            {
                PassTest();
            }
        }
    }

    private static void TestThreadStaticsForSingleThread()
    {
        var firstClass = new ClassWithFourThreadStatics();
        int firstClassStatic = firstClass.GetStatic();
        StartTest("Static should be initialised");
        if (firstClassStatic == 2)
        {
            PassTest();
        }
        else
        {
            FailTest();
            PrintLine("Was: " + firstClassStatic.ToString());
        }
        StartTest("Second class with same statics should be initialised");
        int secondClassStatic = new AnotherClassWithFourThreadStatics().GetStatic();
        if (secondClassStatic == 13)
        {
            PassTest();
        }
        else
        {
            FailTest();
            PrintLine("Was: " + secondClassStatic.ToString());
        }

        StartTest("First class increment statics");
        firstClass.IncrementStatics();
        firstClassStatic = firstClass.GetStatic();
        if (firstClassStatic == 3)
        {
            PassTest();
        }
        else
        {
            FailTest();
            PrintLine("Was: " + firstClassStatic.ToString());
        }

        StartTest("Second class should not be overwritten"); // catches a type of bug where beacuse the 2 types share the same number and types of ThreadStatics, the first class can end up overwriting the second
        secondClassStatic = new AnotherClassWithFourThreadStatics().GetStatic();
        if (secondClassStatic == 13)
        {
            PassTest();
        }
        else
        {
            FailTest();
            PrintLine("Was: " + secondClassStatic.ToString());
        }

        StartTest("First class 2nd instance should share static");
        int secondInstanceOfFirstClassStatic = new ClassWithFourThreadStatics().GetStatic();
        if (secondInstanceOfFirstClassStatic == 3)
        {
            PassTest();
        }
        else
        {
            FailTest();
            PrintLine("Was: " + secondInstanceOfFirstClassStatic.ToString());
        }
        Thread.Sleep(10);
    }

    private static void TestDispose()
    {
        StartTest("using calls Dispose");
        var disposable = new DisposableTest();
        using (disposable)
        {
        }
        EndTest(disposable.Disposed);
    }

    private static void TestInitObjDouble()
    {
        StartTest("Init struct with double field test");
        StructWithDouble strt = new StructWithDouble();
        EndTest(strt.DoubleField == 0d);
    }

    [DllImport("*")]
    private static unsafe extern int printf(byte* str, byte* unused);
}

public struct TwoByteStr
{
    public byte first;
    public byte second;
}

public struct BoxStubTest
{
    public string Value;
    public override string ToString()
    {
        return Value;
    }

    public string GetValue()
    {
        Program.PrintLine("BoxStubTest.GetValue called");
        Program.PrintLine(Value);
        return Value;
    }
}

public class TestClass
{
    public string TestString { get; set; }
    public int TestInt { get; set; }

    public TestClass(int number)
    {
        if(number != 1337)
            throw new Exception();
    }

    public void TestMethod(string str)
    {
        TestString = str;
        if (TestString == str)
            Program.PrintLine("Instance method call test: Ok.");
    }
    public virtual void TestVirtualMethod(string str)
    {
        Program.PrintLine("Virtual Slot Test: Ok If second");
    }
	
	public virtual void TestVirtualMethod2(string str)
    {
        Program.PrintLine("Virtual Slot Test 2: Ok");
    }

    public int InstanceDelegateTarget()
    {
        return TestInt;
    }

    public virtual void VirtualDelegateTarget()
    {
        Program.FailTest("Virtual delegate incorrectly dispatched to base.");
    }
}

public class TestDerivedClass : TestClass
{
    public TestDerivedClass(int number) : base(number)
    {

    }
    public override void TestVirtualMethod(string str)
    {
        Program.PrintLine("Virtual Slot Test: Ok");
        base.TestVirtualMethod(str);
    }
    
    public override string ToString()
    {
        throw new Exception();
    }

    public override void VirtualDelegateTarget()
    {
        Program.PassTest();
        Program.PrintLine("Virtual Delegate Test: Ok");
    }
}

public class StaticsInited
{
    public static bool BeforeFieldInitInited;
    public static bool NonBeforeFieldInitInited;
}

public class BeforeFieldInitTest
{
    public static int TestField = BeforeFieldInit();

    public static void Nop() { }

    static int BeforeFieldInit()
    {
        StaticsInited.BeforeFieldInitInited = true;
        return 3;
    }
}

public class NonBeforeFieldInitTest
{
    public static int TestField;

    public static void Nop() { }

    static NonBeforeFieldInitTest()
    {
        TestField = 4;
        StaticsInited.NonBeforeFieldInitInited = true;
    }
}

public interface ICastingTest1
{
    int GetValue();
}

public interface ICastingTest2
{
    int GetValue();
}

public abstract class CastingTestClass
{
    public abstract int GetValue();
}

public class DerivedCastingTestClass1 : CastingTestClass, ICastingTest1
{
    public override int GetValue() => 1;
}

public class DerivedCastingTestClass2 : CastingTestClass, ICastingTest2
{
    public override int GetValue() => 2;
}

public interface ITestItf
{
    int GetValue();
}

public struct ItfStruct : ITestItf
{
    public int GetValue()
    {
        return 4;
    }
}

public sealed class MySealedClass
{
    uint _data;

    public MySealedClass()
    {
        _data = 104;
    }

    public MySealedClass(uint data)
    {
        _data = data;
    }

    public uint GetData()
    {
        return _data;
    }

    public override int GetHashCode()
    {
        return (int)_data * 2;
    }

    public override string ToString()
    {
        Program.PrintLine("MySealedClass.ToString called. Data:");
        Program.PrintLine(_data.ToString());
        return _data.ToString();
    }
}

public struct StructWithDouble
{
    public double DoubleField;
}

public class Gen<T>
{
    internal Type TestTypeOf()
    {
        return typeof(T);
    }
}

public class MyUnsealedClass
{
    uint _data;

    public MyUnsealedClass()
    {
        _data = 24;
    }

    public MyUnsealedClass(uint data)
    {
        _data = data;
    }

    public uint GetData()
    {
        return _data;
    }

    public override int GetHashCode()
    {
        return (int)_data * 2;
    }

    public override string ToString()
    {
        return _data.ToString();
    }
}

public class MyBase
{
    protected uint _data;
    public MyBase(uint data)
    {
        _data = data;
    }

    public virtual uint GetData()
    {
        return _data;
    }
}

public class UnsealedDerived : MyBase
{
    public UnsealedDerived(uint data) : base(data) { }
    public override uint GetData()
    {
        return _data * 2;
    }
}

public sealed class SealedDerived : MyBase
{
    public SealedDerived(uint data) : base(data) { }
    public override uint GetData()
    {
        return _data * 3;
    }
}

class ClassWithSealedVTable : ISomeItf
{
    public int GetValue()
    {
        return 37;
    }
}

interface ISomeItf
{
    int GetValue();
}

class ClassWithFourThreadStatics
{
    [ThreadStatic] static int classStatic;
    [ThreadStatic] static int classStatic2 = 2;
    [ThreadStatic] static int classStatic3;
    [ThreadStatic] static int classStatic4;
    [ThreadStatic] static int classStatic5;

    public int GetStatic()
    {
        return classStatic2;
    }

    public void IncrementStatics()
    {
        classStatic++;
        classStatic2++;
        classStatic3++;
        classStatic4++;
        classStatic5++;
    }
}

class AnotherClassWithFourThreadStatics
{
    [ThreadStatic] static int classStatic = 13;
    [ThreadStatic] static int classStatic2;
    [ThreadStatic] static int classStatic3;
    [ThreadStatic] static int classStatic4;
    [ThreadStatic] static int classStatic5;

    public int GetStatic()
    {
        return classStatic;
    }

    /// <summary>
    /// stops field unused compiler error, but never called
    /// </summary>
    public void IncrementStatics()
    {
        classStatic2++;
        classStatic3++;
        classStatic4++;
        classStatic5++;
    }
}

class DisposableTest : IDisposable
{
    public bool Disposed;

    public void Dispose()
    {
        Disposed = true;
    }
}

<<<<<<< HEAD
class TestSimpleGVMScenarios
{
    interface IFoo<out U>
    {
        string IMethod1<T>(T t1, T t2);
    }

    interface ICovariant<out T>
    {
        string ICovariantGVM<U>();
    }

    public interface IBar<T>
    {
        U IBarGVMethod<U>(Func<T, U> arg);
    }

    public interface IFace<T>
    {
        string IFaceGVMethod1<U>(T t, U u);
    }

    class Base : IFoo<string>, IFoo<int>
    {
        public virtual string GMethod1<T>(T t1, T t2) { return "Base.GMethod1<" + typeof(T) + ">(" + t1 + "," + t2 + ")"; }
        public virtual string IMethod1<T>(T t1, T t2) { return "Base.IMethod1<" + typeof(T) + ">(" + t1 + "," + t2 + ")"; }
    }
    class Derived : Base, IFoo<string>, IFoo<int>
    {
        public override string GMethod1<T>(T t1, T t2) { return "Derived.GMethod1<" + typeof(T) + ">(" + t1 + "," + t2 + ")"; }
        string IFoo<string>.IMethod1<T>(T t1, T t2) { return "Derived.IFoo<string>.IMethod1<" + typeof(T) + ">(" + t1 + "," + t2 + ")"; }
    }
    class SuperDerived : Derived, IFoo<string>, IFoo<int>
    {
        string IFoo<int>.IMethod1<T>(T t1, T t2) { return "SuperDerived.IFoo<int>.IMethod1<" + typeof(T) + ">(" + t1 + "," + t2 + ")"; }
    }


    class GenBase<A> : IFoo<string>, IFoo<int>
    {
        public virtual string GMethod1<T>(T t1, T t2) { return "GenBase<" + typeof(A) + ">.GMethod1<" + typeof(T) + ">(" + t1 + "," + t2 + ")"; }
        public virtual string IMethod1<T>(T t1, T t2) { return "GenBase<" + typeof(A) + ">.IMethod1<" + typeof(T) + ">(" + t1 + "," + t2 + ")"; }
    }
    class GenDerived<A> : GenBase<A>, IFoo<string>, IFoo<int>
    {
        public override string GMethod1<T>(T t1, T t2) { return "GenDerived<" + typeof(A) + ">.GMethod1<" + typeof(T) + ">(" + t1 + "," + t2 + ")"; }
        string IFoo<string>.IMethod1<T>(T t1, T t2) { return "GenDerived<" + typeof(A) + ">.IFoo<string>.IMethod1<" + typeof(T) + ">(" + t1 + "," + t2 + ")"; }
    }
    class GenSuperDerived<A> : GenDerived<A>, IFoo<string>, IFoo<int>
    {
        string IFoo<int>.IMethod1<T>(T t1, T t2) { return "GenSuperDerived<" + typeof(A) + ">.IFoo<int>.IMethod1<" + typeof(T) + ">(" + t1 + "," + t2 + ")"; }
    }

    struct MyStruct1 : IFoo<string>, IFoo<int>
    {
        string IFoo<string>.IMethod1<T>(T t1, T t2) { return "MyStruct1.IFoo<string>.IMethod1<" + typeof(T) + ">(" + t1 + "," + t2 + ")"; }
        string IFoo<int>.IMethod1<T>(T t1, T t2) { return "MyStruct1.IFoo<int>.IMethod1<" + typeof(T) + ">(" + t1 + "," + t2 + ")"; }
    }
    struct MyStruct2 : IFoo<string>, IFoo<int>
    {
        string IFoo<string>.IMethod1<T>(T t1, T t2) { return "MyStruct2.IFoo<string>.IMethod1<" + typeof(T) + ">(" + t1 + "," + t2 + ")"; }
        public string IMethod1<T>(T t1, T t2) { return "MyStruct2.IMethod1<" + typeof(T) + ">(" + t1 + "," + t2 + ")"; }
    }
    struct MyStruct3 : IFoo<string>, IFoo<int>
    {
        string IFoo<int>.IMethod1<T>(T t1, T t2) { return "MyStruct3.IFoo<int>.IMethod1<" + typeof(T) + ">(" + t1 + "," + t2 + ")"; }
        public string IMethod1<T>(T t1, T t2) { return "MyStruct3.IMethod1<" + typeof(T) + ">(" + t1 + "," + t2 + ")"; }
    }

    public class AnotherBaseClass<T>
    {
        public virtual string IFaceMethod1(T t) { return "AnotherBaseClass.IFaceMethod1"; }
        public virtual string IFaceGVMethod1<U>(T t, U u) { return "AnotherBaseClass.IFaceGVMethod1"; }
    }

    public class AnotherDerivedClass<T> : AnotherBaseClass<T>, IFace<T>
    {
    }

    public class BarImplementor : IBar<int>
    {
        public virtual U IBarGVMethod<U>(Func<int, U> arg) { return arg(123); }
    }

    public class Yahoo<T>
    {
        public virtual U YahooGVM<U>(Func<T, U> arg) { return default(U); }
    }

    public class YahooDerived : Yahoo<int>
    {
        public override U YahooGVM<U>(Func<int, U> arg) { return arg(456); }
    }

    public class Covariant<T> : ICovariant<T>
    {
        public string ICovariantGVM<U>() { return String.Format("Covariant<{0}>.ICovariantGVM<{1}>", typeof(T).Name, typeof(U).Name); }
    }

    static string s_GMethod1;
    static string s_IFooString;
    static string s_IFooObject;
    static string s_IFooInt;

    static int s_NumErrors = 0;

    private static void TestWithStruct(IFoo<string> ifooStr, IFoo<object> ifooObj, IFoo<int> ifooInt)
    {
        var res = ifooStr.IMethod1<int>(1, 2);
        WriteLineWithVerification(res, s_IFooString);

        res = ifooObj.IMethod1<int>(3, 4);
        WriteLineWithVerification(res, s_IFooObject);

        res = ifooInt.IMethod1<int>(5, 6);
        WriteLineWithVerification(res, s_IFooInt);
    }

    private static void TestWithClass(object o)
    {
        Base b = o as Base;
        var res = b.GMethod1<int>(1, 2);
        WriteLineWithVerification(res, s_GMethod1);

        IFoo<string> ifoo1 = o as IFoo<string>;
        res = ifoo1.IMethod1<int>(3, 4);
        WriteLineWithVerification(res, s_IFooString);

        IFoo<object> ifoo2 = o as IFoo<object>;
        res = ifoo2.IMethod1<int>(5, 6);
        WriteLineWithVerification(res, s_IFooObject);

        IFoo<int> ifoo3 = o as IFoo<int>;
        res = ifoo3.IMethod1<int>(7, 8);
        WriteLineWithVerification(res, s_IFooInt);
    }

    private static void TestWithGenClass<T>(object o)
    {
        GenBase<T> b = o as GenBase<T>;
        var res = b.GMethod1<int>(1, 2);
        WriteLineWithVerification(res, s_GMethod1);

        IFoo<string> ifoo1 = o as IFoo<string>;
        res = ifoo1.IMethod1<int>(3, 4);
        WriteLineWithVerification(res, s_IFooString);

        IFoo<object> ifoo2 = o as IFoo<object>;
        res = ifoo2.IMethod1<int>(5, 6);
        WriteLineWithVerification(res, s_IFooObject);

        IFoo<int> ifoo3 = o as IFoo<int>;
        res = ifoo3.IMethod1<int>(7, 8);
        WriteLineWithVerification(res, s_IFooInt);
    }

    private static void WriteLineWithVerification(string actual, string expected)
    {
        if (actual != expected)
        {
            Console.WriteLine("ACTUAL   : " + actual);
            Console.WriteLine("EXPECTED : " + expected);
            s_NumErrors++;
        }
        else
        {
            Console.WriteLine(actual);
        }
    }

    public static void Run()
    {
        {
            s_GMethod1 = "Base.GMethod1<System.Int32>(1,2)";
            s_IFooString = "Base.IMethod1<System.Int32>(3,4)";
            s_IFooObject = "Base.IMethod1<System.Int32>(5,6)";
            s_IFooInt = "Base.IMethod1<System.Int32>(7,8)";
            TestWithClass(new Base());
            Console.WriteLine("====================");


            s_GMethod1 = "Derived.GMethod1<System.Int32>(1,2)";
            s_IFooString = "Derived.IFoo<string>.IMethod1<System.Int32>(3,4)";
            s_IFooObject = "Derived.IFoo<string>.IMethod1<System.Int32>(5,6)";
            s_IFooInt = "Base.IMethod1<System.Int32>(7,8)";
            TestWithClass(new Derived());
            Console.WriteLine("====================");


            s_GMethod1 = "Derived.GMethod1<System.Int32>(1,2)";
            s_IFooString = "Derived.IFoo<string>.IMethod1<System.Int32>(3,4)";
            s_IFooObject = "Derived.IFoo<string>.IMethod1<System.Int32>(5,6)";
            s_IFooInt = "SuperDerived.IFoo<int>.IMethod1<System.Int32>(7,8)";
            TestWithClass(new SuperDerived());
            Console.WriteLine("====================");
        }

        {
            s_GMethod1 = "GenBase<System.Byte>.GMethod1<System.Int32>(1,2)";
            s_IFooString = "GenBase<System.Byte>.IMethod1<System.Int32>(3,4)";
            s_IFooObject = "GenBase<System.Byte>.IMethod1<System.Int32>(5,6)";
            s_IFooInt = "GenBase<System.Byte>.IMethod1<System.Int32>(7,8)";
            TestWithGenClass<byte>(new GenBase<byte>());
            Console.WriteLine("====================");


            s_GMethod1 = "GenDerived<System.Byte>.GMethod1<System.Int32>(1,2)";
            s_IFooString = "GenDerived<System.Byte>.IFoo<string>.IMethod1<System.Int32>(3,4)";
            s_IFooObject = "GenDerived<System.Byte>.IFoo<string>.IMethod1<System.Int32>(5,6)";
            s_IFooInt = "GenBase<System.Byte>.IMethod1<System.Int32>(7,8)";
            TestWithGenClass<byte>(new GenDerived<byte>());
            Console.WriteLine("====================");


            s_GMethod1 = "GenDerived<System.String>.GMethod1<System.Int32>(1,2)";
            s_IFooString = "GenDerived<System.String>.IFoo<string>.IMethod1<System.Int32>(3,4)";
            s_IFooObject = "GenDerived<System.String>.IFoo<string>.IMethod1<System.Int32>(5,6)";
            s_IFooInt = "GenBase<System.String>.IMethod1<System.Int32>(7,8)";
            TestWithGenClass<String>(new GenDerived<String>());
            Console.WriteLine("====================");


            s_GMethod1 = "GenDerived<System.Byte>.GMethod1<System.Int32>(1,2)";
            s_IFooString = "GenDerived<System.Byte>.IFoo<string>.IMethod1<System.Int32>(3,4)";
            s_IFooObject = "GenDerived<System.Byte>.IFoo<string>.IMethod1<System.Int32>(5,6)";
            s_IFooInt = "GenSuperDerived<System.Byte>.IFoo<int>.IMethod1<System.Int32>(7,8)";
            TestWithGenClass<byte>(new GenSuperDerived<byte>());
            Console.WriteLine("====================");
        }

        {
            s_IFooString = "MyStruct1.IFoo<string>.IMethod1<System.Int32>(1,2)";
            s_IFooObject = "MyStruct1.IFoo<string>.IMethod1<System.Int32>(3,4)";
            s_IFooInt = "MyStruct1.IFoo<int>.IMethod1<System.Int32>(5,6)";
            TestWithStruct(new MyStruct1(), new MyStruct1(), new MyStruct1());
            Console.WriteLine("====================");


            s_IFooString = "MyStruct2.IFoo<string>.IMethod1<System.Int32>(1,2)";
            s_IFooObject = "MyStruct2.IFoo<string>.IMethod1<System.Int32>(3,4)";
            s_IFooInt = "MyStruct2.IMethod1<System.Int32>(5,6)";
            TestWithStruct(new MyStruct2(), new MyStruct2(), new MyStruct2());
            Console.WriteLine("====================");


            s_IFooString = "MyStruct3.IMethod1<System.Int32>(1,2)";
            s_IFooObject = "MyStruct3.IMethod1<System.Int32>(3,4)";
            s_IFooInt = "MyStruct3.IFoo<int>.IMethod1<System.Int32>(5,6)";
            TestWithStruct(new MyStruct3(), new MyStruct3(), new MyStruct3());
            Console.WriteLine("====================");
        }

        {
            string res = ((IFace<string>)new AnotherDerivedClass<string>()).IFaceGVMethod1<string>("string1", "string2");
            WriteLineWithVerification("AnotherBaseClass.IFaceGVMethod1", res);

            res = ((IBar<int>)new BarImplementor()).IBarGVMethod<string>((i) => "BarImplementor:" + i.ToString());
            WriteLineWithVerification("BarImplementor:123", res);

            Yahoo<int> y = new YahooDerived();
            WriteLineWithVerification("YahooDerived:456", y.YahooGVM<string>((i) => "YahooDerived:" + i.ToString()));

            ICovariant<object> cov = new Covariant<string>();
            WriteLineWithVerification("Covariant<String>.ICovariantGVM<Exception>", cov.ICovariantGVM<Exception>());
        }

        if (s_NumErrors != 0)
            throw new Exception();
    }
}


=======
class FieldStatics
{
    static int X;
    static int Y;
    static string S1;
    static string S2;

    public bool TestGetSet()
    {
        if (!(X == 0 && Y == 0 && S1 == null && S2 == null)) return false;

        X = 17;
        Y = 347;
        S1 = "first string";
        S2 = "a different string";

        return X == 17 && Y == 347 && S1 == "first string" && S2 == "a different string";
    }
}

>>>>>>> 2b158f58
namespace System.Runtime.InteropServices
{
    /// <summary>
    /// Any method marked with NativeCallableAttribute can be directly called from
    /// native code. The function token can be loaded to a local variable using LDFTN
    /// and passed as a callback to native method.
    /// </summary>
    [AttributeUsage(AttributeTargets.Method)]
    public sealed class NativeCallableAttribute : Attribute
    {
        public NativeCallableAttribute()
        {
        }

        /// <summary>
        /// Optional. If omitted, compiler will choose one for you.
        /// </summary>
        public CallingConvention CallingConvention;

        /// <summary>
        /// Optional. If omitted, then the method is native callable, but no EAT is emitted.
        /// </summary>
        public string EntryPoint;
    }

    [AttributeUsage((System.AttributeTargets.Method | System.AttributeTargets.Class))]
    internal class McgIntrinsicsAttribute : Attribute
    {
    }
}<|MERGE_RESOLUTION|>--- conflicted
+++ resolved
@@ -1328,7 +1328,26 @@
     }
 }
 
-<<<<<<< HEAD
+class FieldStatics
+{
+    static int X;
+    static int Y;
+    static string S1;
+    static string S2;
+
+    public bool TestGetSet()
+    {
+        if (!(X == 0 && Y == 0 && S1 == null && S2 == null)) return false;
+
+        X = 17;
+        Y = 347;
+        S1 = "first string";
+        S2 = "a different string";
+
+        return X == 17 && Y == 347 && S1 == "first string" && S2 == "a different string";
+    }
+}
+
 class TestSimpleGVMScenarios
 {
     interface IFoo<out U>
@@ -1601,28 +1620,6 @@
 }
 
 
-=======
-class FieldStatics
-{
-    static int X;
-    static int Y;
-    static string S1;
-    static string S2;
-
-    public bool TestGetSet()
-    {
-        if (!(X == 0 && Y == 0 && S1 == null && S2 == null)) return false;
-
-        X = 17;
-        Y = 347;
-        S1 = "first string";
-        S2 = "a different string";
-
-        return X == 17 && Y == 347 && S1 == "first string" && S2 == "a different string";
-    }
-}
-
->>>>>>> 2b158f58
 namespace System.Runtime.InteropServices
 {
     /// <summary>
