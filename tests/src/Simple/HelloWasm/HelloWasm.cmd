--- conflicted
+++ resolved
@@ -1,11 +1,7 @@
 @echo off
 setlocal
 
-<<<<<<< HEAD
-call emrun --browser=firefox --browser_args=-headless --safe_firefox_profile --silence_timeout 20 "%1\%2" 
-=======
 call emrun --browser=firefox --browser_args=-headless --safe_firefox_profile --silence_timeout 100 "%1\%2" 
->>>>>>> 9005dfa6
 
 IF "%errorlevel%"=="100" (
     echo %~n0: Pass
